--- conflicted
+++ resolved
@@ -2,11 +2,7 @@
 <tagfile>
   <compound kind="file">
     <name>casaAPI.h</name>
-<<<<<<< HEAD
     <path>C:/Apps/Cauldron/TWTT/development/libraries/casaAPI/src/</path>
-=======
-    <path>D:/cauldron/trunk/development/libraries/casaAPI/src/</path>
->>>>>>> 1fba87c1
     <filename>casaAPI_8h</filename>
     <includes id="ScenarioAnalysis_8h" name="ScenarioAnalysis.h" local="yes" imported="no">ScenarioAnalysis.h</includes>
     <namespace>casa</namespace>
@@ -69,10 +65,24 @@
     </member>
     <member kind="function">
       <type>ErrorHandler::ReturnCode</type>
+      <name>VaryCrustThinning</name>
+      <anchorfile>namespacecasa_1_1BusinessLogicRulesSet.html</anchorfile>
+      <anchor>ab903bbbad162159829b6da93a37d36aa</anchor>
+      <arglist>(ScenarioAnalysis &amp;sa, double minThickIni, double maxThickIni, const std::vector&lt; double &gt; &amp;minT0, const std::vector&lt; double &gt; &amp;maxT0, const std::vector&lt; double &gt; &amp;minDeltaT, const std::vector&lt; double &gt; &amp;maxDeltaT, const std::vector&lt; double &gt; &amp;minThinningFct, const std::vector&lt; double &gt; &amp;maxThinningFct, const std::vector&lt; std::string &gt; &amp;mapsList, VarPrmContinuous::PDF pdfType)</arglist>
+    </member>
+    <member kind="function">
+      <type>ErrorHandler::ReturnCode</type>
       <name>VaryPorosityModelParameters</name>
       <anchorfile>namespacecasa_1_1BusinessLogicRulesSet.html</anchorfile>
       <anchor>ab20b3c3a6e9982a210b1dd51af72416e</anchor>
       <arglist>(ScenarioAnalysis &amp;sa, const char *layerName, const char *litName, const char *modelName, double minSurfPor, double maxSurfPor, double minCompCoef, double maxCompCoef, double minMinPor, double maxMinPor, double minCompCoef1, double maxCompCoef1, VarPrmContinuous::PDF pdfType)</arglist>
+    </member>
+    <member kind="function">
+      <type>ErrorHandler::ReturnCode</type>
+      <name>VaryPermeabilityModelParameters</name>
+      <anchorfile>namespacecasa_1_1BusinessLogicRulesSet.html</anchorfile>
+      <anchor>aa0e42b2dff3a13685b0787aa86033aa3</anchor>
+      <arglist>(ScenarioAnalysis &amp;sa, const char *layerName, const char *lithoName, const char *modelName, std::vector&lt; double &gt; &amp;minModelPrms, std::vector&lt; double &gt; &amp;maxModelPrms, VarPrmContinuous::PDF pdfType)</arglist>
     </member>
     <member kind="function">
       <type>ErrorHandler::ReturnCode</type>
@@ -99,22 +109,14 @@
   </compound>
   <compound kind="file">
     <name>CauldronApp.h</name>
-<<<<<<< HEAD
     <path>C:/Apps/Cauldron/TWTT/development/libraries/casaAPI/src/</path>
-=======
-    <path>D:/cauldron/trunk/development/libraries/casaAPI/src/</path>
->>>>>>> 1fba87c1
     <filename>CauldronApp_8h</filename>
     <class kind="class">casa::CauldronApp</class>
     <namespace>casa</namespace>
   </compound>
   <compound kind="file">
     <name>DataDigger.h</name>
-<<<<<<< HEAD
     <path>C:/Apps/Cauldron/TWTT/development/libraries/casaAPI/src/</path>
-=======
-    <path>D:/cauldron/trunk/development/libraries/casaAPI/src/</path>
->>>>>>> 1fba87c1
     <filename>DataDigger_8h</filename>
     <includes id="RunCaseSet_8h" name="RunCaseSet.h" local="yes" imported="no">RunCaseSet.h</includes>
     <includes id="Observable_8h" name="Observable.h" local="yes" imported="no">Observable.h</includes>
@@ -124,76 +126,48 @@
   </compound>
   <compound kind="file">
     <name>DoEGenerator.h</name>
-<<<<<<< HEAD
     <path>C:/Apps/Cauldron/TWTT/development/libraries/casaAPI/src/</path>
-=======
-    <path>D:/cauldron/trunk/development/libraries/casaAPI/src/</path>
->>>>>>> 1fba87c1
     <filename>DoEGenerator_8h</filename>
     <class kind="class">casa::DoEGenerator</class>
     <namespace>casa</namespace>
   </compound>
   <compound kind="file">
     <name>JobScheduler.h</name>
-<<<<<<< HEAD
     <path>C:/Apps/Cauldron/TWTT/development/libraries/casaAPI/src/</path>
-=======
-    <path>D:/cauldron/trunk/development/libraries/casaAPI/src/</path>
->>>>>>> 1fba87c1
     <filename>JobScheduler_8h</filename>
     <namespace>casa</namespace>
   </compound>
   <compound kind="file">
     <name>JobSchedulerLocal.h</name>
-<<<<<<< HEAD
     <path>C:/Apps/Cauldron/TWTT/development/libraries/casaAPI/src/</path>
-=======
-    <path>D:/cauldron/trunk/development/libraries/casaAPI/src/</path>
->>>>>>> 1fba87c1
     <filename>JobSchedulerLocal_8h</filename>
     <includes id="JobScheduler_8h" name="JobScheduler.h" local="yes" imported="no">JobScheduler.h</includes>
     <namespace>casa</namespace>
   </compound>
   <compound kind="file">
     <name>JobSchedulerLSF.h</name>
-<<<<<<< HEAD
     <path>C:/Apps/Cauldron/TWTT/development/libraries/casaAPI/src/</path>
-=======
-    <path>D:/cauldron/trunk/development/libraries/casaAPI/src/</path>
->>>>>>> 1fba87c1
     <filename>JobSchedulerLSF_8h</filename>
     <includes id="JobScheduler_8h" name="JobScheduler.h" local="yes" imported="no">JobScheduler.h</includes>
     <namespace>casa</namespace>
   </compound>
   <compound kind="file">
     <name>MonteCarloSolver.h</name>
-<<<<<<< HEAD
     <path>C:/Apps/Cauldron/TWTT/development/libraries/casaAPI/src/</path>
-=======
-    <path>D:/cauldron/trunk/development/libraries/casaAPI/src/</path>
->>>>>>> 1fba87c1
     <filename>MonteCarloSolver_8h</filename>
     <class kind="class">casa::MonteCarloSolver</class>
     <namespace>casa</namespace>
   </compound>
   <compound kind="file">
     <name>Observable.h</name>
-<<<<<<< HEAD
     <path>C:/Apps/Cauldron/TWTT/development/libraries/casaAPI/src/</path>
-=======
-    <path>D:/cauldron/trunk/development/libraries/casaAPI/src/</path>
->>>>>>> 1fba87c1
     <filename>Observable_8h</filename>
     <class kind="class">casa::Observable</class>
     <namespace>casa</namespace>
   </compound>
   <compound kind="file">
     <name>ObsGridPropertyWell.h</name>
-<<<<<<< HEAD
     <path>C:/Apps/Cauldron/TWTT/development/libraries/casaAPI/src/</path>
-=======
-    <path>D:/cauldron/trunk/development/libraries/casaAPI/src/</path>
->>>>>>> 1fba87c1
     <filename>ObsGridPropertyWell_8h</filename>
     <includes id="Observable_8h" name="Observable.h" local="yes" imported="no">Observable.h</includes>
     <includes id="ObsValue_8h" name="ObsValue.h" local="yes" imported="no">ObsValue.h</includes>
@@ -202,11 +176,7 @@
   </compound>
   <compound kind="file">
     <name>ObsGridPropertyXYZ.h</name>
-<<<<<<< HEAD
     <path>C:/Apps/Cauldron/TWTT/development/libraries/casaAPI/src/</path>
-=======
-    <path>D:/cauldron/trunk/development/libraries/casaAPI/src/</path>
->>>>>>> 1fba87c1
     <filename>ObsGridPropertyXYZ_8h</filename>
     <includes id="Observable_8h" name="Observable.h" local="yes" imported="no">Observable.h</includes>
     <includes id="ObsValue_8h" name="ObsValue.h" local="yes" imported="no">ObsValue.h</includes>
@@ -215,11 +185,7 @@
   </compound>
   <compound kind="file">
     <name>ObsSourceRockMapProp.h</name>
-<<<<<<< HEAD
     <path>C:/Apps/Cauldron/TWTT/development/libraries/casaAPI/src/</path>
-=======
-    <path>D:/cauldron/trunk/development/libraries/casaAPI/src/</path>
->>>>>>> 1fba87c1
     <filename>ObsSourceRockMapProp_8h</filename>
     <includes id="Observable_8h" name="Observable.h" local="yes" imported="no">Observable.h</includes>
     <includes id="ObsValue_8h" name="ObsValue.h" local="yes" imported="no">ObsValue.h</includes>
@@ -228,11 +194,7 @@
   </compound>
   <compound kind="file">
     <name>ObsSpace.h</name>
-<<<<<<< HEAD
     <path>C:/Apps/Cauldron/TWTT/development/libraries/casaAPI/src/</path>
-=======
-    <path>D:/cauldron/trunk/development/libraries/casaAPI/src/</path>
->>>>>>> 1fba87c1
     <filename>ObsSpace_8h</filename>
     <includes id="Observable_8h" name="Observable.h" local="yes" imported="no">Observable.h</includes>
     <class kind="class">casa::ObsSpace</class>
@@ -240,11 +202,7 @@
   </compound>
   <compound kind="file">
     <name>ObsTrapProp.h</name>
-<<<<<<< HEAD
     <path>C:/Apps/Cauldron/TWTT/development/libraries/casaAPI/src/</path>
-=======
-    <path>D:/cauldron/trunk/development/libraries/casaAPI/src/</path>
->>>>>>> 1fba87c1
     <filename>ObsTrapProp_8h</filename>
     <includes id="Observable_8h" name="Observable.h" local="yes" imported="no">Observable.h</includes>
     <includes id="ObsValue_8h" name="ObsValue.h" local="yes" imported="no">ObsValue.h</includes>
@@ -253,22 +211,14 @@
   </compound>
   <compound kind="file">
     <name>ObsValue.h</name>
-<<<<<<< HEAD
     <path>C:/Apps/Cauldron/TWTT/development/libraries/casaAPI/src/</path>
-=======
-    <path>D:/cauldron/trunk/development/libraries/casaAPI/src/</path>
->>>>>>> 1fba87c1
     <filename>ObsValue_8h</filename>
     <class kind="class">casa::ObsValue</class>
     <namespace>casa</namespace>
   </compound>
   <compound kind="file">
     <name>ObsValueDoubleArray.h</name>
-<<<<<<< HEAD
     <path>C:/Apps/Cauldron/TWTT/development/libraries/casaAPI/src/</path>
-=======
-    <path>D:/cauldron/trunk/development/libraries/casaAPI/src/</path>
->>>>>>> 1fba87c1
     <filename>ObsValueDoubleArray_8h</filename>
     <includes id="ObsValue_8h" name="ObsValue.h" local="yes" imported="no">ObsValue.h</includes>
     <class kind="class">casa::ObsValueDoubleArray</class>
@@ -276,11 +226,7 @@
   </compound>
   <compound kind="file">
     <name>ObsValueDoubleScalar.h</name>
-<<<<<<< HEAD
     <path>C:/Apps/Cauldron/TWTT/development/libraries/casaAPI/src/</path>
-=======
-    <path>D:/cauldron/trunk/development/libraries/casaAPI/src/</path>
->>>>>>> 1fba87c1
     <filename>ObsValueDoubleScalar_8h</filename>
     <includes id="ObsValue_8h" name="ObsValue.h" local="yes" imported="no">ObsValue.h</includes>
     <class kind="class">casa::ObsValueDoubleScalar</class>
@@ -288,22 +234,14 @@
   </compound>
   <compound kind="file">
     <name>Parameter.h</name>
-<<<<<<< HEAD
     <path>C:/Apps/Cauldron/TWTT/development/libraries/casaAPI/src/</path>
-=======
-    <path>D:/cauldron/trunk/development/libraries/casaAPI/src/</path>
->>>>>>> 1fba87c1
     <filename>Parameter_8h</filename>
     <class kind="class">casa::Parameter</class>
     <namespace>casa</namespace>
   </compound>
   <compound kind="file">
-<<<<<<< HEAD
-    <name>PrmLithoSTPThermalCond.h</name>
+    <name>PrmCrustThinning.h</name>
     <path>C:/Apps/Cauldron/TWTT/development/libraries/casaAPI/src/</path>
-=======
-    <name>PrmCrustThinning.h</name>
-    <path>D:/cauldron/trunk/development/libraries/casaAPI/src/</path>
     <filename>PrmCrustThinning_8h</filename>
     <includes id="Parameter_8h" name="Parameter.h" local="yes" imported="no">Parameter.h</includes>
     <class kind="class">casa::PrmCrustThinning</class>
@@ -311,8 +249,7 @@
   </compound>
   <compound kind="file">
     <name>PrmLithoSTPThermalCond.h</name>
-    <path>D:/cauldron/trunk/development/libraries/casaAPI/src/</path>
->>>>>>> 1fba87c1
+    <path>C:/Apps/Cauldron/TWTT/development/libraries/casaAPI/src/</path>
     <filename>PrmLithoSTPThermalCond_8h</filename>
     <includes id="Parameter_8h" name="Parameter.h" local="yes" imported="no">Parameter.h</includes>
     <class kind="class">casa::PrmLithoSTPThermalCond</class>
@@ -320,23 +257,15 @@
   </compound>
   <compound kind="file">
     <name>PrmOneCrustThinningEvent.h</name>
-<<<<<<< HEAD
     <path>C:/Apps/Cauldron/TWTT/development/libraries/casaAPI/src/</path>
-=======
-    <path>D:/cauldron/trunk/development/libraries/casaAPI/src/</path>
->>>>>>> 1fba87c1
     <filename>PrmOneCrustThinningEvent_8h</filename>
     <includes id="Parameter_8h" name="Parameter.h" local="yes" imported="no">Parameter.h</includes>
     <class kind="class">casa::PrmOneCrustThinningEvent</class>
     <namespace>casa</namespace>
   </compound>
   <compound kind="file">
-<<<<<<< HEAD
-    <name>PrmPorosityModel.h</name>
+    <name>PrmPermeabilityModel.h</name>
     <path>C:/Apps/Cauldron/TWTT/development/libraries/casaAPI/src/</path>
-=======
-    <name>PrmPermeabilityModel.h</name>
-    <path>D:/cauldron/trunk/development/libraries/casaAPI/src/</path>
     <filename>PrmPermeabilityModel_8h</filename>
     <includes id="Parameter_8h" name="Parameter.h" local="yes" imported="no">Parameter.h</includes>
     <class kind="class">casa::PrmPermeabilityModel</class>
@@ -344,8 +273,7 @@
   </compound>
   <compound kind="file">
     <name>PrmPorosityModel.h</name>
-    <path>D:/cauldron/trunk/development/libraries/casaAPI/src/</path>
->>>>>>> 1fba87c1
+    <path>C:/Apps/Cauldron/TWTT/development/libraries/casaAPI/src/</path>
     <filename>PrmPorosityModel_8h</filename>
     <includes id="Parameter_8h" name="Parameter.h" local="yes" imported="no">Parameter.h</includes>
     <class kind="class">casa::PrmPorosityModel</class>
@@ -395,11 +323,7 @@
   </compound>
   <compound kind="file">
     <name>PrmSourceRockHC.h</name>
-<<<<<<< HEAD
     <path>C:/Apps/Cauldron/TWTT/development/libraries/casaAPI/src/</path>
-=======
-    <path>D:/cauldron/trunk/development/libraries/casaAPI/src/</path>
->>>>>>> 1fba87c1
     <filename>PrmSourceRockHC_8h</filename>
     <includes id="Parameter_8h" name="Parameter.h" local="yes" imported="no">Parameter.h</includes>
     <class kind="class">casa::PrmSourceRockHC</class>
@@ -407,11 +331,7 @@
   </compound>
   <compound kind="file">
     <name>PrmSourceRockHI.h</name>
-<<<<<<< HEAD
     <path>C:/Apps/Cauldron/TWTT/development/libraries/casaAPI/src/</path>
-=======
-    <path>D:/cauldron/trunk/development/libraries/casaAPI/src/</path>
->>>>>>> 1fba87c1
     <filename>PrmSourceRockHI_8h</filename>
     <includes id="Parameter_8h" name="Parameter.h" local="yes" imported="no">Parameter.h</includes>
     <class kind="class">casa::PrmSourceRockHI</class>
@@ -419,11 +339,7 @@
   </compound>
   <compound kind="file">
     <name>PrmSourceRockPreAsphaltStartAct.h</name>
-<<<<<<< HEAD
     <path>C:/Apps/Cauldron/TWTT/development/libraries/casaAPI/src/</path>
-=======
-    <path>D:/cauldron/trunk/development/libraries/casaAPI/src/</path>
->>>>>>> 1fba87c1
     <filename>PrmSourceRockPreAsphaltStartAct_8h</filename>
     <includes id="Parameter_8h" name="Parameter.h" local="yes" imported="no">Parameter.h</includes>
     <class kind="class">casa::PrmSourceRockPreAsphaltStartAct</class>
@@ -431,11 +347,7 @@
   </compound>
   <compound kind="file">
     <name>PrmSourceRockTOC.h</name>
-<<<<<<< HEAD
     <path>C:/Apps/Cauldron/TWTT/development/libraries/casaAPI/src/</path>
-=======
-    <path>D:/cauldron/trunk/development/libraries/casaAPI/src/</path>
->>>>>>> 1fba87c1
     <filename>PrmSourceRockTOC_8h</filename>
     <includes id="Parameter_8h" name="Parameter.h" local="yes" imported="no">Parameter.h</includes>
     <class kind="class">casa::PrmSourceRockTOC</class>
@@ -443,11 +355,7 @@
   </compound>
   <compound kind="file">
     <name>PrmSourceRockType.h</name>
-<<<<<<< HEAD
     <path>C:/Apps/Cauldron/TWTT/development/libraries/casaAPI/src/</path>
-=======
-    <path>D:/cauldron/trunk/development/libraries/casaAPI/src/</path>
->>>>>>> 1fba87c1
     <filename>PrmSourceRockType_8h</filename>
     <includes id="Parameter_8h" name="Parameter.h" local="yes" imported="no">Parameter.h</includes>
     <includes id="VarPrmSourceRockType_8h" name="VarPrmSourceRockType.h" local="yes" imported="no">VarPrmSourceRockType.h</includes>
@@ -456,11 +364,7 @@
   </compound>
   <compound kind="file">
     <name>PrmTopCrustHeatProduction.h</name>
-<<<<<<< HEAD
     <path>C:/Apps/Cauldron/TWTT/development/libraries/casaAPI/src/</path>
-=======
-    <path>D:/cauldron/trunk/development/libraries/casaAPI/src/</path>
->>>>>>> 1fba87c1
     <filename>PrmTopCrustHeatProduction_8h</filename>
     <includes id="Parameter_8h" name="Parameter.h" local="yes" imported="no">Parameter.h</includes>
     <class kind="class">casa::PrmTopCrustHeatProduction</class>
@@ -468,33 +372,21 @@
   </compound>
   <compound kind="file">
     <name>RSProxy.h</name>
-<<<<<<< HEAD
     <path>C:/Apps/Cauldron/TWTT/development/libraries/casaAPI/src/</path>
-=======
-    <path>D:/cauldron/trunk/development/libraries/casaAPI/src/</path>
->>>>>>> 1fba87c1
     <filename>RSProxy_8h</filename>
     <class kind="class">casa::RSProxy</class>
     <namespace>casa</namespace>
   </compound>
   <compound kind="file">
     <name>RSProxySet.h</name>
-<<<<<<< HEAD
     <path>C:/Apps/Cauldron/TWTT/development/libraries/casaAPI/src/</path>
-=======
-    <path>D:/cauldron/trunk/development/libraries/casaAPI/src/</path>
->>>>>>> 1fba87c1
     <filename>RSProxySet_8h</filename>
     <class kind="class">casa::RSProxySet</class>
     <namespace>casa</namespace>
   </compound>
   <compound kind="file">
     <name>RunCase.h</name>
-<<<<<<< HEAD
     <path>C:/Apps/Cauldron/TWTT/development/libraries/casaAPI/src/</path>
-=======
-    <path>D:/cauldron/trunk/development/libraries/casaAPI/src/</path>
->>>>>>> 1fba87c1
     <filename>RunCase_8h</filename>
     <includes id="Parameter_8h" name="Parameter.h" local="yes" imported="no">Parameter.h</includes>
     <includes id="ObsValue_8h" name="ObsValue.h" local="yes" imported="no">ObsValue.h</includes>
@@ -503,22 +395,14 @@
   </compound>
   <compound kind="file">
     <name>RunCaseSet.h</name>
-<<<<<<< HEAD
     <path>C:/Apps/Cauldron/TWTT/development/libraries/casaAPI/src/</path>
-=======
-    <path>D:/cauldron/trunk/development/libraries/casaAPI/src/</path>
->>>>>>> 1fba87c1
     <filename>RunCaseSet_8h</filename>
     <class kind="class">casa::RunCaseSet</class>
     <namespace>casa</namespace>
   </compound>
   <compound kind="file">
     <name>RunManager.h</name>
-<<<<<<< HEAD
     <path>C:/Apps/Cauldron/TWTT/development/libraries/casaAPI/src/</path>
-=======
-    <path>D:/cauldron/trunk/development/libraries/casaAPI/src/</path>
->>>>>>> 1fba87c1
     <filename>RunManager_8h</filename>
     <includes id="CauldronApp_8h" name="CauldronApp.h" local="yes" imported="no">CauldronApp.h</includes>
     <class kind="class">casa::RunManager</class>
@@ -526,11 +410,7 @@
   </compound>
   <compound kind="file">
     <name>ScenarioAnalysis.h</name>
-<<<<<<< HEAD
     <path>C:/Apps/Cauldron/TWTT/development/libraries/casaAPI/src/</path>
-=======
-    <path>D:/cauldron/trunk/development/libraries/casaAPI/src/</path>
->>>>>>> 1fba87c1
     <filename>ScenarioAnalysis_8h</filename>
     <includes id="RunCaseSet_8h" name="RunCaseSet.h" local="yes" imported="no">RunCaseSet.h</includes>
     <includes id="VarPrmContinuous_8h" name="VarPrmContinuous.h" local="yes" imported="no">VarPrmContinuous.h</includes>
@@ -549,11 +429,7 @@
   </compound>
   <compound kind="file">
     <name>SensitivityCalculator.h</name>
-<<<<<<< HEAD
     <path>C:/Apps/Cauldron/TWTT/development/libraries/casaAPI/src/</path>
-=======
-    <path>D:/cauldron/trunk/development/libraries/casaAPI/src/</path>
->>>>>>> 1fba87c1
     <filename>SensitivityCalculator_8h</filename>
     <class kind="struct">casa::ParetoSensitivityInfo</class>
     <class kind="class">casa::TornadoSensitivityInfo</class>
@@ -562,11 +438,7 @@
   </compound>
   <compound kind="file">
     <name>SUMlibUtils.h</name>
-<<<<<<< HEAD
     <path>C:/Apps/Cauldron/TWTT/development/libraries/casaAPI/src/</path>
-=======
-    <path>D:/cauldron/trunk/development/libraries/casaAPI/src/</path>
->>>>>>> 1fba87c1
     <filename>SUMlibUtils_8h</filename>
     <namespace>casa</namespace>
   </compound>
@@ -586,11 +458,7 @@
   </compound>
   <compound kind="file">
     <name>VarParameter.h</name>
-<<<<<<< HEAD
     <path>C:/Apps/Cauldron/TWTT/development/libraries/casaAPI/src/</path>
-=======
-    <path>D:/cauldron/trunk/development/libraries/casaAPI/src/</path>
->>>>>>> 1fba87c1
     <filename>VarParameter_8h</filename>
     <includes id="Parameter_8h" name="Parameter.h" local="yes" imported="no">Parameter.h</includes>
     <class kind="class">casa::VarParameter</class>
@@ -598,11 +466,7 @@
   </compound>
   <compound kind="file">
     <name>VarPrmCategorical.h</name>
-<<<<<<< HEAD
     <path>C:/Apps/Cauldron/TWTT/development/libraries/casaAPI/src/</path>
-=======
-    <path>D:/cauldron/trunk/development/libraries/casaAPI/src/</path>
->>>>>>> 1fba87c1
     <filename>VarPrmCategorical_8h</filename>
     <includes id="Parameter_8h" name="Parameter.h" local="yes" imported="no">Parameter.h</includes>
     <includes id="VarParameter_8h" name="VarParameter.h" local="yes" imported="no">VarParameter.h</includes>
@@ -611,11 +475,7 @@
   </compound>
   <compound kind="file">
     <name>VarPrmContinuous.h</name>
-<<<<<<< HEAD
     <path>C:/Apps/Cauldron/TWTT/development/libraries/casaAPI/src/</path>
-=======
-    <path>D:/cauldron/trunk/development/libraries/casaAPI/src/</path>
->>>>>>> 1fba87c1
     <filename>VarPrmContinuous_8h</filename>
     <includes id="Parameter_8h" name="Parameter.h" local="yes" imported="no">Parameter.h</includes>
     <includes id="VarParameter_8h" name="VarParameter.h" local="yes" imported="no">VarParameter.h</includes>
@@ -623,12 +483,8 @@
     <namespace>casa</namespace>
   </compound>
   <compound kind="file">
-<<<<<<< HEAD
-    <name>VarPrmDiscrete.h</name>
+    <name>VarPrmCrustThinning.h</name>
     <path>C:/Apps/Cauldron/TWTT/development/libraries/casaAPI/src/</path>
-=======
-    <name>VarPrmCrustThinning.h</name>
-    <path>D:/cauldron/trunk/development/libraries/casaAPI/src/</path>
     <filename>VarPrmCrustThinning_8h</filename>
     <includes id="VarPrmContinuous_8h" name="VarPrmContinuous.h" local="yes" imported="no">VarPrmContinuous.h</includes>
     <class kind="class">casa::VarPrmCrustThinning</class>
@@ -636,8 +492,7 @@
   </compound>
   <compound kind="file">
     <name>VarPrmDiscrete.h</name>
-    <path>D:/cauldron/trunk/development/libraries/casaAPI/src/</path>
->>>>>>> 1fba87c1
+    <path>C:/Apps/Cauldron/TWTT/development/libraries/casaAPI/src/</path>
     <filename>VarPrmDiscrete_8h</filename>
     <includes id="Parameter_8h" name="Parameter.h" local="yes" imported="no">Parameter.h</includes>
     <includes id="VarParameter_8h" name="VarParameter.h" local="yes" imported="no">VarParameter.h</includes>
@@ -646,11 +501,7 @@
   </compound>
   <compound kind="file">
     <name>VarPrmLithoSTPThermalCond.h</name>
-<<<<<<< HEAD
     <path>C:/Apps/Cauldron/TWTT/development/libraries/casaAPI/src/</path>
-=======
-    <path>D:/cauldron/trunk/development/libraries/casaAPI/src/</path>
->>>>>>> 1fba87c1
     <filename>VarPrmLithoSTPThermalCond_8h</filename>
     <includes id="VarPrmContinuous_8h" name="VarPrmContinuous.h" local="yes" imported="no">VarPrmContinuous.h</includes>
     <class kind="class">casa::VarPrmLithoSTPThermalCond</class>
@@ -658,23 +509,15 @@
   </compound>
   <compound kind="file">
     <name>VarPrmOneCrustThinningEvent.h</name>
-<<<<<<< HEAD
     <path>C:/Apps/Cauldron/TWTT/development/libraries/casaAPI/src/</path>
-=======
-    <path>D:/cauldron/trunk/development/libraries/casaAPI/src/</path>
->>>>>>> 1fba87c1
     <filename>VarPrmOneCrustThinningEvent_8h</filename>
     <includes id="VarPrmContinuous_8h" name="VarPrmContinuous.h" local="yes" imported="no">VarPrmContinuous.h</includes>
     <class kind="class">casa::VarPrmOneCrustThinningEvent</class>
     <namespace>casa</namespace>
   </compound>
   <compound kind="file">
-<<<<<<< HEAD
-    <name>VarPrmPorosityModel.h</name>
+    <name>VarPrmPermeabilityModel.h</name>
     <path>C:/Apps/Cauldron/TWTT/development/libraries/casaAPI/src/</path>
-=======
-    <name>VarPrmPermeabilityModel.h</name>
-    <path>D:/cauldron/trunk/development/libraries/casaAPI/src/</path>
     <filename>VarPrmPermeabilityModel_8h</filename>
     <includes id="VarPrmContinuous_8h" name="VarPrmContinuous.h" local="yes" imported="no">VarPrmContinuous.h</includes>
     <includes id="PrmPermeabilityModel_8h" name="PrmPermeabilityModel.h" local="yes" imported="no">PrmPermeabilityModel.h</includes>
@@ -683,8 +526,7 @@
   </compound>
   <compound kind="file">
     <name>VarPrmPorosityModel.h</name>
-    <path>D:/cauldron/trunk/development/libraries/casaAPI/src/</path>
->>>>>>> 1fba87c1
+    <path>C:/Apps/Cauldron/TWTT/development/libraries/casaAPI/src/</path>
     <filename>VarPrmPorosityModel_8h</filename>
     <includes id="VarPrmContinuous_8h" name="VarPrmContinuous.h" local="yes" imported="no">VarPrmContinuous.h</includes>
     <includes id="PrmPorosityModel_8h" name="PrmPorosityModel.h" local="yes" imported="no">PrmPorosityModel.h</includes>
@@ -693,11 +535,7 @@
   </compound>
   <compound kind="file">
     <name>VarPrmSourceRockHC.h</name>
-<<<<<<< HEAD
     <path>C:/Apps/Cauldron/TWTT/development/libraries/casaAPI/src/</path>
-=======
-    <path>D:/cauldron/trunk/development/libraries/casaAPI/src/</path>
->>>>>>> 1fba87c1
     <filename>VarPrmSourceRockHC_8h</filename>
     <includes id="VarPrmContinuous_8h" name="VarPrmContinuous.h" local="yes" imported="no">VarPrmContinuous.h</includes>
     <class kind="class">casa::VarPrmSourceRockHC</class>
@@ -705,11 +543,7 @@
   </compound>
   <compound kind="file">
     <name>VarPrmSourceRockHI.h</name>
-<<<<<<< HEAD
     <path>C:/Apps/Cauldron/TWTT/development/libraries/casaAPI/src/</path>
-=======
-    <path>D:/cauldron/trunk/development/libraries/casaAPI/src/</path>
->>>>>>> 1fba87c1
     <filename>VarPrmSourceRockHI_8h</filename>
     <includes id="VarPrmContinuous_8h" name="VarPrmContinuous.h" local="yes" imported="no">VarPrmContinuous.h</includes>
     <class kind="class">casa::VarPrmSourceRockHI</class>
@@ -717,11 +551,7 @@
   </compound>
   <compound kind="file">
     <name>VarPrmSourceRockPreAsphaltStartAct.h</name>
-<<<<<<< HEAD
     <path>C:/Apps/Cauldron/TWTT/development/libraries/casaAPI/src/</path>
-=======
-    <path>D:/cauldron/trunk/development/libraries/casaAPI/src/</path>
->>>>>>> 1fba87c1
     <filename>VarPrmSourceRockPreAsphaltStartAct_8h</filename>
     <includes id="VarPrmContinuous_8h" name="VarPrmContinuous.h" local="yes" imported="no">VarPrmContinuous.h</includes>
     <class kind="class">casa::VarPrmSourceRockPreAsphaltStartAct</class>
@@ -729,11 +559,7 @@
   </compound>
   <compound kind="file">
     <name>VarPrmSourceRockTOC.h</name>
-<<<<<<< HEAD
     <path>C:/Apps/Cauldron/TWTT/development/libraries/casaAPI/src/</path>
-=======
-    <path>D:/cauldron/trunk/development/libraries/casaAPI/src/</path>
->>>>>>> 1fba87c1
     <filename>VarPrmSourceRockTOC_8h</filename>
     <includes id="VarPrmContinuous_8h" name="VarPrmContinuous.h" local="yes" imported="no">VarPrmContinuous.h</includes>
     <class kind="class">casa::VarPrmSourceRockTOC</class>
@@ -741,11 +567,7 @@
   </compound>
   <compound kind="file">
     <name>VarPrmSourceRockType.h</name>
-<<<<<<< HEAD
     <path>C:/Apps/Cauldron/TWTT/development/libraries/casaAPI/src/</path>
-=======
-    <path>D:/cauldron/trunk/development/libraries/casaAPI/src/</path>
->>>>>>> 1fba87c1
     <filename>VarPrmSourceRockType_8h</filename>
     <includes id="VarPrmCategorical_8h" name="VarPrmCategorical.h" local="yes" imported="no">VarPrmCategorical.h</includes>
     <class kind="class">casa::VarPrmSourceRockType</class>
@@ -753,11 +575,7 @@
   </compound>
   <compound kind="file">
     <name>VarPrmTopCrustHeatProduction.h</name>
-<<<<<<< HEAD
     <path>C:/Apps/Cauldron/TWTT/development/libraries/casaAPI/src/</path>
-=======
-    <path>D:/cauldron/trunk/development/libraries/casaAPI/src/</path>
->>>>>>> 1fba87c1
     <filename>VarPrmTopCrustHeatProduction_8h</filename>
     <includes id="VarPrmContinuous_8h" name="VarPrmContinuous.h" local="yes" imported="no">VarPrmContinuous.h</includes>
     <class kind="class">casa::VarPrmTopCrustHeatProduction</class>
@@ -765,16 +583,11 @@
   </compound>
   <compound kind="file">
     <name>VarSpace.h</name>
-<<<<<<< HEAD
     <path>C:/Apps/Cauldron/TWTT/development/libraries/casaAPI/src/</path>
-=======
-    <path>D:/cauldron/trunk/development/libraries/casaAPI/src/</path>
->>>>>>> 1fba87c1
     <filename>VarSpace_8h</filename>
     <class kind="class">casa::VarSpace</class>
     <namespace>casa</namespace>
   </compound>
-<<<<<<< HEAD
   <compound kind="class">
     <name>casa::CasaDeserializer</name>
     <filename>classcasa_1_1CasaDeserializer.html</filename>
@@ -947,189 +760,7021 @@
       <arglist>()</arglist>
     </member>
   </compound>
-=======
-  <compound kind="page">
-    <name>CASA_API_Descr</name>
-    <title>Computer Aided Scenario Analysis API</title>
-    <filename>CASA_API_Descr</filename>
-  </compound>
-  <compound kind="page">
-    <name>CASA_ClassHierachyPage</name>
-    <title>CASA interface classes hierarchy description.</title>
-    <filename>CASA_ClassHierachyPage</filename>
-  </compound>
-  <compound kind="page">
-    <name>CASA_VarParametersAndObservablesPage</name>
-    <title>Variable Parameters and Observables</title>
-    <filename>CASA_VarParametersAndObservablesPage</filename>
-  </compound>
-  <compound kind="page">
-    <name>CASA_ScenarioAnalysisPage</name>
-    <title>Scenario analysis workflows</title>
-    <filename>CASA_ScenarioAnalysisPage</filename>
-  </compound>
-  <compound kind="page">
-    <name>CASA_DataDiggerPage</name>
-    <title>Data Digger</title>
-    <filename>CASA_DataDiggerPage</filename>
-  </compound>
-  <compound kind="page">
-    <name>CASA_DoEGeneratorPage</name>
-    <title>Design of Experiments generator</title>
-    <filename>CASA_DoEGeneratorPage</filename>
-    <docanchor file="CASA_DoEGeneratorPage" title="Variety of DoE algorithms available in API">CASA_DoEGeneratorSection</docanchor>
-    <docanchor file="CASA_DoEGeneratorPage" title="Tornado design">TornadoSection</docanchor>
-    <docanchor file="CASA_DoEGeneratorPage" title="Plackett-Burman design">PlackettBurmanSection</docanchor>
-    <docanchor file="CASA_DoEGeneratorPage" title="Box-Behnken design">BoxBehnkenSection</docanchor>
-    <docanchor file="CASA_DoEGeneratorPage" title="Full Factorial design">FullFactorialSection</docanchor>
-    <docanchor file="CASA_DoEGeneratorPage" title="Space filling design">SpaceFillingSection</docanchor>
-    <docanchor file="CASA_DoEGeneratorPage" title="Basic/Optimized Latin Hypercube.">LatinHypercubeSection</docanchor>
-  </compound>
-  <compound kind="page">
-    <name>CASA_MonteCarloSolverPage</name>
-    <title>Monte Carlo solver</title>
-    <filename>CASA_MonteCarloSolverPage</filename>
-  </compound>
-  <compound kind="page">
-    <name>CASA_ObservablePage</name>
-    <title>Observable description</title>
-    <filename>CASA_ObservablePage</filename>
-  </compound>
-  <compound kind="page">
-    <name>CASA_ObservableGridPropWellPage</name>
-    <title>Cauldron grid property along a well trajectory</title>
-    <filename>CASA_ObservableGridPropWellPage</filename>
-  </compound>
-  <compound kind="page">
-    <name>CASA_ObservableGridPropXYZPage</name>
-    <title>Any Cauldron grid property at specified XYZ point</title>
-    <filename>CASA_ObservableGridPropXYZPage</filename>
-  </compound>
-  <compound kind="page">
-    <name>CASA_ObservableSourceRockMapPropPage</name>
-    <title>Any Genex map property value for source rock layer at</title>
-    <filename>CASA_ObservableSourceRockMapPropPage</filename>
-  </compound>
-  <compound kind="page">
-    <name>CASA_ObsSpacePage</name>
-    <title>Container for observables description</title>
-    <filename>CASA_ObsSpacePage</filename>
-  </compound>
-  <compound kind="page">
-    <name>CASA_ObservableTrapPropPage</name>
-    <title>Any trap property which could be extracted by datadriller after migration calculation.</title>
-    <filename>CASA_ObservableTrapPropPage</filename>
-  </compound>
-  <compound kind="page">
-    <name>CASA_ParameterPage</name>
-    <title>Cauldron project parameter</title>
-    <filename>CASA_ParameterPage</filename>
-  </compound>
-  <compound kind="page">
-    <name>CASA_CrustThinningPage</name>
-    <title>Multi event crust thinning parameter</title>
-    <filename>CASA_CrustThinningPage</filename>
-  </compound>
-  <compound kind="page">
-    <name>CASA_LithoSTPThermalCondPage</name>
-    <title>Lithology STP (Standart Temperature and Pressure) thermal conductivity coefficient [W/m/K]</title>
-    <filename>CASA_LithoSTPThermalCondPage</filename>
-  </compound>
-  <compound kind="page">
-    <name>CASA_OneCrustThinningEventPage</name>
-    <title>One event crust thinning parameter</title>
-    <filename>CASA_OneCrustThinningEventPage</filename>
-  </compound>
-  <compound kind="page">
-    <name>CASA_PermeabilityModelPage</name>
-    <title>Lithology permeability model</title>
-    <filename>CASA_PermeabilityModelPage</filename>
-    <docanchor file="CASA_PermeabilityModelPage">perm_vs_por</docanchor>
-    <docanchor file="CASA_PermeabilityModelPage">stand_lith_perm</docanchor>
-    <docanchor file="CASA_PermeabilityModelPage" title="None/Impermeable models means tiny constant permeability">PermeabilityModelPrmInpermeableSec</docanchor>
-    <docanchor file="CASA_PermeabilityModelPage" title="Permeability model for sandstone">PermeabilityModelPrmSandstoneSec</docanchor>
-    <docanchor file="CASA_PermeabilityModelPage" title="Permeability model for mudstone">PermeabilityModelPrmMudstoneSec</docanchor>
-    <docanchor file="CASA_PermeabilityModelPage" title="Permeability model is described by a Permeability vs Porosity profile">MultiPointPermModelSubSec</docanchor>
-  </compound>
-  <compound kind="page">
-    <name>CASA_PorosityModelPage</name>
-    <title>Lithology porosity model</title>
-    <filename>CASA_PorosityModelPage</filename>
-  </compound>
-  <compound kind="page">
-    <name>CASA_SourceRockHCPage</name>
-    <title>Source rock H/C initial ratio parameter</title>
-    <filename>CASA_SourceRockHCPage</filename>
-  </compound>
-  <compound kind="page">
-    <name>CASA_SourceRockHIPage</name>
-    <title>Source rock Hydrogen Index (HI) initial ratio parameter</title>
-    <filename>CASA_SourceRockHIPage</filename>
-  </compound>
-  <compound kind="page">
-    <name>CASA_SourceRockPreAsphaltStartActPage</name>
-    <title>Source rock pre-asphaltene activation energy parameter</title>
-    <filename>CASA_SourceRockPreAsphaltStartActPage</filename>
-  </compound>
-  <compound kind="page">
-    <name>CASA_SourceRockTOCPage</name>
-    <title>Source rock initial Total Organic Contents (TOC) parameter</title>
-    <filename>CASA_SourceRockTOCPage</filename>
-  </compound>
-  <compound kind="page">
-    <name>CASA_SourceRockTypePage</name>
-    <title>Source rock type parameter</title>
-    <filename>CASA_SourceRockTypePage</filename>
-  </compound>
-  <compound kind="page">
-    <name>CASA_TopCrustHeatProductionPage</name>
-    <title>Top crust heat production rate parameter</title>
-    <filename>CASA_TopCrustHeatProductionPage</filename>
-  </compound>
-  <compound kind="page">
-    <name>CASA_RSProxyPage</name>
-    <title>Response surface proxy</title>
-    <filename>CASA_RSProxyPage</filename>
-  </compound>
-  <compound kind="page">
-    <name>CASA_KrigingPage</name>
-    <title>Kriging interpolation</title>
-    <filename>CASA_KrigingPage</filename>
-  </compound>
-  <compound kind="page">
-    <name>CASA_RunManagerPage</name>
-    <title>Jobs execution manager</title>
-    <filename>CASA_RunManagerPage</filename>
-  </compound>
-  <compound kind="page">
-    <name>CASA_SensitivityCalculatorPage</name>
-    <title>Sensitivity calculator for variable parameters</title>
-    <filename>CASA_SensitivityCalculatorPage</filename>
-  </compound>
-  <compound kind="page">
-    <name>CASA_VarParameterPage</name>
-    <title>Variable parameter</title>
-    <filename>CASA_VarParameterPage</filename>
-  </compound>
-  <compound kind="page">
-    <name>CASA_VarPrmCategoricalPage</name>
-    <title>Variable parameter for categorical values</title>
-    <filename>CASA_VarPrmCategoricalPage</filename>
-  </compound>
-  <compound kind="page">
-    <name>CASA_VarPrmContinuousPage</name>
-    <title>Continuous variable parameter</title>
-    <filename>CASA_VarPrmContinuousPage</filename>
-  </compound>
-  <compound kind="page">
-    <name>CASA_VarPrmDiscretePage</name>
-    <title>Discrete variable parameter</title>
-    <filename>CASA_VarPrmDiscretePage</filename>
-  </compound>
-  <compound kind="page">
-    <name>CASA_VarSpacePage</name>
-    <title>Container for variable parameters</title>
-    <filename>CASA_VarSpacePage</filename>
+  <compound kind="class">
+    <name>casa::CasaSerializable</name>
+    <filename>classcasa_1_1CasaSerializable.html</filename>
+    <member kind="function">
+      <type></type>
+      <name>CasaSerializable</name>
+      <anchorfile>classcasa_1_1CasaSerializable.html</anchorfile>
+      <anchor>a5e75f3453ef6b200ad1636327417eb9b</anchor>
+      <arglist>()</arglist>
+    </member>
+  </compound>
+  <compound kind="class">
+    <name>casa::CasaSerializer</name>
+    <filename>classcasa_1_1CasaSerializer.html</filename>
+    <member kind="function" virtualness="virtual">
+      <type>virtual</type>
+      <name>~CasaSerializer</name>
+      <anchorfile>classcasa_1_1CasaSerializer.html</anchorfile>
+      <anchor>a1388a8f3ad23f49525c79e2a34014e73</anchor>
+      <arglist>()</arglist>
+    </member>
+    <member kind="function" virtualness="pure">
+      <type>virtual bool</type>
+      <name>save</name>
+      <anchorfile>classcasa_1_1CasaSerializer.html</anchorfile>
+      <anchor>aac22d377e058f8ffe231d5d10c306416</anchor>
+      <arglist>(const CasaSerializable &amp;so, const std::string &amp;objName)=0</arglist>
+    </member>
+    <member kind="function" virtualness="pure">
+      <type>virtual bool</type>
+      <name>save</name>
+      <anchorfile>classcasa_1_1CasaSerializer.html</anchorfile>
+      <anchor>a0a75381a9a0961d12c82fb45dc614349</anchor>
+      <arglist>(const SUMlib::ISerializable &amp;so, const std::string &amp;objName)=0</arglist>
+    </member>
+    <member kind="function" virtualness="pure">
+      <type>virtual bool</type>
+      <name>save</name>
+      <anchorfile>classcasa_1_1CasaSerializer.html</anchorfile>
+      <anchor>a362122e18202532e9d23b4c9a960fff8</anchor>
+      <arglist>(bool val, const std::string &amp;valName)=0</arglist>
+    </member>
+    <member kind="function" virtualness="pure">
+      <type>virtual bool</type>
+      <name>save</name>
+      <anchorfile>classcasa_1_1CasaSerializer.html</anchorfile>
+      <anchor>ae68be1df03f33e92d97b32db490df43c</anchor>
+      <arglist>(int val, const std::string &amp;valName)=0</arglist>
+    </member>
+    <member kind="function" virtualness="pure">
+      <type>virtual bool</type>
+      <name>save</name>
+      <anchorfile>classcasa_1_1CasaSerializer.html</anchorfile>
+      <anchor>a4b85270bbc2d2755e405e14a8232c95f</anchor>
+      <arglist>(unsigned int val, const std::string &amp;valName)=0</arglist>
+    </member>
+    <member kind="function" virtualness="pure">
+      <type>virtual bool</type>
+      <name>save</name>
+      <anchorfile>classcasa_1_1CasaSerializer.html</anchorfile>
+      <anchor>a74c61619723a5b4c10299c0074b51e10</anchor>
+      <arglist>(long long val, const std::string &amp;valName)=0</arglist>
+    </member>
+    <member kind="function" virtualness="pure">
+      <type>virtual bool</type>
+      <name>save</name>
+      <anchorfile>classcasa_1_1CasaSerializer.html</anchorfile>
+      <anchor>a17368bc0caae70c3521764ea27b09b26</anchor>
+      <arglist>(unsigned long long val, const std::string &amp;valName)=0</arglist>
+    </member>
+    <member kind="function" virtualness="pure">
+      <type>virtual bool</type>
+      <name>save</name>
+      <anchorfile>classcasa_1_1CasaSerializer.html</anchorfile>
+      <anchor>adc96ff892b82a5eeb1779e4597d13247</anchor>
+      <arglist>(ObjRefID val, const std::string &amp;valName)=0</arglist>
+    </member>
+    <member kind="function" virtualness="pure">
+      <type>virtual bool</type>
+      <name>save</name>
+      <anchorfile>classcasa_1_1CasaSerializer.html</anchorfile>
+      <anchor>a96d57ab4c61b6f92c2e7bef543b231ce</anchor>
+      <arglist>(float val, const std::string &amp;valName)=0</arglist>
+    </member>
+    <member kind="function" virtualness="pure">
+      <type>virtual bool</type>
+      <name>save</name>
+      <anchorfile>classcasa_1_1CasaSerializer.html</anchorfile>
+      <anchor>af4792a327c41b8db64609b9f43c3b55e</anchor>
+      <arglist>(double val, const std::string &amp;valName)=0</arglist>
+    </member>
+    <member kind="function" virtualness="pure">
+      <type>virtual bool</type>
+      <name>save</name>
+      <anchorfile>classcasa_1_1CasaSerializer.html</anchorfile>
+      <anchor>a0acaba3c78f2df6184ee358d05f3cb9e</anchor>
+      <arglist>(const std::string &amp;val, const std::string &amp;valName)=0</arglist>
+    </member>
+    <member kind="function" virtualness="pure">
+      <type>virtual bool</type>
+      <name>save</name>
+      <anchorfile>classcasa_1_1CasaSerializer.html</anchorfile>
+      <anchor>a6bf050890a21ff59cdeb18a9c7e96dc0</anchor>
+      <arglist>(const std::vector&lt; bool &gt; &amp;vec, const std::string &amp;vecName)=0</arglist>
+    </member>
+    <member kind="function" virtualness="pure">
+      <type>virtual bool</type>
+      <name>save</name>
+      <anchorfile>classcasa_1_1CasaSerializer.html</anchorfile>
+      <anchor>ad4ca08cd8857428b4e054fdeffa5ce74</anchor>
+      <arglist>(const std::vector&lt; int &gt; &amp;vec, const std::string &amp;vecName)=0</arglist>
+    </member>
+    <member kind="function" virtualness="pure">
+      <type>virtual bool</type>
+      <name>save</name>
+      <anchorfile>classcasa_1_1CasaSerializer.html</anchorfile>
+      <anchor>aa60298c26755bcd7272fcb9a831f5990</anchor>
+      <arglist>(const std::vector&lt; unsigned int &gt; &amp;vec, const std::string &amp;vecName)=0</arglist>
+    </member>
+    <member kind="function" virtualness="pure">
+      <type>virtual bool</type>
+      <name>save</name>
+      <anchorfile>classcasa_1_1CasaSerializer.html</anchorfile>
+      <anchor>a7b9f41196cc74a790d2ad88d4da50df5</anchor>
+      <arglist>(const std::vector&lt; long long &gt; &amp;vec, const std::string &amp;vecName)=0</arglist>
+    </member>
+    <member kind="function" virtualness="pure">
+      <type>virtual bool</type>
+      <name>save</name>
+      <anchorfile>classcasa_1_1CasaSerializer.html</anchorfile>
+      <anchor>a02d50247fbf83374c5957a42a7bfd887</anchor>
+      <arglist>(const std::vector&lt; unsigned long long &gt; &amp;vec, const std::string &amp;vecName)=0</arglist>
+    </member>
+    <member kind="function" virtualness="pure">
+      <type>virtual bool</type>
+      <name>save</name>
+      <anchorfile>classcasa_1_1CasaSerializer.html</anchorfile>
+      <anchor>a582c339b9643c9948a79e03aead75f90</anchor>
+      <arglist>(const std::vector&lt; ObjRefID &gt; &amp;vec, const std::string &amp;vecName)=0</arglist>
+    </member>
+    <member kind="function" virtualness="pure">
+      <type>virtual bool</type>
+      <name>save</name>
+      <anchorfile>classcasa_1_1CasaSerializer.html</anchorfile>
+      <anchor>a07af59ff3f11b5a88b15f05a695f7eff</anchor>
+      <arglist>(const std::vector&lt; float &gt; &amp;vec, const std::string &amp;vecName)=0</arglist>
+    </member>
+    <member kind="function" virtualness="pure">
+      <type>virtual bool</type>
+      <name>save</name>
+      <anchorfile>classcasa_1_1CasaSerializer.html</anchorfile>
+      <anchor>a0df511cdcdaca7cabcedbff7f236daa1</anchor>
+      <arglist>(const std::vector&lt; double &gt; &amp;vec, const std::string &amp;vecName)=0</arglist>
+    </member>
+    <member kind="function" virtualness="pure">
+      <type>virtual bool</type>
+      <name>save</name>
+      <anchorfile>classcasa_1_1CasaSerializer.html</anchorfile>
+      <anchor>ab4eade9a414540b879c978091ee60d7b</anchor>
+      <arglist>(const std::vector&lt; std::string &gt; &amp;vec, const std::string &amp;vecName)=0</arglist>
+    </member>
+    <member kind="function" virtualness="pure">
+      <type>virtual int</type>
+      <name>version</name>
+      <anchorfile>classcasa_1_1CasaSerializer.html</anchorfile>
+      <anchor>a725fcb6a9ac3a91e11ad3b78ea161d4f</anchor>
+      <arglist>()=0</arglist>
+    </member>
+    <member kind="function">
+      <type>ObjRefID</type>
+      <name>ptr2id</name>
+      <anchorfile>classcasa_1_1CasaSerializer.html</anchorfile>
+      <anchor>aab09dc624ea4f7c48d0fb80f65b7b6d9</anchor>
+      <arglist>(const T *obj)</arglist>
+    </member>
+    <member kind="function" protection="protected">
+      <type></type>
+      <name>CasaSerializer</name>
+      <anchorfile>classcasa_1_1CasaSerializer.html</anchorfile>
+      <anchor>a91fbbfead7311ff2b08026bf6d21ea76</anchor>
+      <arglist>()</arglist>
+    </member>
+  </compound>
+  <compound kind="class">
+    <name>casa::CauldronApp</name>
+    <filename>classcasa_1_1CauldronApp.html</filename>
+    <base>casa::CasaSerializable</base>
+    <member kind="enumeration">
+      <type></type>
+      <name>ShellType</name>
+      <anchorfile>classcasa_1_1CauldronApp.html</anchorfile>
+      <anchor>a0c1b35d4bb55066c9da143d3eac8c74c</anchor>
+      <arglist></arglist>
+    </member>
+    <member kind="function">
+      <type></type>
+      <name>CauldronApp</name>
+      <anchorfile>classcasa_1_1CauldronApp.html</anchorfile>
+      <anchor>a66c9b6b83bc92a82e7fa1a4c133eeeed</anchor>
+      <arglist>(ShellType sh, const std::string &amp;appName, bool isParallel=true)</arglist>
+    </member>
+    <member kind="function" virtualness="virtual">
+      <type>virtual</type>
+      <name>~CauldronApp</name>
+      <anchorfile>classcasa_1_1CauldronApp.html</anchorfile>
+      <anchor>a3290d08c96607201702c4ffaed1bba51</anchor>
+      <arglist>()</arglist>
+    </member>
+    <member kind="function">
+      <type>void</type>
+      <name>setScriptBody</name>
+      <anchorfile>classcasa_1_1CauldronApp.html</anchorfile>
+      <anchor>ac59a5cdae063521f89ef537786e1d5da</anchor>
+      <arglist>(const std::string &amp;cmdLine)</arglist>
+    </member>
+    <member kind="function" virtualness="virtual">
+      <type>virtual void</type>
+      <name>setCauldronVersion</name>
+      <anchorfile>classcasa_1_1CauldronApp.html</anchorfile>
+      <anchor>a00fb16fc9b5b2b0084378eefaa1925c8</anchor>
+      <arglist>(const std::string &amp;ver)</arglist>
+    </member>
+    <member kind="function" virtualness="virtual">
+      <type>virtual std::string</type>
+      <name>generateScript</name>
+      <anchorfile>classcasa_1_1CauldronApp.html</anchorfile>
+      <anchor>a1103bfe2220898ffcf5ca7ddcd289d06</anchor>
+      <arglist>(const std::string &amp;inProjectFile, const std::string &amp;outProjectFile)</arglist>
+    </member>
+    <member kind="function" virtualness="virtual">
+      <type>virtual void</type>
+      <name>setPathToApp</name>
+      <anchorfile>classcasa_1_1CauldronApp.html</anchorfile>
+      <anchor>a32da7033b689116cc3460bbc25a01bb1</anchor>
+      <arglist>(const std::string &amp;rootPath)</arglist>
+    </member>
+    <member kind="function">
+      <type>void</type>
+      <name>setCPUs</name>
+      <anchorfile>classcasa_1_1CauldronApp.html</anchorfile>
+      <anchor>a274b94185bf9bddb7b1917c33f118e96</anchor>
+      <arglist>(int numOfCPUs)</arglist>
+    </member>
+    <member kind="function">
+      <type>int</type>
+      <name>cpus</name>
+      <anchorfile>classcasa_1_1CauldronApp.html</anchorfile>
+      <anchor>ac79e483958c26de93ec0e9f5342f8a59</anchor>
+      <arglist>()</arglist>
+    </member>
+    <member kind="function">
+      <type>void</type>
+      <name>addOption</name>
+      <anchorfile>classcasa_1_1CauldronApp.html</anchorfile>
+      <anchor>a1225ce3fb2c67c9c305596a5fac1d4d6</anchor>
+      <arglist>(const std::string &amp;opt)</arglist>
+    </member>
+    <member kind="function">
+      <type>const char *</type>
+      <name>scriptSuffix</name>
+      <anchorfile>classcasa_1_1CauldronApp.html</anchorfile>
+      <anchor>adcc3877c79d0ebd88a1e93025c02ccc7</anchor>
+      <arglist>() const </arglist>
+    </member>
+    <member kind="function" virtualness="virtual">
+      <type>virtual unsigned int</type>
+      <name>version</name>
+      <anchorfile>classcasa_1_1CauldronApp.html</anchorfile>
+      <anchor>aeaa19c2f571751791266cbcede34f52b</anchor>
+      <arglist>() const </arglist>
+    </member>
+    <member kind="function" virtualness="virtual">
+      <type>virtual bool</type>
+      <name>save</name>
+      <anchorfile>classcasa_1_1CauldronApp.html</anchorfile>
+      <anchor>ac5740ed43d9d29f2ce8e951d8361d842</anchor>
+      <arglist>(CasaSerializer &amp;sz, unsigned int version) const </arglist>
+    </member>
+    <member kind="function" virtualness="virtual">
+      <type>virtual const char *</type>
+      <name>typeName</name>
+      <anchorfile>classcasa_1_1CauldronApp.html</anchorfile>
+      <anchor>a0b568ff3d2cff0252b4a14fa362162ad</anchor>
+      <arglist>() const </arglist>
+    </member>
+    <member kind="function">
+      <type></type>
+      <name>CauldronApp</name>
+      <anchorfile>classcasa_1_1CauldronApp.html</anchorfile>
+      <anchor>aa94a4a6036555cd3a029b2e92b20e577</anchor>
+      <arglist>(CasaDeserializer &amp;inStream, const char *objName)</arglist>
+    </member>
+    <member kind="function" protection="protected">
+      <type>const char *</type>
+      <name>env</name>
+      <anchorfile>classcasa_1_1CauldronApp.html</anchorfile>
+      <anchor>a1659b80c59c08d805ea047266ad673c5</anchor>
+      <arglist>(const char *varName)</arglist>
+    </member>
+    <member kind="function" protection="protected">
+      <type>void</type>
+      <name>dumpEnv</name>
+      <anchorfile>classcasa_1_1CauldronApp.html</anchorfile>
+      <anchor>a482fa9a3eb028f966fb4dccac47acc5b</anchor>
+      <arglist>(std::ostream &amp;oss)</arglist>
+    </member>
+    <member kind="function" protection="protected">
+      <type>bool</type>
+      <name>pushDefaultEnv</name>
+      <anchorfile>classcasa_1_1CauldronApp.html</anchorfile>
+      <anchor>a61e40c51ac09950f7e73fd3d7060a5ec</anchor>
+      <arglist>(const std::string &amp;varName, const std::string &amp;varValue)</arglist>
+    </member>
+    <member kind="variable" protection="protected">
+      <type>std::map&lt; std::string, std::string &gt;</type>
+      <name>m_env</name>
+      <anchorfile>classcasa_1_1CauldronApp.html</anchorfile>
+      <anchor>abdfb2c8407f0948d05aec17e5d061cb0</anchor>
+      <arglist></arglist>
+    </member>
+    <member kind="variable" protection="protected">
+      <type>std::string</type>
+      <name>m_appName</name>
+      <anchorfile>classcasa_1_1CauldronApp.html</anchorfile>
+      <anchor>a0df1c825033cd84703b4372b6294efd9</anchor>
+      <arglist></arglist>
+    </member>
+    <member kind="variable" protection="protected">
+      <type>std::string</type>
+      <name>m_scriptBody</name>
+      <anchorfile>classcasa_1_1CauldronApp.html</anchorfile>
+      <anchor>a0cf4bea9f6b8d346af400a50e241a1a6</anchor>
+      <arglist></arglist>
+    </member>
+    <member kind="variable" protection="protected">
+      <type>bool</type>
+      <name>m_parallel</name>
+      <anchorfile>classcasa_1_1CauldronApp.html</anchorfile>
+      <anchor>a8fd0cc4585ab86e986f1e45577eefade</anchor>
+      <arglist></arglist>
+    </member>
+    <member kind="variable" protection="protected">
+      <type>int</type>
+      <name>m_cpus</name>
+      <anchorfile>classcasa_1_1CauldronApp.html</anchorfile>
+      <anchor>a9ac5f8be32fd21569d9f27502d6edd03</anchor>
+      <arglist></arglist>
+    </member>
+    <member kind="variable" protection="protected">
+      <type>ShellType</type>
+      <name>m_sh</name>
+      <anchorfile>classcasa_1_1CauldronApp.html</anchorfile>
+      <anchor>a3efa1758a91a66f0c7ec5e631ac9459a</anchor>
+      <arglist></arglist>
+    </member>
+    <member kind="variable" protection="protected">
+      <type>std::string</type>
+      <name>m_version</name>
+      <anchorfile>classcasa_1_1CauldronApp.html</anchorfile>
+      <anchor>a5a501e94ab74f5c5e23644143ce897f5</anchor>
+      <arglist></arglist>
+    </member>
+    <member kind="variable" protection="protected">
+      <type>std::string</type>
+      <name>m_rootPath</name>
+      <anchorfile>classcasa_1_1CauldronApp.html</anchorfile>
+      <anchor>a4c640c4a9b124ed55d7a79c938ff6058</anchor>
+      <arglist></arglist>
+    </member>
+    <member kind="variable" protection="protected">
+      <type>std::string</type>
+      <name>m_mpirunCmd</name>
+      <anchorfile>classcasa_1_1CauldronApp.html</anchorfile>
+      <anchor>a30dd3c46bc8ccda178b14ba809bf9dec</anchor>
+      <arglist></arglist>
+    </member>
+    <member kind="variable" protection="protected">
+      <type>std::string</type>
+      <name>m_inputOpt</name>
+      <anchorfile>classcasa_1_1CauldronApp.html</anchorfile>
+      <anchor>ad1138f60facd595556b0588cf8dd47cf</anchor>
+      <arglist></arglist>
+    </member>
+    <member kind="variable" protection="protected">
+      <type>std::string</type>
+      <name>m_outputOpt</name>
+      <anchorfile>classcasa_1_1CauldronApp.html</anchorfile>
+      <anchor>ac8a0e919c8647763510b1d7876cebd41</anchor>
+      <arglist></arglist>
+    </member>
+    <member kind="variable" protection="protected">
+      <type>std::vector&lt; std::string &gt;</type>
+      <name>m_optionsList</name>
+      <anchorfile>classcasa_1_1CauldronApp.html</anchorfile>
+      <anchor>a8691ee75a27bcf2c332cd0dd5ffe4ad4</anchor>
+      <arglist></arglist>
+    </member>
+    <member kind="variable" protection="protected">
+      <type>bool</type>
+      <name>m_clearSnapshots</name>
+      <anchorfile>classcasa_1_1CauldronApp.html</anchorfile>
+      <anchor>a3e79604ca412f2bd7f91ae1d22471522</anchor>
+      <arglist></arglist>
+    </member>
+    <member kind="function" virtualness="virtual">
+      <type>virtual unsigned int</type>
+      <name>version</name>
+      <anchorfile>classcasa_1_1CauldronApp.html</anchorfile>
+      <anchor>aeaa19c2f571751791266cbcede34f52b</anchor>
+      <arglist>() const </arglist>
+    </member>
+    <member kind="function" virtualness="virtual">
+      <type>virtual bool</type>
+      <name>save</name>
+      <anchorfile>classcasa_1_1CauldronApp.html</anchorfile>
+      <anchor>ac5740ed43d9d29f2ce8e951d8361d842</anchor>
+      <arglist>(CasaSerializer &amp;sz, unsigned int version) const </arglist>
+    </member>
+    <member kind="function" virtualness="virtual">
+      <type>virtual const char *</type>
+      <name>typeName</name>
+      <anchorfile>classcasa_1_1CauldronApp.html</anchorfile>
+      <anchor>a0b568ff3d2cff0252b4a14fa362162ad</anchor>
+      <arglist>() const </arglist>
+    </member>
+    <member kind="function">
+      <type></type>
+      <name>CauldronApp</name>
+      <anchorfile>classcasa_1_1CauldronApp.html</anchorfile>
+      <anchor>aa94a4a6036555cd3a029b2e92b20e577</anchor>
+      <arglist>(CasaDeserializer &amp;inStream, const char *objName)</arglist>
+    </member>
+  </compound>
+  <compound kind="class">
+    <name>casa::DataDigger</name>
+    <filename>classcasa_1_1DataDigger.html</filename>
+    <base>casa::CasaSerializable</base>
+    <member kind="function" virtualness="virtual">
+      <type>virtual</type>
+      <name>~DataDigger</name>
+      <anchorfile>classcasa_1_1DataDigger.html</anchorfile>
+      <anchor>a0eee80f0436103ab2051e03a24514c26</anchor>
+      <arglist>()</arglist>
+    </member>
+    <member kind="function" virtualness="pure">
+      <type>virtual ErrorHandler::ReturnCode</type>
+      <name>requestObservables</name>
+      <anchorfile>classcasa_1_1DataDigger.html</anchorfile>
+      <anchor>a517d1d7ca5da33ee6231fe14e564b192</anchor>
+      <arglist>(ObsSpace &amp;obs, RunCaseSet &amp;rcs)=0</arglist>
+    </member>
+    <member kind="function" virtualness="pure">
+      <type>virtual ErrorHandler::ReturnCode</type>
+      <name>collectRunResults</name>
+      <anchorfile>classcasa_1_1DataDigger.html</anchorfile>
+      <anchor>a20652ba865da8b3794156fbe9847d99f</anchor>
+      <arglist>(ObsSpace &amp;obs, RunCaseSet &amp;rcs)=0</arglist>
+    </member>
+  </compound>
+  <compound kind="class">
+    <name>casa::DoEGenerator</name>
+    <filename>classcasa_1_1DoEGenerator.html</filename>
+    <base>casa::CasaSerializable</base>
+    <member kind="enumeration">
+      <type></type>
+      <name>DoEAlgorithm</name>
+      <anchorfile>classcasa_1_1DoEGenerator.html</anchorfile>
+      <anchor>ac39a3df55efca555fdc7a02be88c632b</anchor>
+      <arglist></arglist>
+    </member>
+    <member kind="enumvalue">
+      <name>TheFirstDoEAlgo</name>
+      <anchorfile>classcasa_1_1DoEGenerator.html</anchorfile>
+      <anchor>ac39a3df55efca555fdc7a02be88c632ba281fac8d75944e9c5af502ec1314f603</anchor>
+      <arglist></arglist>
+    </member>
+    <member kind="enumvalue">
+      <name>BoxBehnken</name>
+      <anchorfile>classcasa_1_1DoEGenerator.html</anchorfile>
+      <anchor>ac39a3df55efca555fdc7a02be88c632ba2e873d1b613da318174c70aeec807f2f</anchor>
+      <arglist></arglist>
+    </member>
+    <member kind="enumvalue">
+      <name>Tornado</name>
+      <anchorfile>classcasa_1_1DoEGenerator.html</anchorfile>
+      <anchor>ac39a3df55efca555fdc7a02be88c632ba165be644ea4ffe84fc3816b54e967abe</anchor>
+      <arglist></arglist>
+    </member>
+    <member kind="enumvalue">
+      <name>PlackettBurman</name>
+      <anchorfile>classcasa_1_1DoEGenerator.html</anchorfile>
+      <anchor>ac39a3df55efca555fdc7a02be88c632ba514e266c6ed0bb1f512d868a9dcd942b</anchor>
+      <arglist></arglist>
+    </member>
+    <member kind="enumvalue">
+      <name>PlackettBurmanMirror</name>
+      <anchorfile>classcasa_1_1DoEGenerator.html</anchorfile>
+      <anchor>ac39a3df55efca555fdc7a02be88c632bad144a347ca1dfea7603388fb4abb8239</anchor>
+      <arglist></arglist>
+    </member>
+    <member kind="enumvalue">
+      <name>FullFactorial</name>
+      <anchorfile>classcasa_1_1DoEGenerator.html</anchorfile>
+      <anchor>ac39a3df55efca555fdc7a02be88c632bad6bf5b499a89883518aa6af8500b230f</anchor>
+      <arglist></arglist>
+    </member>
+    <member kind="enumvalue">
+      <name>LatinHypercube</name>
+      <anchorfile>classcasa_1_1DoEGenerator.html</anchorfile>
+      <anchor>ac39a3df55efca555fdc7a02be88c632bac6931347b3c59dda1bbb2056ea1e914c</anchor>
+      <arglist></arglist>
+    </member>
+    <member kind="enumvalue">
+      <name>SpaceFilling</name>
+      <anchorfile>classcasa_1_1DoEGenerator.html</anchorfile>
+      <anchor>ac39a3df55efca555fdc7a02be88c632ba9f0864e7421441af26f458fdc5a5b999</anchor>
+      <arglist></arglist>
+    </member>
+    <member kind="enumvalue">
+      <name>TheLastDoEAlgo</name>
+      <anchorfile>classcasa_1_1DoEGenerator.html</anchorfile>
+      <anchor>ac39a3df55efca555fdc7a02be88c632bab32458dbd2dadee25039d24ae0f56e75</anchor>
+      <arglist></arglist>
+    </member>
+    <member kind="function" virtualness="virtual">
+      <type>virtual</type>
+      <name>~DoEGenerator</name>
+      <anchorfile>classcasa_1_1DoEGenerator.html</anchorfile>
+      <anchor>a026cd51f49fdd06bfa09f6cdcc27c11b</anchor>
+      <arglist>()</arglist>
+    </member>
+    <member kind="function" virtualness="pure">
+      <type>virtual ErrorHandler::ReturnCode</type>
+      <name>generateDoE</name>
+      <anchorfile>classcasa_1_1DoEGenerator.html</anchorfile>
+      <anchor>ad63a575f071a94c5892b10e9db68156d</anchor>
+      <arglist>(const VarSpace &amp;varPrmsSet, RunCaseSet &amp;rcSet, size_t runsNum=0)=0</arglist>
+    </member>
+    <member kind="function" virtualness="pure">
+      <type>virtual DoEAlgorithm</type>
+      <name>algorithm</name>
+      <anchorfile>classcasa_1_1DoEGenerator.html</anchorfile>
+      <anchor>a02aefbc6f07485c296262c80df86238f</anchor>
+      <arglist>()=0</arglist>
+    </member>
+    <member kind="function" static="yes">
+      <type>static std::string</type>
+      <name>DoEName</name>
+      <anchorfile>classcasa_1_1DoEGenerator.html</anchorfile>
+      <anchor>a8c337ffc87a64c714f67ebef687230a3</anchor>
+      <arglist>(DoEAlgorithm algo)</arglist>
+    </member>
+  </compound>
+  <compound kind="class">
+    <name>casa::MonteCarloSolver</name>
+    <filename>classcasa_1_1MonteCarloSolver.html</filename>
+    <base>casa::CasaSerializable</base>
+    <member kind="enumeration">
+      <type></type>
+      <name>Algorithm</name>
+      <anchorfile>classcasa_1_1MonteCarloSolver.html</anchorfile>
+      <anchor>a2b645e350513a4ca7e0c2ff5a53d7dfa</anchor>
+      <arglist></arglist>
+    </member>
+    <member kind="enumeration">
+      <type></type>
+      <name>KrigingType</name>
+      <anchorfile>classcasa_1_1MonteCarloSolver.html</anchorfile>
+      <anchor>a6c907ffba723ae7154ee0d678fd04a5f</anchor>
+      <arglist></arglist>
+    </member>
+    <member kind="enumeration">
+      <type></type>
+      <name>MeasurementDistribution</name>
+      <anchorfile>classcasa_1_1MonteCarloSolver.html</anchorfile>
+      <anchor>a37493f9bd7c022f1bf70006a75df45be</anchor>
+      <arglist></arglist>
+    </member>
+    <member kind="enumeration">
+      <type></type>
+      <name>PriorDistribution</name>
+      <anchorfile>classcasa_1_1MonteCarloSolver.html</anchorfile>
+      <anchor>a072759f74bd4c0a42c5975f7c2d40ef6</anchor>
+      <arglist></arglist>
+    </member>
+    <member kind="typedef">
+      <type>std::pair&lt; double, RunCase * &gt;</type>
+      <name>MCSamplingPoint</name>
+      <anchorfile>classcasa_1_1MonteCarloSolver.html</anchorfile>
+      <anchor>ab36c36aeebe6cefa876c24909a82a391</anchor>
+      <arglist></arglist>
+    </member>
+    <member kind="typedef">
+      <type>std::vector&lt; MCSamplingPoint &gt;</type>
+      <name>MCResults</name>
+      <anchorfile>classcasa_1_1MonteCarloSolver.html</anchorfile>
+      <anchor>a1290f2b54bdf681fa4f669fe7b3835b2</anchor>
+      <arglist></arglist>
+    </member>
+    <member kind="enumvalue">
+      <name>MonteCarlo</name>
+      <anchorfile>classcasa_1_1MonteCarloSolver.html</anchorfile>
+      <anchor>a2b645e350513a4ca7e0c2ff5a53d7dfaaa7030c1ad9b5896bf20374435a78eabd</anchor>
+      <arglist></arglist>
+    </member>
+    <member kind="enumvalue">
+      <name>MCMC</name>
+      <anchorfile>classcasa_1_1MonteCarloSolver.html</anchorfile>
+      <anchor>a2b645e350513a4ca7e0c2ff5a53d7dfaa7569a0a9fd9e6a1bd4b7c6b68a8f8f7d</anchor>
+      <arglist></arglist>
+    </member>
+    <member kind="enumvalue">
+      <name>MCLocSolver</name>
+      <anchorfile>classcasa_1_1MonteCarloSolver.html</anchorfile>
+      <anchor>a2b645e350513a4ca7e0c2ff5a53d7dfaa5249004ebeb8afb661acaa97c9dbb6a6</anchor>
+      <arglist></arglist>
+    </member>
+    <member kind="enumvalue">
+      <name>NoKriging</name>
+      <anchorfile>classcasa_1_1MonteCarloSolver.html</anchorfile>
+      <anchor>a6c907ffba723ae7154ee0d678fd04a5fa8554bdc9d5829b560fa985bc8fcdc3c4</anchor>
+      <arglist></arglist>
+    </member>
+    <member kind="enumvalue">
+      <name>SmartKriging</name>
+      <anchorfile>classcasa_1_1MonteCarloSolver.html</anchorfile>
+      <anchor>a6c907ffba723ae7154ee0d678fd04a5fa2b6f249d87d5b730a82b0c0b7ad69c3a</anchor>
+      <arglist></arglist>
+    </member>
+    <member kind="enumvalue">
+      <name>GlobalKriging</name>
+      <anchorfile>classcasa_1_1MonteCarloSolver.html</anchorfile>
+      <anchor>a6c907ffba723ae7154ee0d678fd04a5fa0c7640a0675908bbab0034aaeb16c2ef</anchor>
+      <arglist></arglist>
+    </member>
+    <member kind="enumvalue">
+      <name>Normal</name>
+      <anchorfile>classcasa_1_1MonteCarloSolver.html</anchorfile>
+      <anchor>a37493f9bd7c022f1bf70006a75df45bea11e03200fe6e87003cfacf384ff6233f</anchor>
+      <arglist></arglist>
+    </member>
+    <member kind="enumvalue">
+      <name>Robust</name>
+      <anchorfile>classcasa_1_1MonteCarloSolver.html</anchorfile>
+      <anchor>a37493f9bd7c022f1bf70006a75df45bea9711a6fd5898efb4f493552e961afb3e</anchor>
+      <arglist></arglist>
+    </member>
+    <member kind="enumvalue">
+      <name>Mixed</name>
+      <anchorfile>classcasa_1_1MonteCarloSolver.html</anchorfile>
+      <anchor>a37493f9bd7c022f1bf70006a75df45beaa23e2938cceba60915342b6bdd841c6d</anchor>
+      <arglist></arglist>
+    </member>
+    <member kind="enumvalue">
+      <name>NoPrior</name>
+      <anchorfile>classcasa_1_1MonteCarloSolver.html</anchorfile>
+      <anchor>a072759f74bd4c0a42c5975f7c2d40ef6a9f27f0c5b734c1583af3186e2c0b54e5</anchor>
+      <arglist></arglist>
+    </member>
+    <member kind="enumvalue">
+      <name>MarginalPrior</name>
+      <anchorfile>classcasa_1_1MonteCarloSolver.html</anchorfile>
+      <anchor>a072759f74bd4c0a42c5975f7c2d40ef6a4ded07f284e666b28ea34f1ad02ff430</anchor>
+      <arglist></arglist>
+    </member>
+    <member kind="enumvalue">
+      <name>MultivariatePrior</name>
+      <anchorfile>classcasa_1_1MonteCarloSolver.html</anchorfile>
+      <anchor>a072759f74bd4c0a42c5975f7c2d40ef6a4bba6fa35379b6b9635f90619db7934c</anchor>
+      <arglist></arglist>
+    </member>
+    <member kind="function" virtualness="virtual">
+      <type>virtual</type>
+      <name>~MonteCarloSolver</name>
+      <anchorfile>classcasa_1_1MonteCarloSolver.html</anchorfile>
+      <anchor>af2005aefd980ede1a5ff7cfbb5f644b2</anchor>
+      <arglist>()</arglist>
+    </member>
+    <member kind="function" virtualness="pure">
+      <type>virtual Algorithm</type>
+      <name>algorithm</name>
+      <anchorfile>classcasa_1_1MonteCarloSolver.html</anchorfile>
+      <anchor>ac95e5765651725c553a89db748b4e8b5</anchor>
+      <arglist>() const =0</arglist>
+    </member>
+    <member kind="function" virtualness="pure">
+      <type>virtual KrigingType</type>
+      <name>kriging</name>
+      <anchorfile>classcasa_1_1MonteCarloSolver.html</anchorfile>
+      <anchor>a425a129c3f36d8ed64c0dc7b0fc839cd</anchor>
+      <arglist>() const =0</arglist>
+    </member>
+    <member kind="function" virtualness="pure">
+      <type>virtual MeasurementDistribution</type>
+      <name>measurementDistrib</name>
+      <anchorfile>classcasa_1_1MonteCarloSolver.html</anchorfile>
+      <anchor>a1492acecc108596985ff63f7fd602d0f</anchor>
+      <arglist>() const =0</arglist>
+    </member>
+    <member kind="function" virtualness="pure">
+      <type>virtual PriorDistribution</type>
+      <name>priorDistribution</name>
+      <anchorfile>classcasa_1_1MonteCarloSolver.html</anchorfile>
+      <anchor>aa5bd6993d06ead1edbb00296430d06c0</anchor>
+      <arglist>() const =0</arglist>
+    </member>
+    <member kind="function" virtualness="pure">
+      <type>virtual double</type>
+      <name>GOF</name>
+      <anchorfile>classcasa_1_1MonteCarloSolver.html</anchorfile>
+      <anchor>a5f53058fd81d19bbe2bbf81519af5f2d</anchor>
+      <arglist>() const =0</arglist>
+    </member>
+    <member kind="function" virtualness="pure">
+      <type>virtual double</type>
+      <name>stdDevFactor</name>
+      <anchorfile>classcasa_1_1MonteCarloSolver.html</anchorfile>
+      <anchor>a147f49f9cac43586965815423e625704</anchor>
+      <arglist>() const =0</arglist>
+    </member>
+    <member kind="function" virtualness="pure">
+      <type>virtual double</type>
+      <name>proposedStdDevFactor</name>
+      <anchorfile>classcasa_1_1MonteCarloSolver.html</anchorfile>
+      <anchor>af9c7fcdbde478a80d0812213bac085b1</anchor>
+      <arglist>() const =0</arglist>
+    </member>
+    <member kind="function" virtualness="pure">
+      <type>virtual ErrorHandler::ReturnCode</type>
+      <name>runSimulation</name>
+      <anchorfile>classcasa_1_1MonteCarloSolver.html</anchorfile>
+      <anchor>a93cf418cea930ec49be7c0363a017e9d</anchor>
+      <arglist>(RSProxy &amp;proxy, const VarSpace &amp;proxyVsp, const VarSpace &amp;mcmcVsp, const ObsSpace &amp;obs, unsigned int numOfSamples, unsigned int maxNumSteps, double stdDevFactor=1.0)=0</arglist>
+    </member>
+    <member kind="function" virtualness="pure">
+      <type>virtual ErrorHandler::ReturnCode</type>
+      <name>prepareSimulation</name>
+      <anchorfile>classcasa_1_1MonteCarloSolver.html</anchorfile>
+      <anchor>a5344c94594d7b15ce90fa67ca9cc0c9a</anchor>
+      <arglist>(RSProxy &amp;proxy, const VarSpace &amp;proxyVsp, const VarSpace &amp;mcmcVsp, const ObsSpace &amp;obs, unsigned int numOfSamples, unsigned int maxNumSteps, double stdDevFactor=1.0)=0</arglist>
+    </member>
+    <member kind="function" virtualness="pure">
+      <type>virtual ErrorHandler::ReturnCode</type>
+      <name>iterateOnce</name>
+      <anchorfile>classcasa_1_1MonteCarloSolver.html</anchorfile>
+      <anchor>ab62bc0903fbc4e577f4579bded448a30</anchor>
+      <arglist>(int &amp;itNum)=0</arglist>
+    </member>
+    <member kind="function" virtualness="pure">
+      <type>virtual ErrorHandler::ReturnCode</type>
+      <name>collectMCResults</name>
+      <anchorfile>classcasa_1_1MonteCarloSolver.html</anchorfile>
+      <anchor>aa17412f127d3e74fa5a598d2b1729484</anchor>
+      <arglist>(const VarSpace &amp;proxyVsp, const ObsSpace &amp;obs)=0</arglist>
+    </member>
+    <member kind="function" virtualness="pure">
+      <type>virtual const MCResults &amp;</type>
+      <name>getSimulationResults</name>
+      <anchorfile>classcasa_1_1MonteCarloSolver.html</anchorfile>
+      <anchor>a216ab89351fc60e8ff6a9642bcedc893</anchor>
+      <arglist>()=0</arglist>
+    </member>
+    <member kind="function" virtualness="pure">
+      <type>virtual const std::vector&lt; std::vector&lt; double &gt; &gt; &amp;</type>
+      <name>p10p90CDF</name>
+      <anchorfile>classcasa_1_1MonteCarloSolver.html</anchorfile>
+      <anchor>a203427f5a27a1ed52a4431f7e6f207ed</anchor>
+      <arglist>() const =0</arglist>
+    </member>
+    <member kind="function" virtualness="pure">
+      <type>virtual size_t</type>
+      <name>samplingsNumber</name>
+      <anchorfile>classcasa_1_1MonteCarloSolver.html</anchorfile>
+      <anchor>a67ba56bfe4ef23bd03f2cdf0bf341162</anchor>
+      <arglist>() const =0</arglist>
+    </member>
+    <member kind="function" virtualness="pure">
+      <type>virtual double</type>
+      <name>RMSE</name>
+      <anchorfile>classcasa_1_1MonteCarloSolver.html</anchorfile>
+      <anchor>a57b49e904bf785889063109126aed0c9</anchor>
+      <arglist>(size_t i) const =0</arglist>
+    </member>
+    <member kind="function" virtualness="pure">
+      <type>virtual const RunCase *</type>
+      <name>samplingPoint</name>
+      <anchorfile>classcasa_1_1MonteCarloSolver.html</anchorfile>
+      <anchor>a9db297e9d1ea071f5d4b667ee43ea4ad</anchor>
+      <arglist>(size_t i) const =0</arglist>
+    </member>
+  </compound>
+  <compound kind="class">
+    <name>casa::Observable</name>
+    <filename>classcasa_1_1Observable.html</filename>
+    <base>casa::CasaSerializable</base>
+    <member kind="function" virtualness="virtual">
+      <type>virtual</type>
+      <name>~Observable</name>
+      <anchorfile>classcasa_1_1Observable.html</anchorfile>
+      <anchor>a64dbb1fe98bdd9794958a7dc2d5d451e</anchor>
+      <arglist>()</arglist>
+    </member>
+    <member kind="function" virtualness="pure">
+      <type>virtual std::vector&lt; std::string &gt;</type>
+      <name>name</name>
+      <anchorfile>classcasa_1_1Observable.html</anchorfile>
+      <anchor>a4b2533dec33b41ba0fec75d28b494006</anchor>
+      <arglist>() const =0</arglist>
+    </member>
+    <member kind="function" virtualness="pure">
+      <type>virtual size_t</type>
+      <name>dimension</name>
+      <anchorfile>classcasa_1_1Observable.html</anchorfile>
+      <anchor>af2c9cedf3a75320870e145fecfee403d</anchor>
+      <arglist>() const =0</arglist>
+    </member>
+    <member kind="function" virtualness="pure">
+      <type>virtual bool</type>
+      <name>hasReferenceValue</name>
+      <anchorfile>classcasa_1_1Observable.html</anchorfile>
+      <anchor>aaee1f065d3f91ed22ae889a1d9e70b1f</anchor>
+      <arglist>() const =0</arglist>
+    </member>
+    <member kind="function" virtualness="pure">
+      <type>virtual const ObsValue *</type>
+      <name>referenceValue</name>
+      <anchorfile>classcasa_1_1Observable.html</anchorfile>
+      <anchor>ac2ebf6254171a8995dce0c3f03f9516f</anchor>
+      <arglist>() const =0</arglist>
+    </member>
+    <member kind="function" virtualness="pure">
+      <type>virtual double</type>
+      <name>stdDeviationForRefValue</name>
+      <anchorfile>classcasa_1_1Observable.html</anchorfile>
+      <anchor>ae009960477a978577c5bfeb7f9b713a6</anchor>
+      <arglist>() const =0</arglist>
+    </member>
+    <member kind="function" virtualness="pure">
+      <type>virtual void</type>
+      <name>setReferenceValue</name>
+      <anchorfile>classcasa_1_1Observable.html</anchorfile>
+      <anchor>ab56e82b6c54a0610a7ed817b97eb6cc9</anchor>
+      <arglist>(ObsValue *refVal, double stdDevVal)=0</arglist>
+    </member>
+    <member kind="function" virtualness="pure">
+      <type>virtual double</type>
+      <name>saWeight</name>
+      <anchorfile>classcasa_1_1Observable.html</anchorfile>
+      <anchor>ace5afa09f8182e330522e8389b19ef87</anchor>
+      <arglist>() const =0</arglist>
+    </member>
+    <member kind="function" virtualness="pure">
+      <type>virtual double</type>
+      <name>uaWeight</name>
+      <anchorfile>classcasa_1_1Observable.html</anchorfile>
+      <anchor>aeeba6e802c08f50ccab69e69a880ea35</anchor>
+      <arglist>() const =0</arglist>
+    </member>
+    <member kind="function" virtualness="pure">
+      <type>virtual void</type>
+      <name>setSAWeight</name>
+      <anchorfile>classcasa_1_1Observable.html</anchorfile>
+      <anchor>ac649a0c9a5765e3a93510305b0926d05</anchor>
+      <arglist>(double w)=0</arglist>
+    </member>
+    <member kind="function" virtualness="pure">
+      <type>virtual void</type>
+      <name>setUAWeight</name>
+      <anchorfile>classcasa_1_1Observable.html</anchorfile>
+      <anchor>ae97cbf5d0e62f89221a3238c5b9f8b3d</anchor>
+      <arglist>(double w)=0</arglist>
+    </member>
+    <member kind="function" virtualness="pure">
+      <type>virtual ErrorHandler::ReturnCode</type>
+      <name>requestObservableInModel</name>
+      <anchorfile>classcasa_1_1Observable.html</anchorfile>
+      <anchor>a8a245a6135eb3eca0015586b71246c03</anchor>
+      <arglist>(mbapi::Model &amp;caldModel)=0</arglist>
+    </member>
+    <member kind="function" virtualness="pure">
+      <type>virtual ObsValue *</type>
+      <name>getFromModel</name>
+      <anchorfile>classcasa_1_1Observable.html</anchorfile>
+      <anchor>a0af7863d52c62280dee93ee2d030044a</anchor>
+      <arglist>(mbapi::Model &amp;caldModel)=0</arglist>
+    </member>
+    <member kind="function" virtualness="virtual">
+      <type>virtual std::string</type>
+      <name>checkObservableForProject</name>
+      <anchorfile>classcasa_1_1Observable.html</anchorfile>
+      <anchor>a7a298d867c55ea2a2ecbf58a21b91bc8</anchor>
+      <arglist>(mbapi::Model &amp;caldModel)</arglist>
+    </member>
+    <member kind="function" virtualness="pure">
+      <type>virtual ObsValue *</type>
+      <name>createNewObsValueFromDouble</name>
+      <anchorfile>classcasa_1_1Observable.html</anchorfile>
+      <anchor>abcb883588593df7ccbe4d1962f11dee5</anchor>
+      <arglist>(std::vector&lt; double &gt;::const_iterator &amp;val) const =0</arglist>
+    </member>
+    <member kind="function">
+      <type>ObsValue *</type>
+      <name>newObsValueFromDoubles</name>
+      <anchorfile>classcasa_1_1Observable.html</anchorfile>
+      <anchor>a158d57481bf75c56e6477a7cffed6f15</anchor>
+      <arglist>(const std::vector&lt; double &gt; &amp;vals, int &amp;off)</arglist>
+    </member>
+    <member kind="function" static="yes">
+      <type>static Observable *</type>
+      <name>load</name>
+      <anchorfile>classcasa_1_1Observable.html</anchorfile>
+      <anchor>af9e9e1b519ac22a29af6305dbcd45e41</anchor>
+      <arglist>(CasaDeserializer &amp;dz, const char *objName)</arglist>
+    </member>
+    <member kind="variable" static="yes">
+      <type>static const std::string</type>
+      <name>s_dataMinerTable</name>
+      <anchorfile>classcasa_1_1Observable.html</anchorfile>
+      <anchor>a29fd650912ea76f50f1307f0f8eb6655</anchor>
+      <arglist></arglist>
+    </member>
+  </compound>
+  <compound kind="class">
+    <name>casa::ObsGridPropertyWell</name>
+    <filename>classcasa_1_1ObsGridPropertyWell.html</filename>
+    <base>casa::Observable</base>
+    <member kind="function">
+      <type></type>
+      <name>ObsGridPropertyWell</name>
+      <anchorfile>classcasa_1_1ObsGridPropertyWell.html</anchorfile>
+      <anchor>a7e8145f98bac5ae6a773de6146a90f13</anchor>
+      <arglist>(const std::vector&lt; double &gt; &amp;x, const std::vector&lt; double &gt; &amp;y, const std::vector&lt; double &gt; &amp;z, const char *propName, double simTime, const std::string &amp;name=&quot;&quot;)</arglist>
+    </member>
+    <member kind="function" virtualness="virtual">
+      <type>virtual</type>
+      <name>~ObsGridPropertyWell</name>
+      <anchorfile>classcasa_1_1ObsGridPropertyWell.html</anchorfile>
+      <anchor>a6eae04dfc37a6ec3d6be9cc4831573e1</anchor>
+      <arglist>()</arglist>
+    </member>
+    <member kind="function" virtualness="virtual">
+      <type>virtual std::vector&lt; std::string &gt;</type>
+      <name>name</name>
+      <anchorfile>classcasa_1_1ObsGridPropertyWell.html</anchorfile>
+      <anchor>ad5dbf640ad689e0351e1d353871f6d61</anchor>
+      <arglist>() const </arglist>
+    </member>
+    <member kind="function" virtualness="virtual">
+      <type>virtual size_t</type>
+      <name>dimension</name>
+      <anchorfile>classcasa_1_1ObsGridPropertyWell.html</anchorfile>
+      <anchor>ace57bdf76b0ebd465ff797f50b1e24a4</anchor>
+      <arglist>() const </arglist>
+    </member>
+    <member kind="function" virtualness="virtual">
+      <type>virtual bool</type>
+      <name>hasReferenceValue</name>
+      <anchorfile>classcasa_1_1ObsGridPropertyWell.html</anchorfile>
+      <anchor>a885d8a7df53ea992d4ab108c7ea6717c</anchor>
+      <arglist>() const </arglist>
+    </member>
+    <member kind="function" virtualness="virtual">
+      <type>virtual const ObsValue *</type>
+      <name>referenceValue</name>
+      <anchorfile>classcasa_1_1ObsGridPropertyWell.html</anchorfile>
+      <anchor>a0dec3d8ceb917c0bf80b37119fe0b09c</anchor>
+      <arglist>() const </arglist>
+    </member>
+    <member kind="function" virtualness="virtual">
+      <type>virtual double</type>
+      <name>stdDeviationForRefValue</name>
+      <anchorfile>classcasa_1_1ObsGridPropertyWell.html</anchorfile>
+      <anchor>a63b9b95d45beca14f4c3b803631ac412</anchor>
+      <arglist>() const </arglist>
+    </member>
+    <member kind="function" virtualness="virtual">
+      <type>virtual void</type>
+      <name>setReferenceValue</name>
+      <anchorfile>classcasa_1_1ObsGridPropertyWell.html</anchorfile>
+      <anchor>a7cce87af6fe2200159882c0aef994ac4</anchor>
+      <arglist>(ObsValue *refVal, double stdDevVal)</arglist>
+    </member>
+    <member kind="function" virtualness="virtual">
+      <type>virtual double</type>
+      <name>saWeight</name>
+      <anchorfile>classcasa_1_1ObsGridPropertyWell.html</anchorfile>
+      <anchor>af34172341b2bf9bcc9e034a33105b855</anchor>
+      <arglist>() const </arglist>
+    </member>
+    <member kind="function" virtualness="virtual">
+      <type>virtual void</type>
+      <name>setSAWeight</name>
+      <anchorfile>classcasa_1_1ObsGridPropertyWell.html</anchorfile>
+      <anchor>aa64e0071492040352abbc32ba720aea7</anchor>
+      <arglist>(double w)</arglist>
+    </member>
+    <member kind="function">
+      <type>std::vector&lt; double &gt;</type>
+      <name>depth</name>
+      <anchorfile>classcasa_1_1ObsGridPropertyWell.html</anchorfile>
+      <anchor>a381b60616de06759f0ae1770feb8be43</anchor>
+      <arglist>() const </arglist>
+    </member>
+    <member kind="function" virtualness="virtual">
+      <type>virtual void</type>
+      <name>setUAWeight</name>
+      <anchorfile>classcasa_1_1ObsGridPropertyWell.html</anchorfile>
+      <anchor>ad1ce724c61c416ff5ef903596a20be3c</anchor>
+      <arglist>(double w)</arglist>
+    </member>
+    <member kind="function" virtualness="virtual">
+      <type>virtual double</type>
+      <name>uaWeight</name>
+      <anchorfile>classcasa_1_1ObsGridPropertyWell.html</anchorfile>
+      <anchor>a7d5e6dd6559bc2c4101db32934703292</anchor>
+      <arglist>() const </arglist>
+    </member>
+    <member kind="function" virtualness="virtual">
+      <type>virtual ErrorHandler::ReturnCode</type>
+      <name>requestObservableInModel</name>
+      <anchorfile>classcasa_1_1ObsGridPropertyWell.html</anchorfile>
+      <anchor>ad4cdb0bbe83cb3f86bf7a90c34ceb60e</anchor>
+      <arglist>(mbapi::Model &amp;caldModel)</arglist>
+    </member>
+    <member kind="function" virtualness="virtual">
+      <type>virtual ObsValue *</type>
+      <name>getFromModel</name>
+      <anchorfile>classcasa_1_1ObsGridPropertyWell.html</anchorfile>
+      <anchor>ad850b458c987cb8442af33f2145abe57</anchor>
+      <arglist>(mbapi::Model &amp;caldModel)</arglist>
+    </member>
+    <member kind="function" virtualness="virtual">
+      <type>virtual std::string</type>
+      <name>checkObservableForProject</name>
+      <anchorfile>classcasa_1_1ObsGridPropertyWell.html</anchorfile>
+      <anchor>a969399939cbe0714eef9489902e99915</anchor>
+      <arglist>(mbapi::Model &amp;caldModel)</arglist>
+    </member>
+    <member kind="function" virtualness="virtual">
+      <type>virtual ObsValue *</type>
+      <name>createNewObsValueFromDouble</name>
+      <anchorfile>classcasa_1_1ObsGridPropertyWell.html</anchorfile>
+      <anchor>abe2396aad662684df70eca9f5198f76d</anchor>
+      <arglist>(std::vector&lt; double &gt;::const_iterator &amp;val) const </arglist>
+    </member>
+    <member kind="function" virtualness="virtual">
+      <type>virtual unsigned int</type>
+      <name>version</name>
+      <anchorfile>classcasa_1_1ObsGridPropertyWell.html</anchorfile>
+      <anchor>ab2e68a3a93f8e0865bba90fa05a92f3c</anchor>
+      <arglist>() const </arglist>
+    </member>
+    <member kind="function" virtualness="virtual">
+      <type>virtual const char *</type>
+      <name>typeName</name>
+      <anchorfile>classcasa_1_1ObsGridPropertyWell.html</anchorfile>
+      <anchor>ae0e169eebae6f7324fa0029cde27870e</anchor>
+      <arglist>() const </arglist>
+    </member>
+    <member kind="function" virtualness="virtual">
+      <type>virtual bool</type>
+      <name>save</name>
+      <anchorfile>classcasa_1_1ObsGridPropertyWell.html</anchorfile>
+      <anchor>a79967c53f8ba752611625c138b665fa7</anchor>
+      <arglist>(CasaSerializer &amp;sz, unsigned int version) const </arglist>
+    </member>
+    <member kind="function">
+      <type></type>
+      <name>ObsGridPropertyWell</name>
+      <anchorfile>classcasa_1_1ObsGridPropertyWell.html</anchorfile>
+      <anchor>a762bff753e448857e45eeaf119b12693</anchor>
+      <arglist>(CasaDeserializer &amp;dz, unsigned int objVer)</arglist>
+    </member>
+    <member kind="function" static="yes">
+      <type>static ObsGridPropertyWell *</type>
+      <name>createNewInstance</name>
+      <anchorfile>classcasa_1_1ObsGridPropertyWell.html</anchorfile>
+      <anchor>a22f4dfa859c51ff8137174076ffb8195</anchor>
+      <arglist>(const std::vector&lt; double &gt; &amp;x, const std::vector&lt; double &gt; &amp;y, const std::vector&lt; double &gt; &amp;z, const char *propName, double simTime=0.0, const std::string &amp;name=&quot;&quot;)</arglist>
+    </member>
+    <member kind="variable" protection="protected">
+      <type>std::vector&lt; double &gt;</type>
+      <name>m_x</name>
+      <anchorfile>classcasa_1_1ObsGridPropertyWell.html</anchorfile>
+      <anchor>a40b5906212f5d98086090079b2411772</anchor>
+      <arglist></arglist>
+    </member>
+    <member kind="variable" protection="protected">
+      <type>std::vector&lt; double &gt;</type>
+      <name>m_y</name>
+      <anchorfile>classcasa_1_1ObsGridPropertyWell.html</anchorfile>
+      <anchor>a7c87b5c001a1c66e4b04e7d3bfb32f9e</anchor>
+      <arglist></arglist>
+    </member>
+    <member kind="variable" protection="protected">
+      <type>std::vector&lt; double &gt;</type>
+      <name>m_z</name>
+      <anchorfile>classcasa_1_1ObsGridPropertyWell.html</anchorfile>
+      <anchor>aeb8cb8a65f15cae733278e2d443d4564</anchor>
+      <arglist></arglist>
+    </member>
+    <member kind="variable" protection="protected">
+      <type>std::string</type>
+      <name>m_propName</name>
+      <anchorfile>classcasa_1_1ObsGridPropertyWell.html</anchorfile>
+      <anchor>ac303247fd3062bab699e7ea50b83c019</anchor>
+      <arglist></arglist>
+    </member>
+    <member kind="variable" protection="protected">
+      <type>double</type>
+      <name>m_simTime</name>
+      <anchorfile>classcasa_1_1ObsGridPropertyWell.html</anchorfile>
+      <anchor>a0052e1922af69bc79b5a4812a004d9db</anchor>
+      <arglist></arglist>
+    </member>
+    <member kind="variable" protection="protected">
+      <type>std::vector&lt; std::string &gt;</type>
+      <name>m_name</name>
+      <anchorfile>classcasa_1_1ObsGridPropertyWell.html</anchorfile>
+      <anchor>a26c0c38bcf199d5da715b63b274875df</anchor>
+      <arglist></arglist>
+    </member>
+    <member kind="variable" protection="protected">
+      <type>std::vector&lt; int &gt;</type>
+      <name>m_posDataMiningTbl</name>
+      <anchorfile>classcasa_1_1ObsGridPropertyWell.html</anchorfile>
+      <anchor>a44d47d34e4f6484707b5684ebfc58418</anchor>
+      <arglist></arglist>
+    </member>
+    <member kind="variable" protection="protected">
+      <type>std::auto_ptr&lt; ObsValue &gt;</type>
+      <name>m_refValue</name>
+      <anchorfile>classcasa_1_1ObsGridPropertyWell.html</anchorfile>
+      <anchor>a9d61715cc87fdf15220b503c531c4b82</anchor>
+      <arglist></arglist>
+    </member>
+    <member kind="variable" protection="protected">
+      <type>double</type>
+      <name>m_devValue</name>
+      <anchorfile>classcasa_1_1ObsGridPropertyWell.html</anchorfile>
+      <anchor>aad65ee417ab00e4d251d0e15d9e5e886</anchor>
+      <arglist></arglist>
+    </member>
+    <member kind="variable" protection="protected">
+      <type>double</type>
+      <name>m_saWeight</name>
+      <anchorfile>classcasa_1_1ObsGridPropertyWell.html</anchorfile>
+      <anchor>af57ae2a4573834ce714b4e814eee180a</anchor>
+      <arglist></arglist>
+    </member>
+    <member kind="variable" protection="protected">
+      <type>double</type>
+      <name>m_uaWeight</name>
+      <anchorfile>classcasa_1_1ObsGridPropertyWell.html</anchorfile>
+      <anchor>a8c642217afcedaa0be418d3073166d40</anchor>
+      <arglist></arglist>
+    </member>
+    <member kind="function" virtualness="virtual">
+      <type>virtual unsigned int</type>
+      <name>version</name>
+      <anchorfile>classcasa_1_1ObsGridPropertyWell.html</anchorfile>
+      <anchor>ab2e68a3a93f8e0865bba90fa05a92f3c</anchor>
+      <arglist>() const </arglist>
+    </member>
+    <member kind="function" virtualness="virtual">
+      <type>virtual const char *</type>
+      <name>typeName</name>
+      <anchorfile>classcasa_1_1ObsGridPropertyWell.html</anchorfile>
+      <anchor>ae0e169eebae6f7324fa0029cde27870e</anchor>
+      <arglist>() const </arglist>
+    </member>
+    <member kind="function" virtualness="virtual">
+      <type>virtual bool</type>
+      <name>save</name>
+      <anchorfile>classcasa_1_1ObsGridPropertyWell.html</anchorfile>
+      <anchor>a79967c53f8ba752611625c138b665fa7</anchor>
+      <arglist>(CasaSerializer &amp;sz, unsigned int version) const </arglist>
+    </member>
+    <member kind="function">
+      <type></type>
+      <name>ObsGridPropertyWell</name>
+      <anchorfile>classcasa_1_1ObsGridPropertyWell.html</anchorfile>
+      <anchor>a762bff753e448857e45eeaf119b12693</anchor>
+      <arglist>(CasaDeserializer &amp;dz, unsigned int objVer)</arglist>
+    </member>
+  </compound>
+  <compound kind="class">
+    <name>casa::ObsGridPropertyXYZ</name>
+    <filename>classcasa_1_1ObsGridPropertyXYZ.html</filename>
+    <base>casa::Observable</base>
+    <member kind="function">
+      <type></type>
+      <name>ObsGridPropertyXYZ</name>
+      <anchorfile>classcasa_1_1ObsGridPropertyXYZ.html</anchorfile>
+      <anchor>a35d7c5727fa4aae3ab94e87613aad3b4</anchor>
+      <arglist>(double x, double y, double z, const char *propName, double simTime, const std::string &amp;name=&quot;&quot;)</arglist>
+    </member>
+    <member kind="function" virtualness="virtual">
+      <type>virtual</type>
+      <name>~ObsGridPropertyXYZ</name>
+      <anchorfile>classcasa_1_1ObsGridPropertyXYZ.html</anchorfile>
+      <anchor>ad4852f6753688107873120a3bf84ff11</anchor>
+      <arglist>()</arglist>
+    </member>
+    <member kind="function" virtualness="virtual">
+      <type>virtual std::vector&lt; std::string &gt;</type>
+      <name>name</name>
+      <anchorfile>classcasa_1_1ObsGridPropertyXYZ.html</anchorfile>
+      <anchor>a26971382eaf500aca06aef96ae229c24</anchor>
+      <arglist>() const </arglist>
+    </member>
+    <member kind="function" virtualness="virtual">
+      <type>virtual size_t</type>
+      <name>dimension</name>
+      <anchorfile>classcasa_1_1ObsGridPropertyXYZ.html</anchorfile>
+      <anchor>af55867f6c3124e3991fb3c42b4dbf881</anchor>
+      <arglist>() const </arglist>
+    </member>
+    <member kind="function" virtualness="virtual">
+      <type>virtual bool</type>
+      <name>hasReferenceValue</name>
+      <anchorfile>classcasa_1_1ObsGridPropertyXYZ.html</anchorfile>
+      <anchor>ab71b48793c374eaaccf8a47235ec1a0f</anchor>
+      <arglist>() const </arglist>
+    </member>
+    <member kind="function" virtualness="virtual">
+      <type>virtual const ObsValue *</type>
+      <name>referenceValue</name>
+      <anchorfile>classcasa_1_1ObsGridPropertyXYZ.html</anchorfile>
+      <anchor>a72b477a049b0772d5cdc67f3aae50bcd</anchor>
+      <arglist>() const </arglist>
+    </member>
+    <member kind="function" virtualness="virtual">
+      <type>virtual double</type>
+      <name>stdDeviationForRefValue</name>
+      <anchorfile>classcasa_1_1ObsGridPropertyXYZ.html</anchorfile>
+      <anchor>a434d6dc2abed697889a30c81390ec264</anchor>
+      <arglist>() const </arglist>
+    </member>
+    <member kind="function" virtualness="virtual">
+      <type>virtual void</type>
+      <name>setReferenceValue</name>
+      <anchorfile>classcasa_1_1ObsGridPropertyXYZ.html</anchorfile>
+      <anchor>a3ef5066b5f169700061d30fdac1c282f</anchor>
+      <arglist>(ObsValue *refVal, double stdDevVal)</arglist>
+    </member>
+    <member kind="function" virtualness="virtual">
+      <type>virtual double</type>
+      <name>saWeight</name>
+      <anchorfile>classcasa_1_1ObsGridPropertyXYZ.html</anchorfile>
+      <anchor>a5914bae4af0051c7b00186eca278797a</anchor>
+      <arglist>() const </arglist>
+    </member>
+    <member kind="function" virtualness="virtual">
+      <type>virtual void</type>
+      <name>setSAWeight</name>
+      <anchorfile>classcasa_1_1ObsGridPropertyXYZ.html</anchorfile>
+      <anchor>addf522b2c6709e82de9a65b16cb1b9ed</anchor>
+      <arglist>(double w)</arglist>
+    </member>
+    <member kind="function" virtualness="virtual">
+      <type>virtual void</type>
+      <name>setUAWeight</name>
+      <anchorfile>classcasa_1_1ObsGridPropertyXYZ.html</anchorfile>
+      <anchor>a7544bf1b457f338272040638d3cb64ce</anchor>
+      <arglist>(double w)</arglist>
+    </member>
+    <member kind="function" virtualness="virtual">
+      <type>virtual double</type>
+      <name>uaWeight</name>
+      <anchorfile>classcasa_1_1ObsGridPropertyXYZ.html</anchorfile>
+      <anchor>a8fdad3e50969443bee733745b3239838</anchor>
+      <arglist>() const </arglist>
+    </member>
+    <member kind="function" virtualness="virtual">
+      <type>virtual ErrorHandler::ReturnCode</type>
+      <name>requestObservableInModel</name>
+      <anchorfile>classcasa_1_1ObsGridPropertyXYZ.html</anchorfile>
+      <anchor>a02c457ad727c63dd5abf0679324bf9c6</anchor>
+      <arglist>(mbapi::Model &amp;caldModel)</arglist>
+    </member>
+    <member kind="function" virtualness="virtual">
+      <type>virtual ObsValue *</type>
+      <name>getFromModel</name>
+      <anchorfile>classcasa_1_1ObsGridPropertyXYZ.html</anchorfile>
+      <anchor>ad7a8e31a7b1da4339e8443918c94e9e6</anchor>
+      <arglist>(mbapi::Model &amp;caldModel)</arglist>
+    </member>
+    <member kind="function" virtualness="virtual">
+      <type>virtual std::string</type>
+      <name>checkObservableForProject</name>
+      <anchorfile>classcasa_1_1ObsGridPropertyXYZ.html</anchorfile>
+      <anchor>ac69f9bff704b2204cf051b606735adcc</anchor>
+      <arglist>(mbapi::Model &amp;caldModel)</arglist>
+    </member>
+    <member kind="function" virtualness="virtual">
+      <type>virtual ObsValue *</type>
+      <name>createNewObsValueFromDouble</name>
+      <anchorfile>classcasa_1_1ObsGridPropertyXYZ.html</anchorfile>
+      <anchor>a2b7d96dd444440d65a9f396ff0819589</anchor>
+      <arglist>(std::vector&lt; double &gt;::const_iterator &amp;val) const </arglist>
+    </member>
+    <member kind="function" virtualness="virtual">
+      <type>virtual unsigned int</type>
+      <name>version</name>
+      <anchorfile>classcasa_1_1ObsGridPropertyXYZ.html</anchorfile>
+      <anchor>ab1e5956267275f84715d8fd4b5ceb573</anchor>
+      <arglist>() const </arglist>
+    </member>
+    <member kind="function" virtualness="virtual">
+      <type>virtual bool</type>
+      <name>save</name>
+      <anchorfile>classcasa_1_1ObsGridPropertyXYZ.html</anchorfile>
+      <anchor>ab8fbb8bb964dd8afa73da271d099dde5</anchor>
+      <arglist>(CasaSerializer &amp;sz, unsigned int fileVer) const </arglist>
+    </member>
+    <member kind="function" virtualness="virtual">
+      <type>virtual const char *</type>
+      <name>typeName</name>
+      <anchorfile>classcasa_1_1ObsGridPropertyXYZ.html</anchorfile>
+      <anchor>a97c49b79b94b5951f9f02cc6c5e3ae0b</anchor>
+      <arglist>() const </arglist>
+    </member>
+    <member kind="function">
+      <type></type>
+      <name>ObsGridPropertyXYZ</name>
+      <anchorfile>classcasa_1_1ObsGridPropertyXYZ.html</anchorfile>
+      <anchor>a4568021786ae2fa50969fe64faa87705</anchor>
+      <arglist>(CasaDeserializer &amp;dz, unsigned int objVer)</arglist>
+    </member>
+    <member kind="function" static="yes">
+      <type>static ObsGridPropertyXYZ *</type>
+      <name>createNewInstance</name>
+      <anchorfile>classcasa_1_1ObsGridPropertyXYZ.html</anchorfile>
+      <anchor>af4c09a1b7b6a3d056c4f9a8fb344037a</anchor>
+      <arglist>(double x, double y, double z, const char *propName, double simTime=0.0, const std::string &amp;name=&quot;&quot;)</arglist>
+    </member>
+    <member kind="variable" protection="protected">
+      <type>double</type>
+      <name>m_x</name>
+      <anchorfile>classcasa_1_1ObsGridPropertyXYZ.html</anchorfile>
+      <anchor>a40131e944b42e7e149b895a294f272d0</anchor>
+      <arglist></arglist>
+    </member>
+    <member kind="variable" protection="protected">
+      <type>double</type>
+      <name>m_y</name>
+      <anchorfile>classcasa_1_1ObsGridPropertyXYZ.html</anchorfile>
+      <anchor>a2caf415ece4b17f512de5756b88b7268</anchor>
+      <arglist></arglist>
+    </member>
+    <member kind="variable" protection="protected">
+      <type>double</type>
+      <name>m_z</name>
+      <anchorfile>classcasa_1_1ObsGridPropertyXYZ.html</anchorfile>
+      <anchor>ade3ccefe4db8cb66e30027357bb2e50e</anchor>
+      <arglist></arglist>
+    </member>
+    <member kind="variable" protection="protected">
+      <type>std::string</type>
+      <name>m_propName</name>
+      <anchorfile>classcasa_1_1ObsGridPropertyXYZ.html</anchorfile>
+      <anchor>ac0be75b5161a78057eb89a7312581e3e</anchor>
+      <arglist></arglist>
+    </member>
+    <member kind="variable" protection="protected">
+      <type>double</type>
+      <name>m_simTime</name>
+      <anchorfile>classcasa_1_1ObsGridPropertyXYZ.html</anchorfile>
+      <anchor>a77e5ff1d961d402071e69a4d9589d31e</anchor>
+      <arglist></arglist>
+    </member>
+    <member kind="variable" protection="protected">
+      <type>std::vector&lt; std::string &gt;</type>
+      <name>m_name</name>
+      <anchorfile>classcasa_1_1ObsGridPropertyXYZ.html</anchorfile>
+      <anchor>a810b2cbd32d2a4b6b5de2ae5b2bc5960</anchor>
+      <arglist></arglist>
+    </member>
+    <member kind="variable" protection="protected">
+      <type>int</type>
+      <name>m_posDataMiningTbl</name>
+      <anchorfile>classcasa_1_1ObsGridPropertyXYZ.html</anchorfile>
+      <anchor>a0b6edc32e3b0f5f2df810cf7c9385db9</anchor>
+      <arglist></arglist>
+    </member>
+    <member kind="variable" protection="protected">
+      <type>std::auto_ptr&lt; ObsValue &gt;</type>
+      <name>m_refValue</name>
+      <anchorfile>classcasa_1_1ObsGridPropertyXYZ.html</anchorfile>
+      <anchor>a46bfb9dbf44b29d7f8d8875427eb8b35</anchor>
+      <arglist></arglist>
+    </member>
+    <member kind="variable" protection="protected">
+      <type>double</type>
+      <name>m_devValue</name>
+      <anchorfile>classcasa_1_1ObsGridPropertyXYZ.html</anchorfile>
+      <anchor>ae504db272afd0eb02859863269f41af5</anchor>
+      <arglist></arglist>
+    </member>
+    <member kind="variable" protection="protected">
+      <type>double</type>
+      <name>m_saWeight</name>
+      <anchorfile>classcasa_1_1ObsGridPropertyXYZ.html</anchorfile>
+      <anchor>a4dd1323c58048aa96c614766e7c52eea</anchor>
+      <arglist></arglist>
+    </member>
+    <member kind="variable" protection="protected">
+      <type>double</type>
+      <name>m_uaWeight</name>
+      <anchorfile>classcasa_1_1ObsGridPropertyXYZ.html</anchorfile>
+      <anchor>a20af5cdc4c0a978703f7c32677770dab</anchor>
+      <arglist></arglist>
+    </member>
+    <member kind="function" virtualness="virtual">
+      <type>virtual unsigned int</type>
+      <name>version</name>
+      <anchorfile>classcasa_1_1ObsGridPropertyXYZ.html</anchorfile>
+      <anchor>ab1e5956267275f84715d8fd4b5ceb573</anchor>
+      <arglist>() const </arglist>
+    </member>
+    <member kind="function" virtualness="virtual">
+      <type>virtual bool</type>
+      <name>save</name>
+      <anchorfile>classcasa_1_1ObsGridPropertyXYZ.html</anchorfile>
+      <anchor>ab8fbb8bb964dd8afa73da271d099dde5</anchor>
+      <arglist>(CasaSerializer &amp;sz, unsigned int fileVer) const </arglist>
+    </member>
+    <member kind="function" virtualness="virtual">
+      <type>virtual const char *</type>
+      <name>typeName</name>
+      <anchorfile>classcasa_1_1ObsGridPropertyXYZ.html</anchorfile>
+      <anchor>a97c49b79b94b5951f9f02cc6c5e3ae0b</anchor>
+      <arglist>() const </arglist>
+    </member>
+    <member kind="function">
+      <type></type>
+      <name>ObsGridPropertyXYZ</name>
+      <anchorfile>classcasa_1_1ObsGridPropertyXYZ.html</anchorfile>
+      <anchor>a4568021786ae2fa50969fe64faa87705</anchor>
+      <arglist>(CasaDeserializer &amp;dz, unsigned int objVer)</arglist>
+    </member>
+  </compound>
+  <compound kind="class">
+    <name>casa::ObsSourceRockMapProp</name>
+    <filename>classcasa_1_1ObsSourceRockMapProp.html</filename>
+    <base>casa::Observable</base>
+    <member kind="function">
+      <type></type>
+      <name>ObsSourceRockMapProp</name>
+      <anchorfile>classcasa_1_1ObsSourceRockMapProp.html</anchorfile>
+      <anchor>a23c3b0ab2c1be9164bb72f19a1972184</anchor>
+      <arglist>(double x, double y, const char *layerName, const char *propName, double simTime, const std::string &amp;name=&quot;&quot;)</arglist>
+    </member>
+    <member kind="function" virtualness="virtual">
+      <type>virtual</type>
+      <name>~ObsSourceRockMapProp</name>
+      <anchorfile>classcasa_1_1ObsSourceRockMapProp.html</anchorfile>
+      <anchor>a35f9432d8afe49eaf170495d2c70f6ae</anchor>
+      <arglist>()</arglist>
+    </member>
+    <member kind="function" virtualness="virtual">
+      <type>virtual std::vector&lt; std::string &gt;</type>
+      <name>name</name>
+      <anchorfile>classcasa_1_1ObsSourceRockMapProp.html</anchorfile>
+      <anchor>acd3e370af8b36cd0bec3bd3c988f8edd</anchor>
+      <arglist>() const </arglist>
+    </member>
+    <member kind="function" virtualness="virtual">
+      <type>virtual size_t</type>
+      <name>dimension</name>
+      <anchorfile>classcasa_1_1ObsSourceRockMapProp.html</anchorfile>
+      <anchor>ac6ddc20ff66238c02818f7f280dccb4f</anchor>
+      <arglist>() const </arglist>
+    </member>
+    <member kind="function" virtualness="virtual">
+      <type>virtual bool</type>
+      <name>hasReferenceValue</name>
+      <anchorfile>classcasa_1_1ObsSourceRockMapProp.html</anchorfile>
+      <anchor>af914e2923faaaa2d80d5aebc292fa8a8</anchor>
+      <arglist>() const </arglist>
+    </member>
+    <member kind="function" virtualness="virtual">
+      <type>virtual const ObsValue *</type>
+      <name>referenceValue</name>
+      <anchorfile>classcasa_1_1ObsSourceRockMapProp.html</anchorfile>
+      <anchor>af43e62aac9bcb0fd242cb2c6130043c7</anchor>
+      <arglist>() const </arglist>
+    </member>
+    <member kind="function" virtualness="virtual">
+      <type>virtual double</type>
+      <name>stdDeviationForRefValue</name>
+      <anchorfile>classcasa_1_1ObsSourceRockMapProp.html</anchorfile>
+      <anchor>aa8585ccc7043359c4a6546a5c073dbb2</anchor>
+      <arglist>() const </arglist>
+    </member>
+    <member kind="function" virtualness="virtual">
+      <type>virtual void</type>
+      <name>setReferenceValue</name>
+      <anchorfile>classcasa_1_1ObsSourceRockMapProp.html</anchorfile>
+      <anchor>ad337cd477760ddefc8740243703705ad</anchor>
+      <arglist>(ObsValue *refVal, double stdDevVal)</arglist>
+    </member>
+    <member kind="function" virtualness="virtual">
+      <type>virtual double</type>
+      <name>saWeight</name>
+      <anchorfile>classcasa_1_1ObsSourceRockMapProp.html</anchorfile>
+      <anchor>a4fadc056cc4c0a050797062c5db00de9</anchor>
+      <arglist>() const </arglist>
+    </member>
+    <member kind="function" virtualness="virtual">
+      <type>virtual void</type>
+      <name>setSAWeight</name>
+      <anchorfile>classcasa_1_1ObsSourceRockMapProp.html</anchorfile>
+      <anchor>afb50cad6f7778ed27a9ed0a25e511dbf</anchor>
+      <arglist>(double w)</arglist>
+    </member>
+    <member kind="function" virtualness="virtual">
+      <type>virtual void</type>
+      <name>setUAWeight</name>
+      <anchorfile>classcasa_1_1ObsSourceRockMapProp.html</anchorfile>
+      <anchor>abf0b307009680c0faf4326525b6faa0d</anchor>
+      <arglist>(double w)</arglist>
+    </member>
+    <member kind="function" virtualness="virtual">
+      <type>virtual double</type>
+      <name>uaWeight</name>
+      <anchorfile>classcasa_1_1ObsSourceRockMapProp.html</anchorfile>
+      <anchor>a1b627e4ab5bb161472608f4019382276</anchor>
+      <arglist>() const </arglist>
+    </member>
+    <member kind="function" virtualness="virtual">
+      <type>virtual ErrorHandler::ReturnCode</type>
+      <name>requestObservableInModel</name>
+      <anchorfile>classcasa_1_1ObsSourceRockMapProp.html</anchorfile>
+      <anchor>a78ef8f38fa895306c694200c239fe6d2</anchor>
+      <arglist>(mbapi::Model &amp;caldModel)</arglist>
+    </member>
+    <member kind="function" virtualness="virtual">
+      <type>virtual ObsValue *</type>
+      <name>getFromModel</name>
+      <anchorfile>classcasa_1_1ObsSourceRockMapProp.html</anchorfile>
+      <anchor>a421cffa66969fd96a32289d5db25e6af</anchor>
+      <arglist>(mbapi::Model &amp;caldModel)</arglist>
+    </member>
+    <member kind="function" virtualness="virtual">
+      <type>virtual ObsValue *</type>
+      <name>createNewObsValueFromDouble</name>
+      <anchorfile>classcasa_1_1ObsSourceRockMapProp.html</anchorfile>
+      <anchor>acd74d6681bf4d65cdb310821ee4f9016</anchor>
+      <arglist>(std::vector&lt; double &gt;::const_iterator &amp;val) const </arglist>
+    </member>
+    <member kind="function" virtualness="virtual">
+      <type>virtual unsigned int</type>
+      <name>version</name>
+      <anchorfile>classcasa_1_1ObsSourceRockMapProp.html</anchorfile>
+      <anchor>a6e2276835ce73df0269058dbffc3fd63</anchor>
+      <arglist>() const </arglist>
+    </member>
+    <member kind="function" virtualness="virtual">
+      <type>virtual bool</type>
+      <name>save</name>
+      <anchorfile>classcasa_1_1ObsSourceRockMapProp.html</anchorfile>
+      <anchor>a6353a2c850712600278ae5d5a3331863</anchor>
+      <arglist>(CasaSerializer &amp;sz, unsigned int fileVer) const </arglist>
+    </member>
+    <member kind="function" virtualness="virtual">
+      <type>virtual const char *</type>
+      <name>typeName</name>
+      <anchorfile>classcasa_1_1ObsSourceRockMapProp.html</anchorfile>
+      <anchor>a44e020edc55576d6414c368f4c607832</anchor>
+      <arglist>() const </arglist>
+    </member>
+    <member kind="function">
+      <type></type>
+      <name>ObsSourceRockMapProp</name>
+      <anchorfile>classcasa_1_1ObsSourceRockMapProp.html</anchorfile>
+      <anchor>a2b93eb5c765279cf4e75673ad237c99d</anchor>
+      <arglist>(CasaDeserializer &amp;dz, unsigned int objVer)</arglist>
+    </member>
+    <member kind="function" static="yes">
+      <type>static ObsSourceRockMapProp *</type>
+      <name>createNewInstance</name>
+      <anchorfile>classcasa_1_1ObsSourceRockMapProp.html</anchorfile>
+      <anchor>a35fa6bb93ee4286c79356d303dbc8782</anchor>
+      <arglist>(double x, double y, const char *layerName, const char *propName, double simTime=0.0, const std::string &amp;name=&quot;&quot;)</arglist>
+    </member>
+    <member kind="variable" protection="protected">
+      <type>double</type>
+      <name>m_x</name>
+      <anchorfile>classcasa_1_1ObsSourceRockMapProp.html</anchorfile>
+      <anchor>a4d412c2a8eb3642926f86f6516335e10</anchor>
+      <arglist></arglist>
+    </member>
+    <member kind="variable" protection="protected">
+      <type>double</type>
+      <name>m_y</name>
+      <anchorfile>classcasa_1_1ObsSourceRockMapProp.html</anchorfile>
+      <anchor>abcab4d43f45179aaa51ca07bd801103f</anchor>
+      <arglist></arglist>
+    </member>
+    <member kind="variable" protection="protected">
+      <type>std::string</type>
+      <name>m_layerName</name>
+      <anchorfile>classcasa_1_1ObsSourceRockMapProp.html</anchorfile>
+      <anchor>ae98641baafa5f078fcbb73a55ce84d5f</anchor>
+      <arglist></arglist>
+    </member>
+    <member kind="variable" protection="protected">
+      <type>std::string</type>
+      <name>m_propName</name>
+      <anchorfile>classcasa_1_1ObsSourceRockMapProp.html</anchorfile>
+      <anchor>a6fc3540181bade78fe60272cf3607927</anchor>
+      <arglist></arglist>
+    </member>
+    <member kind="variable" protection="protected">
+      <type>double</type>
+      <name>m_simTime</name>
+      <anchorfile>classcasa_1_1ObsSourceRockMapProp.html</anchorfile>
+      <anchor>aceac3fb9b76e47252094f6b2c8585a10</anchor>
+      <arglist></arglist>
+    </member>
+    <member kind="variable" protection="protected">
+      <type>std::vector&lt; std::string &gt;</type>
+      <name>m_name</name>
+      <anchorfile>classcasa_1_1ObsSourceRockMapProp.html</anchorfile>
+      <anchor>ad3c2c9c2d63fecc9897c1e4b75419fc1</anchor>
+      <arglist></arglist>
+    </member>
+    <member kind="variable" protection="protected">
+      <type>int</type>
+      <name>m_posDataMiningTbl</name>
+      <anchorfile>classcasa_1_1ObsSourceRockMapProp.html</anchorfile>
+      <anchor>ab30ce45f89e2e72ca252b53604b654af</anchor>
+      <arglist></arglist>
+    </member>
+    <member kind="variable" protection="protected">
+      <type>std::auto_ptr&lt; ObsValue &gt;</type>
+      <name>m_refValue</name>
+      <anchorfile>classcasa_1_1ObsSourceRockMapProp.html</anchorfile>
+      <anchor>ab37616c36f6e96493291efc1aa2db47b</anchor>
+      <arglist></arglist>
+    </member>
+    <member kind="variable" protection="protected">
+      <type>double</type>
+      <name>m_devValue</name>
+      <anchorfile>classcasa_1_1ObsSourceRockMapProp.html</anchorfile>
+      <anchor>a1d961e9fd72a813d2f934aee22862b44</anchor>
+      <arglist></arglist>
+    </member>
+    <member kind="variable" protection="protected">
+      <type>double</type>
+      <name>m_saWeight</name>
+      <anchorfile>classcasa_1_1ObsSourceRockMapProp.html</anchorfile>
+      <anchor>a04c5e23a7f7c8d3e71ccc37e1f655756</anchor>
+      <arglist></arglist>
+    </member>
+    <member kind="variable" protection="protected">
+      <type>double</type>
+      <name>m_uaWeight</name>
+      <anchorfile>classcasa_1_1ObsSourceRockMapProp.html</anchorfile>
+      <anchor>a9073d8e0a790473708377e61034d9d3f</anchor>
+      <arglist></arglist>
+    </member>
+    <member kind="function" virtualness="virtual">
+      <type>virtual unsigned int</type>
+      <name>version</name>
+      <anchorfile>classcasa_1_1ObsSourceRockMapProp.html</anchorfile>
+      <anchor>a6e2276835ce73df0269058dbffc3fd63</anchor>
+      <arglist>() const </arglist>
+    </member>
+    <member kind="function" virtualness="virtual">
+      <type>virtual bool</type>
+      <name>save</name>
+      <anchorfile>classcasa_1_1ObsSourceRockMapProp.html</anchorfile>
+      <anchor>a6353a2c850712600278ae5d5a3331863</anchor>
+      <arglist>(CasaSerializer &amp;sz, unsigned int fileVer) const </arglist>
+    </member>
+    <member kind="function" virtualness="virtual">
+      <type>virtual const char *</type>
+      <name>typeName</name>
+      <anchorfile>classcasa_1_1ObsSourceRockMapProp.html</anchorfile>
+      <anchor>a44e020edc55576d6414c368f4c607832</anchor>
+      <arglist>() const </arglist>
+    </member>
+    <member kind="function">
+      <type></type>
+      <name>ObsSourceRockMapProp</name>
+      <anchorfile>classcasa_1_1ObsSourceRockMapProp.html</anchorfile>
+      <anchor>a2b93eb5c765279cf4e75673ad237c99d</anchor>
+      <arglist>(CasaDeserializer &amp;dz, unsigned int objVer)</arglist>
+    </member>
+  </compound>
+  <compound kind="class">
+    <name>casa::ObsSpace</name>
+    <filename>classcasa_1_1ObsSpace.html</filename>
+    <base>casa::CasaSerializable</base>
+    <member kind="function" virtualness="pure">
+      <type>virtual ErrorHandler::ReturnCode</type>
+      <name>addObservable</name>
+      <anchorfile>classcasa_1_1ObsSpace.html</anchorfile>
+      <anchor>a4227e19a1da2cf38ba2fe04fc673d22e</anchor>
+      <arglist>(Observable *obs)=0</arglist>
+    </member>
+    <member kind="function" virtualness="pure">
+      <type>virtual size_t</type>
+      <name>size</name>
+      <anchorfile>classcasa_1_1ObsSpace.html</anchorfile>
+      <anchor>ab87a3ee3d6d06652e03c47ce8bd0c351</anchor>
+      <arglist>() const =0</arglist>
+    </member>
+    <member kind="function" virtualness="pure">
+      <type>virtual const Observable *</type>
+      <name>observable</name>
+      <anchorfile>classcasa_1_1ObsSpace.html</anchorfile>
+      <anchor>a0d0fa943a8dbd91c72d2e85133b7ac9f</anchor>
+      <arglist>(size_t i) const =0</arglist>
+    </member>
+  </compound>
+  <compound kind="class">
+    <name>casa::ObsTrapProp</name>
+    <filename>classcasa_1_1ObsTrapProp.html</filename>
+    <base>casa::Observable</base>
+    <member kind="function">
+      <type></type>
+      <name>ObsTrapProp</name>
+      <anchorfile>classcasa_1_1ObsTrapProp.html</anchorfile>
+      <anchor>a721bf195a6868b3ede3f5aa0c8e2f726</anchor>
+      <arglist>(double x, double y, const char *resName, const char *propName, double simTime, const std::string &amp;name=&quot;&quot;)</arglist>
+    </member>
+    <member kind="function" virtualness="virtual">
+      <type>virtual</type>
+      <name>~ObsTrapProp</name>
+      <anchorfile>classcasa_1_1ObsTrapProp.html</anchorfile>
+      <anchor>aab0d41f7d76aec3a0a5aa3c4d6309568</anchor>
+      <arglist>()</arglist>
+    </member>
+    <member kind="function" virtualness="virtual">
+      <type>virtual std::vector&lt; std::string &gt;</type>
+      <name>name</name>
+      <anchorfile>classcasa_1_1ObsTrapProp.html</anchorfile>
+      <anchor>a94919b22ce5874f22e500cfeffcbd6dc</anchor>
+      <arglist>() const </arglist>
+    </member>
+    <member kind="function" virtualness="virtual">
+      <type>virtual size_t</type>
+      <name>dimension</name>
+      <anchorfile>classcasa_1_1ObsTrapProp.html</anchorfile>
+      <anchor>a2a9804be88e9aed19cda867f4f8132dd</anchor>
+      <arglist>() const </arglist>
+    </member>
+    <member kind="function" virtualness="virtual">
+      <type>virtual bool</type>
+      <name>hasReferenceValue</name>
+      <anchorfile>classcasa_1_1ObsTrapProp.html</anchorfile>
+      <anchor>a853382dde1018d34845101efd8526a5b</anchor>
+      <arglist>() const </arglist>
+    </member>
+    <member kind="function" virtualness="virtual">
+      <type>virtual const ObsValue *</type>
+      <name>referenceValue</name>
+      <anchorfile>classcasa_1_1ObsTrapProp.html</anchorfile>
+      <anchor>af2de1b5b36b234b8d045532914ac61f5</anchor>
+      <arglist>() const </arglist>
+    </member>
+    <member kind="function" virtualness="virtual">
+      <type>virtual double</type>
+      <name>stdDeviationForRefValue</name>
+      <anchorfile>classcasa_1_1ObsTrapProp.html</anchorfile>
+      <anchor>a7f7ff817ef913147d0251c6139b1979b</anchor>
+      <arglist>() const </arglist>
+    </member>
+    <member kind="function" virtualness="virtual">
+      <type>virtual void</type>
+      <name>setReferenceValue</name>
+      <anchorfile>classcasa_1_1ObsTrapProp.html</anchorfile>
+      <anchor>a23821e31920fcfa0558e75371399b4b5</anchor>
+      <arglist>(ObsValue *refVal, double stdDevVal)</arglist>
+    </member>
+    <member kind="function" virtualness="virtual">
+      <type>virtual double</type>
+      <name>saWeight</name>
+      <anchorfile>classcasa_1_1ObsTrapProp.html</anchorfile>
+      <anchor>ac53dc7865032252ebc0253be38099f51</anchor>
+      <arglist>() const </arglist>
+    </member>
+    <member kind="function" virtualness="virtual">
+      <type>virtual void</type>
+      <name>setSAWeight</name>
+      <anchorfile>classcasa_1_1ObsTrapProp.html</anchorfile>
+      <anchor>a56d9d71a0f741595b6630c0b6868ae9f</anchor>
+      <arglist>(double w)</arglist>
+    </member>
+    <member kind="function" virtualness="virtual">
+      <type>virtual void</type>
+      <name>setUAWeight</name>
+      <anchorfile>classcasa_1_1ObsTrapProp.html</anchorfile>
+      <anchor>a47ff1c5b71438dd5db67815083c1ae55</anchor>
+      <arglist>(double w)</arglist>
+    </member>
+    <member kind="function" virtualness="virtual">
+      <type>virtual double</type>
+      <name>uaWeight</name>
+      <anchorfile>classcasa_1_1ObsTrapProp.html</anchorfile>
+      <anchor>a7ccfd1821e08036f76bbc656bac675b0</anchor>
+      <arglist>() const </arglist>
+    </member>
+    <member kind="function" virtualness="virtual">
+      <type>virtual ErrorHandler::ReturnCode</type>
+      <name>requestObservableInModel</name>
+      <anchorfile>classcasa_1_1ObsTrapProp.html</anchorfile>
+      <anchor>a34da90cb116caf70749f5fc1eb817b71</anchor>
+      <arglist>(mbapi::Model &amp;caldModel)</arglist>
+    </member>
+    <member kind="function" virtualness="virtual">
+      <type>virtual ObsValue *</type>
+      <name>getFromModel</name>
+      <anchorfile>classcasa_1_1ObsTrapProp.html</anchorfile>
+      <anchor>a988445a7eeb028e62e95a9af415b86b9</anchor>
+      <arglist>(mbapi::Model &amp;caldModel)</arglist>
+    </member>
+    <member kind="function" virtualness="virtual">
+      <type>virtual std::string</type>
+      <name>checkObservableForProject</name>
+      <anchorfile>classcasa_1_1ObsTrapProp.html</anchorfile>
+      <anchor>a4e5a7f93512461778a7de9ab938f034b</anchor>
+      <arglist>(mbapi::Model &amp;caldModel)</arglist>
+    </member>
+    <member kind="function" virtualness="virtual">
+      <type>virtual ObsValue *</type>
+      <name>createNewObsValueFromDouble</name>
+      <anchorfile>classcasa_1_1ObsTrapProp.html</anchorfile>
+      <anchor>a685d4f7da22f42e27233e46bdb1f7ef2</anchor>
+      <arglist>(std::vector&lt; double &gt;::const_iterator &amp;val) const </arglist>
+    </member>
+    <member kind="function" virtualness="virtual">
+      <type>virtual unsigned int</type>
+      <name>version</name>
+      <anchorfile>classcasa_1_1ObsTrapProp.html</anchorfile>
+      <anchor>ac3a41ca61f1f29129548a1ae4aca18f9</anchor>
+      <arglist>() const </arglist>
+    </member>
+    <member kind="function" virtualness="virtual">
+      <type>virtual bool</type>
+      <name>save</name>
+      <anchorfile>classcasa_1_1ObsTrapProp.html</anchorfile>
+      <anchor>a3dc2539f173a9329708f50589e146d39</anchor>
+      <arglist>(CasaSerializer &amp;sz, unsigned int fileVer) const </arglist>
+    </member>
+    <member kind="function" virtualness="virtual">
+      <type>virtual const char *</type>
+      <name>typeName</name>
+      <anchorfile>classcasa_1_1ObsTrapProp.html</anchorfile>
+      <anchor>a857fe861d257667cab355e63f7c38c45</anchor>
+      <arglist>() const </arglist>
+    </member>
+    <member kind="function">
+      <type></type>
+      <name>ObsTrapProp</name>
+      <anchorfile>classcasa_1_1ObsTrapProp.html</anchorfile>
+      <anchor>a58ad47e6fafa70f92007df6b04ba4752</anchor>
+      <arglist>(CasaDeserializer &amp;dz, unsigned int objVer)</arglist>
+    </member>
+    <member kind="function" static="yes">
+      <type>static ObsTrapProp *</type>
+      <name>createNewInstance</name>
+      <anchorfile>classcasa_1_1ObsTrapProp.html</anchorfile>
+      <anchor>a6ca932b7256b64b7049c26ed569f50be</anchor>
+      <arglist>(double x, double y, const char *resName, const char *propName, double simTime=0.0, const std::string &amp;name=&quot;&quot;)</arglist>
+    </member>
+    <member kind="variable" protection="protected">
+      <type>double</type>
+      <name>m_x</name>
+      <anchorfile>classcasa_1_1ObsTrapProp.html</anchorfile>
+      <anchor>ab4b44789682633d1ca135576c959affe</anchor>
+      <arglist></arglist>
+    </member>
+    <member kind="variable" protection="protected">
+      <type>double</type>
+      <name>m_y</name>
+      <anchorfile>classcasa_1_1ObsTrapProp.html</anchorfile>
+      <anchor>a65d1ba4ef8c766986cdfa81086949759</anchor>
+      <arglist></arglist>
+    </member>
+    <member kind="variable" protection="protected">
+      <type>std::string</type>
+      <name>m_resName</name>
+      <anchorfile>classcasa_1_1ObsTrapProp.html</anchorfile>
+      <anchor>aaf48d1882d98f4614f8ca868a28f387e</anchor>
+      <arglist></arglist>
+    </member>
+    <member kind="variable" protection="protected">
+      <type>std::string</type>
+      <name>m_propName</name>
+      <anchorfile>classcasa_1_1ObsTrapProp.html</anchorfile>
+      <anchor>a83d47d00a2e5c5b130cb56102848edef</anchor>
+      <arglist></arglist>
+    </member>
+    <member kind="variable" protection="protected">
+      <type>double</type>
+      <name>m_simTime</name>
+      <anchorfile>classcasa_1_1ObsTrapProp.html</anchorfile>
+      <anchor>a9739b4d71ae0de535cb185a73ac2b493</anchor>
+      <arglist></arglist>
+    </member>
+    <member kind="variable" protection="protected">
+      <type>std::vector&lt; std::string &gt;</type>
+      <name>m_name</name>
+      <anchorfile>classcasa_1_1ObsTrapProp.html</anchorfile>
+      <anchor>a73eb157c197bdd75b3c0261532950ebc</anchor>
+      <arglist></arglist>
+    </member>
+    <member kind="variable" protection="protected">
+      <type>int</type>
+      <name>m_posDataMiningTbl</name>
+      <anchorfile>classcasa_1_1ObsTrapProp.html</anchorfile>
+      <anchor>afaa4e95e9f9195b5ffabd34d2c484998</anchor>
+      <arglist></arglist>
+    </member>
+    <member kind="variable" protection="protected">
+      <type>std::auto_ptr&lt; ObsValue &gt;</type>
+      <name>m_refValue</name>
+      <anchorfile>classcasa_1_1ObsTrapProp.html</anchorfile>
+      <anchor>a62f8df0daf554f14845991cf326da21f</anchor>
+      <arglist></arglist>
+    </member>
+    <member kind="variable" protection="protected">
+      <type>double</type>
+      <name>m_devValue</name>
+      <anchorfile>classcasa_1_1ObsTrapProp.html</anchorfile>
+      <anchor>a9835aba47d3ee54386db0d38c69d4da9</anchor>
+      <arglist></arglist>
+    </member>
+    <member kind="variable" protection="protected">
+      <type>double</type>
+      <name>m_saWeight</name>
+      <anchorfile>classcasa_1_1ObsTrapProp.html</anchorfile>
+      <anchor>aa3f8509b718d12611bb1434d48424d51</anchor>
+      <arglist></arglist>
+    </member>
+    <member kind="variable" protection="protected">
+      <type>double</type>
+      <name>m_uaWeight</name>
+      <anchorfile>classcasa_1_1ObsTrapProp.html</anchorfile>
+      <anchor>a7ba0b5421ccd052206290d566757c9aa</anchor>
+      <arglist></arglist>
+    </member>
+    <member kind="function" virtualness="virtual">
+      <type>virtual unsigned int</type>
+      <name>version</name>
+      <anchorfile>classcasa_1_1ObsTrapProp.html</anchorfile>
+      <anchor>ac3a41ca61f1f29129548a1ae4aca18f9</anchor>
+      <arglist>() const </arglist>
+    </member>
+    <member kind="function" virtualness="virtual">
+      <type>virtual bool</type>
+      <name>save</name>
+      <anchorfile>classcasa_1_1ObsTrapProp.html</anchorfile>
+      <anchor>a3dc2539f173a9329708f50589e146d39</anchor>
+      <arglist>(CasaSerializer &amp;sz, unsigned int fileVer) const </arglist>
+    </member>
+    <member kind="function" virtualness="virtual">
+      <type>virtual const char *</type>
+      <name>typeName</name>
+      <anchorfile>classcasa_1_1ObsTrapProp.html</anchorfile>
+      <anchor>a857fe861d257667cab355e63f7c38c45</anchor>
+      <arglist>() const </arglist>
+    </member>
+    <member kind="function">
+      <type></type>
+      <name>ObsTrapProp</name>
+      <anchorfile>classcasa_1_1ObsTrapProp.html</anchorfile>
+      <anchor>a58ad47e6fafa70f92007df6b04ba4752</anchor>
+      <arglist>(CasaDeserializer &amp;dz, unsigned int objVer)</arglist>
+    </member>
+  </compound>
+  <compound kind="class">
+    <name>casa::ObsValue</name>
+    <filename>classcasa_1_1ObsValue.html</filename>
+    <base>casa::CasaSerializable</base>
+    <member kind="function" virtualness="virtual">
+      <type>virtual</type>
+      <name>~ObsValue</name>
+      <anchorfile>classcasa_1_1ObsValue.html</anchorfile>
+      <anchor>ab5c0b127caa11d5461a90a80850a349a</anchor>
+      <arglist>()</arglist>
+    </member>
+    <member kind="function" virtualness="pure">
+      <type>virtual const Observable *</type>
+      <name>observable</name>
+      <anchorfile>classcasa_1_1ObsValue.html</anchorfile>
+      <anchor>a040f68e0a6964578958ad5cbcda657cb</anchor>
+      <arglist>() const =0</arglist>
+    </member>
+    <member kind="function" virtualness="pure">
+      <type>virtual double</type>
+      <name>MSE</name>
+      <anchorfile>classcasa_1_1ObsValue.html</anchorfile>
+      <anchor>ae8d5881435676896cb189e8f183ad9ae</anchor>
+      <arglist>() const =0</arglist>
+    </member>
+    <member kind="function" virtualness="pure">
+      <type>virtual bool</type>
+      <name>isDouble</name>
+      <anchorfile>classcasa_1_1ObsValue.html</anchorfile>
+      <anchor>aea54aceae4a2b996cb9a75868570cbd4</anchor>
+      <arglist>() const =0</arglist>
+    </member>
+    <member kind="function" virtualness="pure">
+      <type>virtual std::vector&lt; double &gt;</type>
+      <name>asDoubleArray</name>
+      <anchorfile>classcasa_1_1ObsValue.html</anchorfile>
+      <anchor>a7b2194a16ae3e29dd092cae9e6ecd5c7</anchor>
+      <arglist>() const =0</arglist>
+    </member>
+    <member kind="function" static="yes">
+      <type>static ObsValue *</type>
+      <name>load</name>
+      <anchorfile>classcasa_1_1ObsValue.html</anchorfile>
+      <anchor>a68b81fad110fd11f55dd24dfc0cd0adb</anchor>
+      <arglist>(CasaDeserializer &amp;dz, const char *objName)</arglist>
+    </member>
+  </compound>
+  <compound kind="class">
+    <name>casa::ObsValueDoubleArray</name>
+    <filename>classcasa_1_1ObsValueDoubleArray.html</filename>
+    <base>casa::ObsValue</base>
+    <member kind="function">
+      <type></type>
+      <name>ObsValueDoubleArray</name>
+      <anchorfile>classcasa_1_1ObsValueDoubleArray.html</anchorfile>
+      <anchor>a8fbda44994da2e6407b63a191796cfc8</anchor>
+      <arglist>(const Observable *parent, const std::vector&lt; double &gt; &amp;val)</arglist>
+    </member>
+    <member kind="function">
+      <type></type>
+      <name>ObsValueDoubleArray</name>
+      <anchorfile>classcasa_1_1ObsValueDoubleArray.html</anchorfile>
+      <anchor>adb3af29d9efe65591abd890afb0de30f</anchor>
+      <arglist>(const ObsValueDoubleArray &amp;ov)</arglist>
+    </member>
+    <member kind="function" virtualness="virtual">
+      <type>virtual</type>
+      <name>~ObsValueDoubleArray</name>
+      <anchorfile>classcasa_1_1ObsValueDoubleArray.html</anchorfile>
+      <anchor>a157579ea74e77640491bcf75b92d5e1d</anchor>
+      <arglist>()</arglist>
+    </member>
+    <member kind="function">
+      <type>ObsValueDoubleArray &amp;</type>
+      <name>operator=</name>
+      <anchorfile>classcasa_1_1ObsValueDoubleArray.html</anchorfile>
+      <anchor>a70b4a4cad650ff8fa158ed89231a17f9</anchor>
+      <arglist>(const ObsValueDoubleArray &amp;otherObs)</arglist>
+    </member>
+    <member kind="function" virtualness="virtual">
+      <type>virtual const Observable *</type>
+      <name>observable</name>
+      <anchorfile>classcasa_1_1ObsValueDoubleArray.html</anchorfile>
+      <anchor>a26be3af34673e45849574ba1548b62fa</anchor>
+      <arglist>() const </arglist>
+    </member>
+    <member kind="function" virtualness="virtual">
+      <type>virtual double</type>
+      <name>MSE</name>
+      <anchorfile>classcasa_1_1ObsValueDoubleArray.html</anchorfile>
+      <anchor>a1aa0e09434ebbd48c6dad8eec52793d6</anchor>
+      <arglist>() const </arglist>
+    </member>
+    <member kind="function" virtualness="virtual">
+      <type>virtual bool</type>
+      <name>isDouble</name>
+      <anchorfile>classcasa_1_1ObsValueDoubleArray.html</anchorfile>
+      <anchor>af7684302fbe3d1e6bf822296eea37515</anchor>
+      <arglist>() const </arglist>
+    </member>
+    <member kind="function" virtualness="virtual">
+      <type>virtual std::vector&lt; double &gt;</type>
+      <name>asDoubleArray</name>
+      <anchorfile>classcasa_1_1ObsValueDoubleArray.html</anchorfile>
+      <anchor>a3ffe72f5b7b760c9cbeeb5d014d59d5b</anchor>
+      <arglist>() const </arglist>
+    </member>
+    <member kind="function" virtualness="virtual">
+      <type>virtual unsigned int</type>
+      <name>version</name>
+      <anchorfile>classcasa_1_1ObsValueDoubleArray.html</anchorfile>
+      <anchor>aab772387409ee9c15c22f42ef72bb3d5</anchor>
+      <arglist>() const </arglist>
+    </member>
+    <member kind="function" virtualness="virtual">
+      <type>virtual const char *</type>
+      <name>typeName</name>
+      <anchorfile>classcasa_1_1ObsValueDoubleArray.html</anchorfile>
+      <anchor>aa856b793344cd854f416d8ca46ac47c6</anchor>
+      <arglist>() const </arglist>
+    </member>
+    <member kind="function" virtualness="virtual">
+      <type>virtual bool</type>
+      <name>save</name>
+      <anchorfile>classcasa_1_1ObsValueDoubleArray.html</anchorfile>
+      <anchor>af6586c84d366c6e53fecf2c8852a870f</anchor>
+      <arglist>(CasaSerializer &amp;sz, unsigned int version) const </arglist>
+    </member>
+    <member kind="function">
+      <type></type>
+      <name>ObsValueDoubleArray</name>
+      <anchorfile>classcasa_1_1ObsValueDoubleArray.html</anchorfile>
+      <anchor>a6fc9e9b6c31b68a02c9f7a6202c21324</anchor>
+      <arglist>(CasaDeserializer &amp;dz, unsigned int objVer)</arglist>
+    </member>
+    <member kind="function" static="yes">
+      <type>static ObsValueDoubleArray *</type>
+      <name>createNewInstance</name>
+      <anchorfile>classcasa_1_1ObsValueDoubleArray.html</anchorfile>
+      <anchor>a142db1d3b3bd9ce082ad99a25a78e7cd</anchor>
+      <arglist>(const Observable *parent, const std::vector&lt; double &gt; &amp;val)</arglist>
+    </member>
+    <member kind="function" virtualness="virtual">
+      <type>virtual unsigned int</type>
+      <name>version</name>
+      <anchorfile>classcasa_1_1ObsValueDoubleArray.html</anchorfile>
+      <anchor>aab772387409ee9c15c22f42ef72bb3d5</anchor>
+      <arglist>() const </arglist>
+    </member>
+    <member kind="function" virtualness="virtual">
+      <type>virtual const char *</type>
+      <name>typeName</name>
+      <anchorfile>classcasa_1_1ObsValueDoubleArray.html</anchorfile>
+      <anchor>aa856b793344cd854f416d8ca46ac47c6</anchor>
+      <arglist>() const </arglist>
+    </member>
+    <member kind="function" virtualness="virtual">
+      <type>virtual bool</type>
+      <name>save</name>
+      <anchorfile>classcasa_1_1ObsValueDoubleArray.html</anchorfile>
+      <anchor>af6586c84d366c6e53fecf2c8852a870f</anchor>
+      <arglist>(CasaSerializer &amp;sz, unsigned int version) const </arglist>
+    </member>
+    <member kind="function">
+      <type></type>
+      <name>ObsValueDoubleArray</name>
+      <anchorfile>classcasa_1_1ObsValueDoubleArray.html</anchorfile>
+      <anchor>a6fc9e9b6c31b68a02c9f7a6202c21324</anchor>
+      <arglist>(CasaDeserializer &amp;dz, unsigned int objVer)</arglist>
+    </member>
+  </compound>
+  <compound kind="class">
+    <name>casa::ObsValueDoubleScalar</name>
+    <filename>classcasa_1_1ObsValueDoubleScalar.html</filename>
+    <base>casa::ObsValue</base>
+    <member kind="function">
+      <type></type>
+      <name>ObsValueDoubleScalar</name>
+      <anchorfile>classcasa_1_1ObsValueDoubleScalar.html</anchorfile>
+      <anchor>ad8da42beb542b802bebbaed2a3b49f2d</anchor>
+      <arglist>(const Observable *parent, double val)</arglist>
+    </member>
+    <member kind="function">
+      <type></type>
+      <name>ObsValueDoubleScalar</name>
+      <anchorfile>classcasa_1_1ObsValueDoubleScalar.html</anchorfile>
+      <anchor>a1e4ff2e22354ff553e6d3269c126484b</anchor>
+      <arglist>(const ObsValueDoubleScalar &amp;ov)</arglist>
+    </member>
+    <member kind="function" virtualness="virtual">
+      <type>virtual</type>
+      <name>~ObsValueDoubleScalar</name>
+      <anchorfile>classcasa_1_1ObsValueDoubleScalar.html</anchorfile>
+      <anchor>abbfa1c23f3bb99667711a113af7a68c9</anchor>
+      <arglist>()</arglist>
+    </member>
+    <member kind="function">
+      <type>ObsValueDoubleScalar &amp;</type>
+      <name>operator=</name>
+      <anchorfile>classcasa_1_1ObsValueDoubleScalar.html</anchorfile>
+      <anchor>ae78f252dff8667c920bea00e87eace97</anchor>
+      <arglist>(const ObsValueDoubleScalar &amp;otherObs)</arglist>
+    </member>
+    <member kind="function" virtualness="virtual">
+      <type>virtual const Observable *</type>
+      <name>observable</name>
+      <anchorfile>classcasa_1_1ObsValueDoubleScalar.html</anchorfile>
+      <anchor>af46e810a57a5f0a40c6c13b9f36d2900</anchor>
+      <arglist>() const </arglist>
+    </member>
+    <member kind="function" virtualness="virtual">
+      <type>virtual double</type>
+      <name>MSE</name>
+      <anchorfile>classcasa_1_1ObsValueDoubleScalar.html</anchorfile>
+      <anchor>afd66cb091293b31f16017d96df58b925</anchor>
+      <arglist>() const </arglist>
+    </member>
+    <member kind="function">
+      <type>double</type>
+      <name>value</name>
+      <anchorfile>classcasa_1_1ObsValueDoubleScalar.html</anchorfile>
+      <anchor>a749604f4d7e32eff70c950fe9090412b</anchor>
+      <arglist>() const </arglist>
+    </member>
+    <member kind="function" virtualness="virtual">
+      <type>virtual bool</type>
+      <name>isDouble</name>
+      <anchorfile>classcasa_1_1ObsValueDoubleScalar.html</anchorfile>
+      <anchor>a4c81be8d8ff754cb0c26b215cce16a65</anchor>
+      <arglist>() const </arglist>
+    </member>
+    <member kind="function" virtualness="virtual">
+      <type>virtual std::vector&lt; double &gt;</type>
+      <name>asDoubleArray</name>
+      <anchorfile>classcasa_1_1ObsValueDoubleScalar.html</anchorfile>
+      <anchor>aeafe762a1fdb709e1e10406c5c878510</anchor>
+      <arglist>() const </arglist>
+    </member>
+    <member kind="function" virtualness="virtual">
+      <type>virtual unsigned int</type>
+      <name>version</name>
+      <anchorfile>classcasa_1_1ObsValueDoubleScalar.html</anchorfile>
+      <anchor>a2935bc7833de71872f309762f3b8edfa</anchor>
+      <arglist>() const </arglist>
+    </member>
+    <member kind="function" virtualness="virtual">
+      <type>virtual const char *</type>
+      <name>typeName</name>
+      <anchorfile>classcasa_1_1ObsValueDoubleScalar.html</anchorfile>
+      <anchor>aa2b2a4a2bda8f41e129bb73bc62bf239</anchor>
+      <arglist>() const </arglist>
+    </member>
+    <member kind="function" virtualness="virtual">
+      <type>virtual bool</type>
+      <name>save</name>
+      <anchorfile>classcasa_1_1ObsValueDoubleScalar.html</anchorfile>
+      <anchor>ace08f9c140274f8f96f3a5d64a00485d</anchor>
+      <arglist>(CasaSerializer &amp;sz, unsigned int version) const </arglist>
+    </member>
+    <member kind="function">
+      <type></type>
+      <name>ObsValueDoubleScalar</name>
+      <anchorfile>classcasa_1_1ObsValueDoubleScalar.html</anchorfile>
+      <anchor>ab428c171805a142d0aa864f1838e802b</anchor>
+      <arglist>(CasaDeserializer &amp;dz, unsigned int objVer)</arglist>
+    </member>
+    <member kind="function" static="yes">
+      <type>static ObsValueDoubleScalar *</type>
+      <name>createNewInstance</name>
+      <anchorfile>classcasa_1_1ObsValueDoubleScalar.html</anchorfile>
+      <anchor>a35d1f660d0081b9459fde0dac1183c7c</anchor>
+      <arglist>(const Observable *parent, double val)</arglist>
+    </member>
+    <member kind="function" virtualness="virtual">
+      <type>virtual unsigned int</type>
+      <name>version</name>
+      <anchorfile>classcasa_1_1ObsValueDoubleScalar.html</anchorfile>
+      <anchor>a2935bc7833de71872f309762f3b8edfa</anchor>
+      <arglist>() const </arglist>
+    </member>
+    <member kind="function" virtualness="virtual">
+      <type>virtual const char *</type>
+      <name>typeName</name>
+      <anchorfile>classcasa_1_1ObsValueDoubleScalar.html</anchorfile>
+      <anchor>aa2b2a4a2bda8f41e129bb73bc62bf239</anchor>
+      <arglist>() const </arglist>
+    </member>
+    <member kind="function" virtualness="virtual">
+      <type>virtual bool</type>
+      <name>save</name>
+      <anchorfile>classcasa_1_1ObsValueDoubleScalar.html</anchorfile>
+      <anchor>ace08f9c140274f8f96f3a5d64a00485d</anchor>
+      <arglist>(CasaSerializer &amp;sz, unsigned int version) const </arglist>
+    </member>
+    <member kind="function">
+      <type></type>
+      <name>ObsValueDoubleScalar</name>
+      <anchorfile>classcasa_1_1ObsValueDoubleScalar.html</anchorfile>
+      <anchor>ab428c171805a142d0aa864f1838e802b</anchor>
+      <arglist>(CasaDeserializer &amp;dz, unsigned int objVer)</arglist>
+    </member>
+  </compound>
+  <compound kind="class">
+    <name>casa::Parameter</name>
+    <filename>classcasa_1_1Parameter.html</filename>
+    <base>casa::CasaSerializable</base>
+    <member kind="function" virtualness="virtual">
+      <type>virtual</type>
+      <name>~Parameter</name>
+      <anchorfile>classcasa_1_1Parameter.html</anchorfile>
+      <anchor>a167c97ea91f7ceed5968bdcc6113400c</anchor>
+      <arglist>()</arglist>
+    </member>
+    <member kind="function" virtualness="pure">
+      <type>virtual const char *</type>
+      <name>name</name>
+      <anchorfile>classcasa_1_1Parameter.html</anchorfile>
+      <anchor>afe2cd9e1c8242ee4e85c755807483043</anchor>
+      <arglist>() const =0</arglist>
+    </member>
+    <member kind="function" virtualness="pure">
+      <type>virtual const VarParameter *</type>
+      <name>parent</name>
+      <anchorfile>classcasa_1_1Parameter.html</anchorfile>
+      <anchor>ac27f0edd61ef17bbc23a7920581bf9b3</anchor>
+      <arglist>() const =0</arglist>
+    </member>
+    <member kind="function" virtualness="pure">
+      <type>virtual ErrorHandler::ReturnCode</type>
+      <name>setInModel</name>
+      <anchorfile>classcasa_1_1Parameter.html</anchorfile>
+      <anchor>adaf2347637a3974671faa04fa9b817ac</anchor>
+      <arglist>(mbapi::Model &amp;caldModel)=0</arglist>
+    </member>
+    <member kind="function" virtualness="pure">
+      <type>virtual std::string</type>
+      <name>validate</name>
+      <anchorfile>classcasa_1_1Parameter.html</anchorfile>
+      <anchor>a2e842a67b535655e89ff7848ece01667</anchor>
+      <arglist>(mbapi::Model &amp;caldModel)=0</arglist>
+    </member>
+    <member kind="function" virtualness="pure">
+      <type>virtual std::vector&lt; double &gt;</type>
+      <name>asDoubleArray</name>
+      <anchorfile>classcasa_1_1Parameter.html</anchorfile>
+      <anchor>ac4f89b28bb90acea246579830c0fe232</anchor>
+      <arglist>() const =0</arglist>
+    </member>
+    <member kind="function" virtualness="pure">
+      <type>virtual int</type>
+      <name>asInteger</name>
+      <anchorfile>classcasa_1_1Parameter.html</anchorfile>
+      <anchor>a3aef6e9c60997ad5e6c804411f4bf4c1</anchor>
+      <arglist>() const =0</arglist>
+    </member>
+    <member kind="function" virtualness="pure">
+      <type>virtual bool</type>
+      <name>operator==</name>
+      <anchorfile>classcasa_1_1Parameter.html</anchorfile>
+      <anchor>af0850f1244c42535ecc063cb9a560ec3</anchor>
+      <arglist>(const Parameter &amp;prm) const =0</arglist>
+    </member>
+    <member kind="function" virtualness="virtual">
+      <type>virtual bool</type>
+      <name>operator!=</name>
+      <anchorfile>classcasa_1_1Parameter.html</anchorfile>
+      <anchor>a05a31cd3e5e849c2abb213cc79016635</anchor>
+      <arglist>(const Parameter &amp;prm) const </arglist>
+    </member>
+    <member kind="function" static="yes">
+      <type>static Parameter *</type>
+      <name>load</name>
+      <anchorfile>classcasa_1_1Parameter.html</anchorfile>
+      <anchor>a26a76084d115f7124d8c5ad2cf23618e</anchor>
+      <arglist>(CasaDeserializer &amp;dz, const char *objName)</arglist>
+    </member>
+  </compound>
+  <compound kind="struct">
+    <name>casa::ParetoSensitivityInfo</name>
+    <filename>structcasa_1_1ParetoSensitivityInfo.html</filename>
+    <member kind="function">
+      <type>const std::vector&lt; std::pair&lt; const VarParameter *, int &gt; &gt;</type>
+      <name>getVarParametersWithCumulativeImpact</name>
+      <anchorfile>structcasa_1_1ParetoSensitivityInfo.html</anchorfile>
+      <anchor>a3ab705e7ed5e28b950ac6b3beeb7de1f</anchor>
+      <arglist>(double fraction) const </arglist>
+    </member>
+    <member kind="function">
+      <type>double</type>
+      <name>getSensitivity</name>
+      <anchorfile>structcasa_1_1ParetoSensitivityInfo.html</anchorfile>
+      <anchor>acbfebb11a0d3aa0d6020d9a3282f3350</anchor>
+      <arglist>(const VarParameter *varPrm, int subPrmID) const </arglist>
+    </member>
+    <member kind="function">
+      <type>double</type>
+      <name>getCumulativeSensitivity</name>
+      <anchorfile>structcasa_1_1ParetoSensitivityInfo.html</anchorfile>
+      <anchor>a2442b51b02b214381a2a37f2e7939007</anchor>
+      <arglist>(const VarParameter *varPrm, int subPrmID) const </arglist>
+    </member>
+    <member kind="function">
+      <type>void</type>
+      <name>add</name>
+      <anchorfile>structcasa_1_1ParetoSensitivityInfo.html</anchorfile>
+      <anchor>ad154e5c84faaa6b8b0c1e8c0e231d201</anchor>
+      <arglist>(const VarParameter *varPrm, int subPrmID, double val)</arglist>
+    </member>
+    <member kind="variable">
+      <type>std::vector&lt; const VarParameter * &gt;</type>
+      <name>m_vprmPtr</name>
+      <anchorfile>structcasa_1_1ParetoSensitivityInfo.html</anchorfile>
+      <anchor>a18542341493411bdef973e4254d621d2</anchor>
+      <arglist></arglist>
+    </member>
+    <member kind="variable">
+      <type>std::vector&lt; int &gt;</type>
+      <name>m_vprmSubID</name>
+      <anchorfile>structcasa_1_1ParetoSensitivityInfo.html</anchorfile>
+      <anchor>a674245333c473acd2775f8245100a258</anchor>
+      <arglist></arglist>
+    </member>
+    <member kind="variable">
+      <type>std::vector&lt; double &gt;</type>
+      <name>m_vprmSens</name>
+      <anchorfile>structcasa_1_1ParetoSensitivityInfo.html</anchorfile>
+      <anchor>a0b0773959f30c92bdfda7f67faac90d0</anchor>
+      <arglist></arglist>
+    </member>
+  </compound>
+  <compound kind="class">
+    <name>casa::PrmCrustThinning</name>
+    <filename>classcasa_1_1PrmCrustThinning.html</filename>
+    <base>casa::Parameter</base>
+    <member kind="function">
+      <type></type>
+      <name>PrmCrustThinning</name>
+      <anchorfile>classcasa_1_1PrmCrustThinning.html</anchorfile>
+      <anchor>a0d5325274bd72f803724560a18377da6</anchor>
+      <arglist>(mbapi::Model &amp;mdl)</arglist>
+    </member>
+    <member kind="function">
+      <type></type>
+      <name>PrmCrustThinning</name>
+      <anchorfile>classcasa_1_1PrmCrustThinning.html</anchorfile>
+      <anchor>aebc020c884f537a53954034431605e6d</anchor>
+      <arglist>(const VarPrmCrustThinning *parent, const std::vector&lt; double &gt; &amp;prmValues, const std::vector&lt; std::string &gt; &amp;mapsList)</arglist>
+    </member>
+    <member kind="function" virtualness="virtual">
+      <type>virtual</type>
+      <name>~PrmCrustThinning</name>
+      <anchorfile>classcasa_1_1PrmCrustThinning.html</anchorfile>
+      <anchor>a8f700bd63bcb6afb529550921d9fa2c8</anchor>
+      <arglist>()</arglist>
+    </member>
+    <member kind="function" virtualness="virtual">
+      <type>virtual const char *</type>
+      <name>name</name>
+      <anchorfile>classcasa_1_1PrmCrustThinning.html</anchorfile>
+      <anchor>ac74da7485155dc505dfdaef9fd696c1e</anchor>
+      <arglist>() const </arglist>
+    </member>
+    <member kind="function" virtualness="virtual">
+      <type>virtual const VarParameter *</type>
+      <name>parent</name>
+      <anchorfile>classcasa_1_1PrmCrustThinning.html</anchorfile>
+      <anchor>a7262a2f7759776cc18014ce70c0dfd38</anchor>
+      <arglist>() const </arglist>
+    </member>
+    <member kind="function">
+      <type>std::vector&lt; std::string &gt;</type>
+      <name>getMapsList</name>
+      <anchorfile>classcasa_1_1PrmCrustThinning.html</anchorfile>
+      <anchor>a5c1159ac0563b2c6043bc0e94374514e</anchor>
+      <arglist>() const </arglist>
+    </member>
+    <member kind="function">
+      <type>size_t</type>
+      <name>numberOfEvents</name>
+      <anchorfile>classcasa_1_1PrmCrustThinning.html</anchorfile>
+      <anchor>a1c395c26ba675f1e3d344e3c6c6d6e54</anchor>
+      <arglist>() const </arglist>
+    </member>
+    <member kind="function" virtualness="virtual">
+      <type>virtual ErrorHandler::ReturnCode</type>
+      <name>setInModel</name>
+      <anchorfile>classcasa_1_1PrmCrustThinning.html</anchorfile>
+      <anchor>ab5983e6c21e31fa1053cd228e62af7db</anchor>
+      <arglist>(mbapi::Model &amp;caldModel)</arglist>
+    </member>
+    <member kind="function" virtualness="virtual">
+      <type>virtual std::string</type>
+      <name>validate</name>
+      <anchorfile>classcasa_1_1PrmCrustThinning.html</anchorfile>
+      <anchor>af47c87daa098d2fee0968b8818e412d7</anchor>
+      <arglist>(mbapi::Model &amp;caldModel)</arglist>
+    </member>
+    <member kind="function" virtualness="virtual">
+      <type>virtual std::vector&lt; double &gt;</type>
+      <name>asDoubleArray</name>
+      <anchorfile>classcasa_1_1PrmCrustThinning.html</anchorfile>
+      <anchor>a185be868b9275c302cc451f2b4e016df</anchor>
+      <arglist>() const </arglist>
+    </member>
+    <member kind="function" virtualness="virtual">
+      <type>virtual int</type>
+      <name>asInteger</name>
+      <anchorfile>classcasa_1_1PrmCrustThinning.html</anchorfile>
+      <anchor>aa647fc5a440884267ee6d78f2286ddfe</anchor>
+      <arglist>() const </arglist>
+    </member>
+    <member kind="function" virtualness="virtual">
+      <type>virtual bool</type>
+      <name>operator==</name>
+      <anchorfile>classcasa_1_1PrmCrustThinning.html</anchorfile>
+      <anchor>aa3c1f8362c372cda0927fb99268660a6</anchor>
+      <arglist>(const Parameter &amp;prm) const </arglist>
+    </member>
+    <member kind="function" virtualness="virtual">
+      <type>virtual unsigned int</type>
+      <name>version</name>
+      <anchorfile>classcasa_1_1PrmCrustThinning.html</anchorfile>
+      <anchor>ad2991eb5e4fb0cea7677b682c9b50fc9</anchor>
+      <arglist>() const </arglist>
+    </member>
+    <member kind="function" virtualness="virtual">
+      <type>virtual bool</type>
+      <name>save</name>
+      <anchorfile>classcasa_1_1PrmCrustThinning.html</anchorfile>
+      <anchor>a3c16afed6de4f99de57dbb34dc3f7e9e</anchor>
+      <arglist>(CasaSerializer &amp;sz, unsigned int version) const </arglist>
+    </member>
+    <member kind="function" virtualness="virtual">
+      <type>virtual const char *</type>
+      <name>typeName</name>
+      <anchorfile>classcasa_1_1PrmCrustThinning.html</anchorfile>
+      <anchor>aa69340e702a7c15d1bad038ff9f08360</anchor>
+      <arglist>() const </arglist>
+    </member>
+    <member kind="function">
+      <type></type>
+      <name>PrmCrustThinning</name>
+      <anchorfile>classcasa_1_1PrmCrustThinning.html</anchorfile>
+      <anchor>a8aec809177153af97f946d2264f6663c</anchor>
+      <arglist>(CasaDeserializer &amp;dz, unsigned int objVer)</arglist>
+    </member>
+    <member kind="function" virtualness="virtual">
+      <type>virtual unsigned int</type>
+      <name>version</name>
+      <anchorfile>classcasa_1_1PrmCrustThinning.html</anchorfile>
+      <anchor>ad2991eb5e4fb0cea7677b682c9b50fc9</anchor>
+      <arglist>() const </arglist>
+    </member>
+    <member kind="function" virtualness="virtual">
+      <type>virtual bool</type>
+      <name>save</name>
+      <anchorfile>classcasa_1_1PrmCrustThinning.html</anchorfile>
+      <anchor>a3c16afed6de4f99de57dbb34dc3f7e9e</anchor>
+      <arglist>(CasaSerializer &amp;sz, unsigned int version) const </arglist>
+    </member>
+    <member kind="function" virtualness="virtual">
+      <type>virtual const char *</type>
+      <name>typeName</name>
+      <anchorfile>classcasa_1_1PrmCrustThinning.html</anchorfile>
+      <anchor>aa69340e702a7c15d1bad038ff9f08360</anchor>
+      <arglist>() const </arglist>
+    </member>
+    <member kind="function">
+      <type></type>
+      <name>PrmCrustThinning</name>
+      <anchorfile>classcasa_1_1PrmCrustThinning.html</anchorfile>
+      <anchor>a8aec809177153af97f946d2264f6663c</anchor>
+      <arglist>(CasaDeserializer &amp;dz, unsigned int objVer)</arglist>
+    </member>
+  </compound>
+  <compound kind="class">
+    <name>casa::PrmLithoSTPThermalCond</name>
+    <filename>classcasa_1_1PrmLithoSTPThermalCond.html</filename>
+    <base>casa::Parameter</base>
+    <member kind="function">
+      <type></type>
+      <name>PrmLithoSTPThermalCond</name>
+      <anchorfile>classcasa_1_1PrmLithoSTPThermalCond.html</anchorfile>
+      <anchor>a4c0560b2965b40786aa00298a0fef5b6</anchor>
+      <arglist>(mbapi::Model &amp;mdl, const char *lithoName)</arglist>
+    </member>
+    <member kind="function">
+      <type></type>
+      <name>PrmLithoSTPThermalCond</name>
+      <anchorfile>classcasa_1_1PrmLithoSTPThermalCond.html</anchorfile>
+      <anchor>ad9ce96ca4365fd3a01137e30d34add9f</anchor>
+      <arglist>(const VarPrmLithoSTPThermalCond *parent, const char *lithoName, double val)</arglist>
+    </member>
+    <member kind="function" virtualness="virtual">
+      <type>virtual</type>
+      <name>~PrmLithoSTPThermalCond</name>
+      <anchorfile>classcasa_1_1PrmLithoSTPThermalCond.html</anchorfile>
+      <anchor>aa9fc79923d6b39be30ada0e56526b274</anchor>
+      <arglist>()</arglist>
+    </member>
+    <member kind="function" virtualness="virtual">
+      <type>virtual const char *</type>
+      <name>name</name>
+      <anchorfile>classcasa_1_1PrmLithoSTPThermalCond.html</anchorfile>
+      <anchor>a7c7e61c00ff893f99ab9b8a5e66d399d</anchor>
+      <arglist>() const </arglist>
+    </member>
+    <member kind="function" virtualness="virtual">
+      <type>virtual const VarParameter *</type>
+      <name>parent</name>
+      <anchorfile>classcasa_1_1PrmLithoSTPThermalCond.html</anchorfile>
+      <anchor>a2faffad809acdef08cfc1101500d82fc</anchor>
+      <arglist>() const </arglist>
+    </member>
+    <member kind="function" virtualness="virtual">
+      <type>virtual ErrorHandler::ReturnCode</type>
+      <name>setInModel</name>
+      <anchorfile>classcasa_1_1PrmLithoSTPThermalCond.html</anchorfile>
+      <anchor>a731b29e97891f2a4b4b00ec0655e38ea</anchor>
+      <arglist>(mbapi::Model &amp;caldModel)</arglist>
+    </member>
+    <member kind="function" virtualness="virtual">
+      <type>virtual std::string</type>
+      <name>validate</name>
+      <anchorfile>classcasa_1_1PrmLithoSTPThermalCond.html</anchorfile>
+      <anchor>a3d0f9e821a53867db4f28d111f9f4efb</anchor>
+      <arglist>(mbapi::Model &amp;caldModel)</arglist>
+    </member>
+    <member kind="function" virtualness="virtual">
+      <type>virtual std::vector&lt; double &gt;</type>
+      <name>asDoubleArray</name>
+      <anchorfile>classcasa_1_1PrmLithoSTPThermalCond.html</anchorfile>
+      <anchor>a045d07e1b3148833785c42a8f2bd35fc</anchor>
+      <arglist>() const </arglist>
+    </member>
+    <member kind="function" virtualness="virtual">
+      <type>virtual int</type>
+      <name>asInteger</name>
+      <anchorfile>classcasa_1_1PrmLithoSTPThermalCond.html</anchorfile>
+      <anchor>a1c55aaa20b6855694d233b8a8406eab8</anchor>
+      <arglist>() const </arglist>
+    </member>
+    <member kind="function" virtualness="virtual">
+      <type>virtual bool</type>
+      <name>operator==</name>
+      <anchorfile>classcasa_1_1PrmLithoSTPThermalCond.html</anchorfile>
+      <anchor>ac7296188b1d09b661ba00519cf24ad0f</anchor>
+      <arglist>(const Parameter &amp;prm) const </arglist>
+    </member>
+    <member kind="function" virtualness="virtual">
+      <type>virtual unsigned int</type>
+      <name>version</name>
+      <anchorfile>classcasa_1_1PrmLithoSTPThermalCond.html</anchorfile>
+      <anchor>af7688dc9e90de85d831cd7e7e3b55743</anchor>
+      <arglist>() const </arglist>
+    </member>
+    <member kind="function" virtualness="virtual">
+      <type>virtual bool</type>
+      <name>save</name>
+      <anchorfile>classcasa_1_1PrmLithoSTPThermalCond.html</anchorfile>
+      <anchor>af6c35f94da02df11efab13ac9889074e</anchor>
+      <arglist>(CasaSerializer &amp;sz, unsigned int version) const </arglist>
+    </member>
+    <member kind="function" virtualness="virtual">
+      <type>virtual const char *</type>
+      <name>typeName</name>
+      <anchorfile>classcasa_1_1PrmLithoSTPThermalCond.html</anchorfile>
+      <anchor>a9f7ea416f3ba1b2b5a01b51a57d261b3</anchor>
+      <arglist>() const </arglist>
+    </member>
+    <member kind="function">
+      <type></type>
+      <name>PrmLithoSTPThermalCond</name>
+      <anchorfile>classcasa_1_1PrmLithoSTPThermalCond.html</anchorfile>
+      <anchor>a8da40b877885063df76d81559923de88</anchor>
+      <arglist>(CasaDeserializer &amp;dz, unsigned int objVer)</arglist>
+    </member>
+    <member kind="variable" protection="protected">
+      <type>const VarParameter *</type>
+      <name>m_parent</name>
+      <anchorfile>classcasa_1_1PrmLithoSTPThermalCond.html</anchorfile>
+      <anchor>a7f68a655b1c1d2db87dcaf0cd7edb23c</anchor>
+      <arglist></arglist>
+    </member>
+    <member kind="variable" protection="protected">
+      <type>std::string</type>
+      <name>m_name</name>
+      <anchorfile>classcasa_1_1PrmLithoSTPThermalCond.html</anchorfile>
+      <anchor>a94a23a27de733d40a99e93deda268cee</anchor>
+      <arglist></arglist>
+    </member>
+    <member kind="variable" protection="protected">
+      <type>std::string</type>
+      <name>m_lithoName</name>
+      <anchorfile>classcasa_1_1PrmLithoSTPThermalCond.html</anchorfile>
+      <anchor>a9c07bd59edf9c61056e726ef4b69ff7b</anchor>
+      <arglist></arglist>
+    </member>
+    <member kind="variable" protection="protected">
+      <type>double</type>
+      <name>m_value</name>
+      <anchorfile>classcasa_1_1PrmLithoSTPThermalCond.html</anchorfile>
+      <anchor>ae40f6d1120a0d6a1f06c61ecd9407d2d</anchor>
+      <arglist></arglist>
+    </member>
+    <member kind="function" virtualness="virtual">
+      <type>virtual unsigned int</type>
+      <name>version</name>
+      <anchorfile>classcasa_1_1PrmLithoSTPThermalCond.html</anchorfile>
+      <anchor>af7688dc9e90de85d831cd7e7e3b55743</anchor>
+      <arglist>() const </arglist>
+    </member>
+    <member kind="function" virtualness="virtual">
+      <type>virtual bool</type>
+      <name>save</name>
+      <anchorfile>classcasa_1_1PrmLithoSTPThermalCond.html</anchorfile>
+      <anchor>af6c35f94da02df11efab13ac9889074e</anchor>
+      <arglist>(CasaSerializer &amp;sz, unsigned int version) const </arglist>
+    </member>
+    <member kind="function" virtualness="virtual">
+      <type>virtual const char *</type>
+      <name>typeName</name>
+      <anchorfile>classcasa_1_1PrmLithoSTPThermalCond.html</anchorfile>
+      <anchor>a9f7ea416f3ba1b2b5a01b51a57d261b3</anchor>
+      <arglist>() const </arglist>
+    </member>
+    <member kind="function">
+      <type></type>
+      <name>PrmLithoSTPThermalCond</name>
+      <anchorfile>classcasa_1_1PrmLithoSTPThermalCond.html</anchorfile>
+      <anchor>a8da40b877885063df76d81559923de88</anchor>
+      <arglist>(CasaDeserializer &amp;dz, unsigned int objVer)</arglist>
+    </member>
+  </compound>
+  <compound kind="class">
+    <name>casa::PrmOneCrustThinningEvent</name>
+    <filename>classcasa_1_1PrmOneCrustThinningEvent.html</filename>
+    <base>casa::Parameter</base>
+    <member kind="function">
+      <type></type>
+      <name>PrmOneCrustThinningEvent</name>
+      <anchorfile>classcasa_1_1PrmOneCrustThinningEvent.html</anchorfile>
+      <anchor>ab2de7867724a80edc8f03bbd38432027</anchor>
+      <arglist>(mbapi::Model &amp;mdl)</arglist>
+    </member>
+    <member kind="function">
+      <type></type>
+      <name>PrmOneCrustThinningEvent</name>
+      <anchorfile>classcasa_1_1PrmOneCrustThinningEvent.html</anchorfile>
+      <anchor>a931843fba62178bdfeba1bb479625cea</anchor>
+      <arglist>(const VarPrmOneCrustThinningEvent *parent, double thickIni, double t0, double dt, double coeff)</arglist>
+    </member>
+    <member kind="function" virtualness="virtual">
+      <type>virtual</type>
+      <name>~PrmOneCrustThinningEvent</name>
+      <anchorfile>classcasa_1_1PrmOneCrustThinningEvent.html</anchorfile>
+      <anchor>ac677832b6576d6b906ac523b25ca164c</anchor>
+      <arglist>()</arglist>
+    </member>
+    <member kind="function" virtualness="virtual">
+      <type>virtual const char *</type>
+      <name>name</name>
+      <anchorfile>classcasa_1_1PrmOneCrustThinningEvent.html</anchorfile>
+      <anchor>a52abff677e9787b195c5e2362c324e87</anchor>
+      <arglist>() const </arglist>
+    </member>
+    <member kind="function" virtualness="virtual">
+      <type>virtual const VarParameter *</type>
+      <name>parent</name>
+      <anchorfile>classcasa_1_1PrmOneCrustThinningEvent.html</anchorfile>
+      <anchor>af237784c1edc44bdd711f398ec050e45</anchor>
+      <arglist>() const </arglist>
+    </member>
+    <member kind="function" virtualness="virtual">
+      <type>virtual ErrorHandler::ReturnCode</type>
+      <name>setInModel</name>
+      <anchorfile>classcasa_1_1PrmOneCrustThinningEvent.html</anchorfile>
+      <anchor>a680568a968b6b951190320bd20012999</anchor>
+      <arglist>(mbapi::Model &amp;caldModel)</arglist>
+    </member>
+    <member kind="function" virtualness="virtual">
+      <type>virtual std::string</type>
+      <name>validate</name>
+      <anchorfile>classcasa_1_1PrmOneCrustThinningEvent.html</anchorfile>
+      <anchor>a311b52246a1530fb53213ba4bd240ed1</anchor>
+      <arglist>(mbapi::Model &amp;caldModel)</arglist>
+    </member>
+    <member kind="function" virtualness="virtual">
+      <type>virtual std::vector&lt; double &gt;</type>
+      <name>asDoubleArray</name>
+      <anchorfile>classcasa_1_1PrmOneCrustThinningEvent.html</anchorfile>
+      <anchor>ae62e447eeb94e30a9f7aa8a6e17e2c9e</anchor>
+      <arglist>() const </arglist>
+    </member>
+    <member kind="function" virtualness="virtual">
+      <type>virtual int</type>
+      <name>asInteger</name>
+      <anchorfile>classcasa_1_1PrmOneCrustThinningEvent.html</anchorfile>
+      <anchor>a52843c352ed731f3a4949a1f3384db60</anchor>
+      <arglist>() const </arglist>
+    </member>
+    <member kind="function" virtualness="virtual">
+      <type>virtual bool</type>
+      <name>operator==</name>
+      <anchorfile>classcasa_1_1PrmOneCrustThinningEvent.html</anchorfile>
+      <anchor>af18b8bf8e0a534a8d935fe112b5b72ed</anchor>
+      <arglist>(const Parameter &amp;prm) const </arglist>
+    </member>
+    <member kind="function" virtualness="virtual">
+      <type>virtual unsigned int</type>
+      <name>version</name>
+      <anchorfile>classcasa_1_1PrmOneCrustThinningEvent.html</anchorfile>
+      <anchor>af7f33b7ef2ae5f04110748fdb45a41c5</anchor>
+      <arglist>() const </arglist>
+    </member>
+    <member kind="function" virtualness="virtual">
+      <type>virtual bool</type>
+      <name>save</name>
+      <anchorfile>classcasa_1_1PrmOneCrustThinningEvent.html</anchorfile>
+      <anchor>ae2b1267c9ac2cfa268d8485a0ba6ddd7</anchor>
+      <arglist>(CasaSerializer &amp;sz, unsigned int version) const </arglist>
+    </member>
+    <member kind="function" virtualness="virtual">
+      <type>virtual const char *</type>
+      <name>typeName</name>
+      <anchorfile>classcasa_1_1PrmOneCrustThinningEvent.html</anchorfile>
+      <anchor>a25db4ad059ee30a93a33c7458318a859</anchor>
+      <arglist>() const </arglist>
+    </member>
+    <member kind="function">
+      <type></type>
+      <name>PrmOneCrustThinningEvent</name>
+      <anchorfile>classcasa_1_1PrmOneCrustThinningEvent.html</anchorfile>
+      <anchor>af6969701cc774ea3669efe92a001684a</anchor>
+      <arglist>(CasaDeserializer &amp;dz, unsigned int objVer)</arglist>
+    </member>
+    <member kind="function" virtualness="virtual">
+      <type>virtual unsigned int</type>
+      <name>version</name>
+      <anchorfile>classcasa_1_1PrmOneCrustThinningEvent.html</anchorfile>
+      <anchor>af7f33b7ef2ae5f04110748fdb45a41c5</anchor>
+      <arglist>() const </arglist>
+    </member>
+    <member kind="function" virtualness="virtual">
+      <type>virtual bool</type>
+      <name>save</name>
+      <anchorfile>classcasa_1_1PrmOneCrustThinningEvent.html</anchorfile>
+      <anchor>ae2b1267c9ac2cfa268d8485a0ba6ddd7</anchor>
+      <arglist>(CasaSerializer &amp;sz, unsigned int version) const </arglist>
+    </member>
+    <member kind="function" virtualness="virtual">
+      <type>virtual const char *</type>
+      <name>typeName</name>
+      <anchorfile>classcasa_1_1PrmOneCrustThinningEvent.html</anchorfile>
+      <anchor>a25db4ad059ee30a93a33c7458318a859</anchor>
+      <arglist>() const </arglist>
+    </member>
+    <member kind="function">
+      <type></type>
+      <name>PrmOneCrustThinningEvent</name>
+      <anchorfile>classcasa_1_1PrmOneCrustThinningEvent.html</anchorfile>
+      <anchor>af6969701cc774ea3669efe92a001684a</anchor>
+      <arglist>(CasaDeserializer &amp;dz, unsigned int objVer)</arglist>
+    </member>
+  </compound>
+  <compound kind="class">
+    <name>casa::PrmPermeabilityModel</name>
+    <filename>classcasa_1_1PrmPermeabilityModel.html</filename>
+    <base>casa::Parameter</base>
+    <member kind="enumeration">
+      <type></type>
+      <name>PermeabilityModelType</name>
+      <anchorfile>classcasa_1_1PrmPermeabilityModel.html</anchorfile>
+      <anchor>a01dbf74250f2f16a272e59b5ee8b60e1</anchor>
+      <arglist></arglist>
+    </member>
+    <member kind="enumeration">
+      <type></type>
+      <name>PermeabilityModelParametersOrder</name>
+      <anchorfile>classcasa_1_1PrmPermeabilityModel.html</anchorfile>
+      <anchor>a499930da6b5494c77da1facbb0a0a804</anchor>
+      <arglist></arglist>
+    </member>
+    <member kind="enumvalue">
+      <name>Sandstone</name>
+      <anchorfile>classcasa_1_1PrmPermeabilityModel.html</anchorfile>
+      <anchor>a01dbf74250f2f16a272e59b5ee8b60e1a4bd4c0b58a7cdb4585f304b8107c6d38</anchor>
+      <arglist></arglist>
+    </member>
+    <member kind="enumvalue">
+      <name>Mudstone</name>
+      <anchorfile>classcasa_1_1PrmPermeabilityModel.html</anchorfile>
+      <anchor>a01dbf74250f2f16a272e59b5ee8b60e1abfbb43a35e66f2a3b0907f0c5f923da7</anchor>
+      <arglist></arglist>
+    </member>
+    <member kind="enumvalue">
+      <name>None</name>
+      <anchorfile>classcasa_1_1PrmPermeabilityModel.html</anchorfile>
+      <anchor>a01dbf74250f2f16a272e59b5ee8b60e1af11b12436714408a1f6399507e20c79e</anchor>
+      <arglist></arglist>
+    </member>
+    <member kind="enumvalue">
+      <name>Impermeable</name>
+      <anchorfile>classcasa_1_1PrmPermeabilityModel.html</anchorfile>
+      <anchor>a01dbf74250f2f16a272e59b5ee8b60e1a6bc51ce9cffa3637b97f5db0e6c1fb66</anchor>
+      <arglist></arglist>
+    </member>
+    <member kind="enumvalue">
+      <name>Multipoint</name>
+      <anchorfile>classcasa_1_1PrmPermeabilityModel.html</anchorfile>
+      <anchor>a01dbf74250f2f16a272e59b5ee8b60e1a299cf2702fe25d0e745c0a465b03bdba</anchor>
+      <arglist></arglist>
+    </member>
+    <member kind="enumvalue">
+      <name>Unknown</name>
+      <anchorfile>classcasa_1_1PrmPermeabilityModel.html</anchorfile>
+      <anchor>a01dbf74250f2f16a272e59b5ee8b60e1a512166f5ea24d130c5aa6ad1ec7434d1</anchor>
+      <arglist></arglist>
+    </member>
+    <member kind="enumvalue">
+      <name>AnisotropicCoeff</name>
+      <anchorfile>classcasa_1_1PrmPermeabilityModel.html</anchorfile>
+      <anchor>a499930da6b5494c77da1facbb0a0a804aeaeaaaac38d1d42e08eaf2512981f6ae</anchor>
+      <arglist></arglist>
+    </member>
+    <member kind="enumvalue">
+      <name>DepositionalPerm</name>
+      <anchorfile>classcasa_1_1PrmPermeabilityModel.html</anchorfile>
+      <anchor>a499930da6b5494c77da1facbb0a0a804ad604db0c6828e190c4e1f9d24ff2b9c3</anchor>
+      <arglist></arglist>
+    </member>
+    <member kind="enumvalue">
+      <name>MPProfileNumPoints</name>
+      <anchorfile>classcasa_1_1PrmPermeabilityModel.html</anchorfile>
+      <anchor>a499930da6b5494c77da1facbb0a0a804a808436d4725f269c0f1ba239677479bc</anchor>
+      <arglist></arglist>
+    </member>
+    <member kind="enumvalue">
+      <name>ClayPercentage</name>
+      <anchorfile>classcasa_1_1PrmPermeabilityModel.html</anchorfile>
+      <anchor>a499930da6b5494c77da1facbb0a0a804a1a954f62cd7ebe4e49b5af1b7467bd05</anchor>
+      <arglist></arglist>
+    </member>
+    <member kind="enumvalue">
+      <name>SensitivityCoeff</name>
+      <anchorfile>classcasa_1_1PrmPermeabilityModel.html</anchorfile>
+      <anchor>a499930da6b5494c77da1facbb0a0a804aa70e6d6ddb85496f35e19fe9e63be6f0</anchor>
+      <arglist></arglist>
+    </member>
+    <member kind="enumvalue">
+      <name>RecoverCoeff</name>
+      <anchorfile>classcasa_1_1PrmPermeabilityModel.html</anchorfile>
+      <anchor>a499930da6b5494c77da1facbb0a0a804a85c040ac8989b7301ae39ab0c084852c</anchor>
+      <arglist></arglist>
+    </member>
+    <member kind="function">
+      <type></type>
+      <name>PrmPermeabilityModel</name>
+      <anchorfile>classcasa_1_1PrmPermeabilityModel.html</anchorfile>
+      <anchor>a595651c0407267b2ddf9151126f00b38</anchor>
+      <arglist>(mbapi::Model &amp;mdl, const char *lithoName)</arglist>
+    </member>
+    <member kind="function">
+      <type></type>
+      <name>PrmPermeabilityModel</name>
+      <anchorfile>classcasa_1_1PrmPermeabilityModel.html</anchorfile>
+      <anchor>a3b59a7edb70a03e22cb24663cfb0d5e7</anchor>
+      <arglist>(const VarPrmPermeabilityModel *parent, const char *lithoName, PermeabilityModelType mdlType, const std::vector&lt; double &gt; &amp;mdlPrms)</arglist>
+    </member>
+    <member kind="function" virtualness="virtual">
+      <type>virtual</type>
+      <name>~PrmPermeabilityModel</name>
+      <anchorfile>classcasa_1_1PrmPermeabilityModel.html</anchorfile>
+      <anchor>a3859b4e759889a72d28ef47b88b34864</anchor>
+      <arglist>()</arglist>
+    </member>
+    <member kind="function" virtualness="virtual">
+      <type>virtual const char *</type>
+      <name>name</name>
+      <anchorfile>classcasa_1_1PrmPermeabilityModel.html</anchorfile>
+      <anchor>a2cf95195d84435efc42d7fe9dbbe0a60</anchor>
+      <arglist>() const </arglist>
+    </member>
+    <member kind="function" virtualness="virtual">
+      <type>virtual const VarParameter *</type>
+      <name>parent</name>
+      <anchorfile>classcasa_1_1PrmPermeabilityModel.html</anchorfile>
+      <anchor>a1b8d89bea44bddafe053b8f0863be0f9</anchor>
+      <arglist>() const </arglist>
+    </member>
+    <member kind="function" virtualness="virtual">
+      <type>virtual ErrorHandler::ReturnCode</type>
+      <name>setInModel</name>
+      <anchorfile>classcasa_1_1PrmPermeabilityModel.html</anchorfile>
+      <anchor>ab711ca7d4d74fc9bf10ea4080b277d9f</anchor>
+      <arglist>(mbapi::Model &amp;caldModel)</arglist>
+    </member>
+    <member kind="function" virtualness="virtual">
+      <type>virtual std::string</type>
+      <name>validate</name>
+      <anchorfile>classcasa_1_1PrmPermeabilityModel.html</anchorfile>
+      <anchor>a882a0e396ab7a8f16fc5f3ab3f0cd7d1</anchor>
+      <arglist>(mbapi::Model &amp;caldModel)</arglist>
+    </member>
+    <member kind="function" virtualness="virtual">
+      <type>virtual std::vector&lt; double &gt;</type>
+      <name>asDoubleArray</name>
+      <anchorfile>classcasa_1_1PrmPermeabilityModel.html</anchorfile>
+      <anchor>afbf382a20db942b7388fa4feefc6f539</anchor>
+      <arglist>() const </arglist>
+    </member>
+    <member kind="function" virtualness="virtual">
+      <type>virtual int</type>
+      <name>asInteger</name>
+      <anchorfile>classcasa_1_1PrmPermeabilityModel.html</anchorfile>
+      <anchor>a5134a5c0ecbc947267a8c852cb57e591</anchor>
+      <arglist>() const </arglist>
+    </member>
+    <member kind="function" virtualness="virtual">
+      <type>virtual bool</type>
+      <name>operator==</name>
+      <anchorfile>classcasa_1_1PrmPermeabilityModel.html</anchorfile>
+      <anchor>ae115d678cc26c000010e4449ce4780f6</anchor>
+      <arglist>(const Parameter &amp;prm) const </arglist>
+    </member>
+    <member kind="function">
+      <type>void</type>
+      <name>setVariationPosition</name>
+      <anchorfile>classcasa_1_1PrmPermeabilityModel.html</anchorfile>
+      <anchor>a0a8725ad2dcbc7d8749c568cf69b15b8</anchor>
+      <arglist>(double val)</arglist>
+    </member>
+    <member kind="function">
+      <type>const std::vector&lt; double &gt; &amp;</type>
+      <name>multipointPorosity</name>
+      <anchorfile>classcasa_1_1PrmPermeabilityModel.html</anchorfile>
+      <anchor>a5519fde14989dc6fe80c7e8cfb76b92b</anchor>
+      <arglist>() const </arglist>
+    </member>
+    <member kind="function">
+      <type>const std::vector&lt; double &gt; &amp;</type>
+      <name>multipointPermeability</name>
+      <anchorfile>classcasa_1_1PrmPermeabilityModel.html</anchorfile>
+      <anchor>a47c7f52e8c4bf120576ef0a07ef653d7</anchor>
+      <arglist>() const </arglist>
+    </member>
+    <member kind="function" virtualness="virtual">
+      <type>virtual unsigned int</type>
+      <name>version</name>
+      <anchorfile>classcasa_1_1PrmPermeabilityModel.html</anchorfile>
+      <anchor>ae67a26cb2559caec3c7b547ef18ecb3a</anchor>
+      <arglist>() const </arglist>
+    </member>
+    <member kind="function" virtualness="virtual">
+      <type>virtual bool</type>
+      <name>save</name>
+      <anchorfile>classcasa_1_1PrmPermeabilityModel.html</anchorfile>
+      <anchor>afba65323d54e9d756baaf1fd0607e717</anchor>
+      <arglist>(CasaSerializer &amp;sz, unsigned int version) const </arglist>
+    </member>
+    <member kind="function" virtualness="virtual">
+      <type>virtual const char *</type>
+      <name>typeName</name>
+      <anchorfile>classcasa_1_1PrmPermeabilityModel.html</anchorfile>
+      <anchor>a3372e42c49070e6a1ccd6375b57f747b</anchor>
+      <arglist>() const </arglist>
+    </member>
+    <member kind="function">
+      <type></type>
+      <name>PrmPermeabilityModel</name>
+      <anchorfile>classcasa_1_1PrmPermeabilityModel.html</anchorfile>
+      <anchor>ab9ff2a348a2c1d10388d4dfe41a918eb</anchor>
+      <arglist>(CasaDeserializer &amp;dz, unsigned int objVer)</arglist>
+    </member>
+    <member kind="variable" protection="protected">
+      <type>const VarParameter *</type>
+      <name>m_parent</name>
+      <anchorfile>classcasa_1_1PrmPermeabilityModel.html</anchorfile>
+      <anchor>a046a88b93b8e4a852c451ccb680a1b0e</anchor>
+      <arglist></arglist>
+    </member>
+    <member kind="variable" protection="protected">
+      <type>std::string</type>
+      <name>m_name</name>
+      <anchorfile>classcasa_1_1PrmPermeabilityModel.html</anchorfile>
+      <anchor>a0917a9777730d72275a3942c599a50b1</anchor>
+      <arglist></arglist>
+    </member>
+    <member kind="variable" protection="protected">
+      <type>PermeabilityModelType</type>
+      <name>m_modelType</name>
+      <anchorfile>classcasa_1_1PrmPermeabilityModel.html</anchorfile>
+      <anchor>a13c4eb6889f388ac15286439fa9c7072</anchor>
+      <arglist></arglist>
+    </member>
+    <member kind="variable" protection="protected">
+      <type>std::string</type>
+      <name>m_lithoName</name>
+      <anchorfile>classcasa_1_1PrmPermeabilityModel.html</anchorfile>
+      <anchor>a2c8147cf7db31f1597c6b7ed6d3cba78</anchor>
+      <arglist></arglist>
+    </member>
+    <member kind="variable" protection="protected">
+      <type>double</type>
+      <name>m_anisotCoeff</name>
+      <anchorfile>classcasa_1_1PrmPermeabilityModel.html</anchorfile>
+      <anchor>a461013ec49d2d40d0c9c0b170aff4cc1</anchor>
+      <arglist></arglist>
+    </member>
+    <member kind="variable" protection="protected">
+      <type>double</type>
+      <name>m_depoPerm</name>
+      <anchorfile>classcasa_1_1PrmPermeabilityModel.html</anchorfile>
+      <anchor>a104960d68987e77b2d5f43393942ff0e</anchor>
+      <arglist></arglist>
+    </member>
+    <member kind="variable" protection="protected">
+      <type>double</type>
+      <name>m_clayPercentage</name>
+      <anchorfile>classcasa_1_1PrmPermeabilityModel.html</anchorfile>
+      <anchor>a627a399059217800ae03bb392f433fff</anchor>
+      <arglist></arglist>
+    </member>
+    <member kind="variable" protection="protected">
+      <type>double</type>
+      <name>m_sensitCoeff</name>
+      <anchorfile>classcasa_1_1PrmPermeabilityModel.html</anchorfile>
+      <anchor>ad4ae66715c227a552e969831f980fc52</anchor>
+      <arglist></arglist>
+    </member>
+    <member kind="variable" protection="protected">
+      <type>double</type>
+      <name>m_recoveryCoeff</name>
+      <anchorfile>classcasa_1_1PrmPermeabilityModel.html</anchorfile>
+      <anchor>ae337d80e3068dfc9e7d023582eb7dc96</anchor>
+      <arglist></arglist>
+    </member>
+    <member kind="variable" protection="protected">
+      <type>double</type>
+      <name>m_mpProfilePos</name>
+      <anchorfile>classcasa_1_1PrmPermeabilityModel.html</anchorfile>
+      <anchor>ab9a68ab4b1f3d883377501899f0a418d</anchor>
+      <arglist></arglist>
+    </member>
+    <member kind="variable" protection="protected">
+      <type>std::vector&lt; double &gt;</type>
+      <name>m_mpPorosity</name>
+      <anchorfile>classcasa_1_1PrmPermeabilityModel.html</anchorfile>
+      <anchor>aba6d862881bbfe2d5d34d7ea2ea9a2cd</anchor>
+      <arglist></arglist>
+    </member>
+    <member kind="variable" protection="protected">
+      <type>std::vector&lt; double &gt;</type>
+      <name>m_mpPermeab</name>
+      <anchorfile>classcasa_1_1PrmPermeabilityModel.html</anchorfile>
+      <anchor>aa7062ff98cb931f311412ed21499cffd</anchor>
+      <arglist></arglist>
+    </member>
+    <member kind="function" virtualness="virtual">
+      <type>virtual unsigned int</type>
+      <name>version</name>
+      <anchorfile>classcasa_1_1PrmPermeabilityModel.html</anchorfile>
+      <anchor>ae67a26cb2559caec3c7b547ef18ecb3a</anchor>
+      <arglist>() const </arglist>
+    </member>
+    <member kind="function" virtualness="virtual">
+      <type>virtual bool</type>
+      <name>save</name>
+      <anchorfile>classcasa_1_1PrmPermeabilityModel.html</anchorfile>
+      <anchor>afba65323d54e9d756baaf1fd0607e717</anchor>
+      <arglist>(CasaSerializer &amp;sz, unsigned int version) const </arglist>
+    </member>
+    <member kind="function" virtualness="virtual">
+      <type>virtual const char *</type>
+      <name>typeName</name>
+      <anchorfile>classcasa_1_1PrmPermeabilityModel.html</anchorfile>
+      <anchor>a3372e42c49070e6a1ccd6375b57f747b</anchor>
+      <arglist>() const </arglist>
+    </member>
+    <member kind="function">
+      <type></type>
+      <name>PrmPermeabilityModel</name>
+      <anchorfile>classcasa_1_1PrmPermeabilityModel.html</anchorfile>
+      <anchor>ab9ff2a348a2c1d10388d4dfe41a918eb</anchor>
+      <arglist>(CasaDeserializer &amp;dz, unsigned int objVer)</arglist>
+    </member>
+  </compound>
+  <compound kind="class">
+    <name>casa::PrmPorosityModel</name>
+    <filename>classcasa_1_1PrmPorosityModel.html</filename>
+    <base>casa::Parameter</base>
+    <member kind="function">
+      <type></type>
+      <name>PrmPorosityModel</name>
+      <anchorfile>classcasa_1_1PrmPorosityModel.html</anchorfile>
+      <anchor>a3e4dbabda6f60788a5d5f435632eda45</anchor>
+      <arglist>(mbapi::Model &amp;mdl, const char *lithoName)</arglist>
+    </member>
+    <member kind="function">
+      <type></type>
+      <name>PrmPorosityModel</name>
+      <anchorfile>classcasa_1_1PrmPorosityModel.html</anchorfile>
+      <anchor>a3c28a6728c3f6b24e7ab0d1fbaf39baf</anchor>
+      <arglist>(const VarPrmPorosityModel *parent, const char *lithoName, PorosityModelType mdlType, const std::vector&lt; double &gt; &amp;mdlPrms)</arglist>
+    </member>
+    <member kind="function" virtualness="virtual">
+      <type>virtual</type>
+      <name>~PrmPorosityModel</name>
+      <anchorfile>classcasa_1_1PrmPorosityModel.html</anchorfile>
+      <anchor>a320a8dffdff9cd38dddd3d1121bfe917</anchor>
+      <arglist>()</arglist>
+    </member>
+    <member kind="function" virtualness="virtual">
+      <type>virtual const char *</type>
+      <name>name</name>
+      <anchorfile>classcasa_1_1PrmPorosityModel.html</anchorfile>
+      <anchor>af8e5e97a5d5a5733f1641ead754d348a</anchor>
+      <arglist>() const </arglist>
+    </member>
+    <member kind="function" virtualness="virtual">
+      <type>virtual const VarParameter *</type>
+      <name>parent</name>
+      <anchorfile>classcasa_1_1PrmPorosityModel.html</anchorfile>
+      <anchor>a0f86ba06affacd46236827e4347c62a1</anchor>
+      <arglist>() const </arglist>
+    </member>
+    <member kind="function" virtualness="virtual">
+      <type>virtual ErrorHandler::ReturnCode</type>
+      <name>setInModel</name>
+      <anchorfile>classcasa_1_1PrmPorosityModel.html</anchorfile>
+      <anchor>ac19b20cafdf507641b687791944d210a</anchor>
+      <arglist>(mbapi::Model &amp;caldModel)</arglist>
+    </member>
+    <member kind="function" virtualness="virtual">
+      <type>virtual std::string</type>
+      <name>validate</name>
+      <anchorfile>classcasa_1_1PrmPorosityModel.html</anchorfile>
+      <anchor>a6982b581183b6172d6867a5a02eec4e7</anchor>
+      <arglist>(mbapi::Model &amp;caldModel)</arglist>
+    </member>
+    <member kind="function" virtualness="virtual">
+      <type>virtual std::vector&lt; double &gt;</type>
+      <name>asDoubleArray</name>
+      <anchorfile>classcasa_1_1PrmPorosityModel.html</anchorfile>
+      <anchor>a7f0d59adfbb12388374e9e1f2c256166</anchor>
+      <arglist>() const </arglist>
+    </member>
+    <member kind="function" virtualness="virtual">
+      <type>virtual int</type>
+      <name>asInteger</name>
+      <anchorfile>classcasa_1_1PrmPorosityModel.html</anchorfile>
+      <anchor>ae599eb001751479f3d7191aed6443eec</anchor>
+      <arglist>() const </arglist>
+    </member>
+    <member kind="function" virtualness="virtual">
+      <type>virtual bool</type>
+      <name>operator==</name>
+      <anchorfile>classcasa_1_1PrmPorosityModel.html</anchorfile>
+      <anchor>a3fcc5dd6000ec794a3c730abd32bec8e</anchor>
+      <arglist>(const Parameter &amp;prm) const </arglist>
+    </member>
+    <member kind="function" virtualness="virtual">
+      <type>virtual unsigned int</type>
+      <name>version</name>
+      <anchorfile>classcasa_1_1PrmPorosityModel.html</anchorfile>
+      <anchor>ae21e16f581fd1299a79b4cbd1232bb58</anchor>
+      <arglist>() const </arglist>
+    </member>
+    <member kind="function" virtualness="virtual">
+      <type>virtual bool</type>
+      <name>save</name>
+      <anchorfile>classcasa_1_1PrmPorosityModel.html</anchorfile>
+      <anchor>a7acc1389b468d0e634fdb1e34b0bac8f</anchor>
+      <arglist>(CasaSerializer &amp;sz, unsigned int version) const </arglist>
+    </member>
+    <member kind="function" virtualness="virtual">
+      <type>virtual const char *</type>
+      <name>typeName</name>
+      <anchorfile>classcasa_1_1PrmPorosityModel.html</anchorfile>
+      <anchor>add1e3592668e2fc6d03820d687b67301</anchor>
+      <arglist>() const </arglist>
+    </member>
+    <member kind="function">
+      <type></type>
+      <name>PrmPorosityModel</name>
+      <anchorfile>classcasa_1_1PrmPorosityModel.html</anchorfile>
+      <anchor>a79b3c3be1e01590b554c4cdb882bad5b</anchor>
+      <arglist>(CasaDeserializer &amp;dz, unsigned int objVer)</arglist>
+    </member>
+    <member kind="variable" protection="protected">
+      <type>const VarParameter *</type>
+      <name>m_parent</name>
+      <anchorfile>classcasa_1_1PrmPorosityModel.html</anchorfile>
+      <anchor>a3af33bb7fdaf23d7d93e3f8f706c031a</anchor>
+      <arglist></arglist>
+    </member>
+    <member kind="variable" protection="protected">
+      <type>std::string</type>
+      <name>m_name</name>
+      <anchorfile>classcasa_1_1PrmPorosityModel.html</anchorfile>
+      <anchor>af9b096bcae70b4e9376d9692eb2ac7c1</anchor>
+      <arglist></arglist>
+    </member>
+    <member kind="variable" protection="protected">
+      <type>PorosityModelType</type>
+      <name>m_modelType</name>
+      <anchorfile>classcasa_1_1PrmPorosityModel.html</anchorfile>
+      <anchor>a8cf482d8b5957e0d514939a4498e9fc2</anchor>
+      <arglist></arglist>
+    </member>
+    <member kind="variable" protection="protected">
+      <type>std::string</type>
+      <name>m_lithoName</name>
+      <anchorfile>classcasa_1_1PrmPorosityModel.html</anchorfile>
+      <anchor>a901842d87e6ec2fd6699df4715e6769a</anchor>
+      <arglist></arglist>
+    </member>
+    <member kind="variable" protection="protected">
+      <type>double</type>
+      <name>m_clayFraction</name>
+      <anchorfile>classcasa_1_1PrmPorosityModel.html</anchorfile>
+      <anchor>ac16b16a25e40e2512d31ab9b036a0cc7</anchor>
+      <arglist></arglist>
+    </member>
+    <member kind="variable" protection="protected">
+      <type>double</type>
+      <name>m_surfPor</name>
+      <anchorfile>classcasa_1_1PrmPorosityModel.html</anchorfile>
+      <anchor>a04c5f32dddfc54fdf13e68d85ee77748</anchor>
+      <arglist></arglist>
+    </member>
+    <member kind="variable" protection="protected">
+      <type>double</type>
+      <name>m_compCoef</name>
+      <anchorfile>classcasa_1_1PrmPorosityModel.html</anchorfile>
+      <anchor>a8e9fe0d74d697f4042998632d7a28315</anchor>
+      <arglist></arglist>
+    </member>
+    <member kind="variable" protection="protected">
+      <type>double</type>
+      <name>m_minPorosity</name>
+      <anchorfile>classcasa_1_1PrmPorosityModel.html</anchorfile>
+      <anchor>ab328d1e61d6b4a084a7bab2335301e6f</anchor>
+      <arglist></arglist>
+    </member>
+    <member kind="variable" protection="protected">
+      <type>double</type>
+      <name>m_compCoef1</name>
+      <anchorfile>classcasa_1_1PrmPorosityModel.html</anchorfile>
+      <anchor>a141197f91a3c6d2fd5edb6e4493e145f</anchor>
+      <arglist></arglist>
+    </member>
+    <member kind="function" virtualness="virtual">
+      <type>virtual unsigned int</type>
+      <name>version</name>
+      <anchorfile>classcasa_1_1PrmPorosityModel.html</anchorfile>
+      <anchor>ae21e16f581fd1299a79b4cbd1232bb58</anchor>
+      <arglist>() const </arglist>
+    </member>
+    <member kind="function" virtualness="virtual">
+      <type>virtual bool</type>
+      <name>save</name>
+      <anchorfile>classcasa_1_1PrmPorosityModel.html</anchorfile>
+      <anchor>a7acc1389b468d0e634fdb1e34b0bac8f</anchor>
+      <arglist>(CasaSerializer &amp;sz, unsigned int version) const </arglist>
+    </member>
+    <member kind="function" virtualness="virtual">
+      <type>virtual const char *</type>
+      <name>typeName</name>
+      <anchorfile>classcasa_1_1PrmPorosityModel.html</anchorfile>
+      <anchor>add1e3592668e2fc6d03820d687b67301</anchor>
+      <arglist>() const </arglist>
+    </member>
+    <member kind="function">
+      <type></type>
+      <name>PrmPorosityModel</name>
+      <anchorfile>classcasa_1_1PrmPorosityModel.html</anchorfile>
+      <anchor>a79b3c3be1e01590b554c4cdb882bad5b</anchor>
+      <arglist>(CasaDeserializer &amp;dz, unsigned int objVer)</arglist>
+    </member>
+  </compound>
+  <compound kind="class">
+    <name>casa::PrmSourceRockHC</name>
+    <filename>classcasa_1_1PrmSourceRockHC.html</filename>
+    <base>casa::Parameter</base>
+    <member kind="function">
+      <type></type>
+      <name>PrmSourceRockHC</name>
+      <anchorfile>classcasa_1_1PrmSourceRockHC.html</anchorfile>
+      <anchor>a34ceb04bf410c71e97e1930b27b50042</anchor>
+      <arglist>(mbapi::Model &amp;mdl, const char *layerName)</arglist>
+    </member>
+    <member kind="function">
+      <type></type>
+      <name>PrmSourceRockHC</name>
+      <anchorfile>classcasa_1_1PrmSourceRockHC.html</anchorfile>
+      <anchor>a27b8f39141b418a0830222332537dc83</anchor>
+      <arglist>(const VarPrmSourceRockHC *parent, double val, const char *layerName)</arglist>
+    </member>
+    <member kind="function" virtualness="virtual">
+      <type>virtual</type>
+      <name>~PrmSourceRockHC</name>
+      <anchorfile>classcasa_1_1PrmSourceRockHC.html</anchorfile>
+      <anchor>a8f999da36458970aa633a61d3c6b405a</anchor>
+      <arglist>()</arglist>
+    </member>
+    <member kind="function" virtualness="virtual">
+      <type>virtual const char *</type>
+      <name>name</name>
+      <anchorfile>classcasa_1_1PrmSourceRockHC.html</anchorfile>
+      <anchor>a7f831ba67dcbb3e64926a81b4b7a1106</anchor>
+      <arglist>() const </arglist>
+    </member>
+    <member kind="function" virtualness="virtual">
+      <type>virtual const VarParameter *</type>
+      <name>parent</name>
+      <anchorfile>classcasa_1_1PrmSourceRockHC.html</anchorfile>
+      <anchor>aed98d1206165b4528f9ef49b51abfa45</anchor>
+      <arglist>() const </arglist>
+    </member>
+    <member kind="function" virtualness="virtual">
+      <type>virtual ErrorHandler::ReturnCode</type>
+      <name>setInModel</name>
+      <anchorfile>classcasa_1_1PrmSourceRockHC.html</anchorfile>
+      <anchor>ad17f46aab1fb0b7366a4a647b8a49326</anchor>
+      <arglist>(mbapi::Model &amp;caldModel)</arglist>
+    </member>
+    <member kind="function" virtualness="virtual">
+      <type>virtual std::string</type>
+      <name>validate</name>
+      <anchorfile>classcasa_1_1PrmSourceRockHC.html</anchorfile>
+      <anchor>a7732d54cbddae61d71c5c51d7ac9613e</anchor>
+      <arglist>(mbapi::Model &amp;caldModel)</arglist>
+    </member>
+    <member kind="function">
+      <type>double</type>
+      <name>value</name>
+      <anchorfile>classcasa_1_1PrmSourceRockHC.html</anchorfile>
+      <anchor>a06e76759b98b970cea010157ebbc7e3d</anchor>
+      <arglist>() const </arglist>
+    </member>
+    <member kind="function" virtualness="virtual">
+      <type>virtual std::vector&lt; double &gt;</type>
+      <name>asDoubleArray</name>
+      <anchorfile>classcasa_1_1PrmSourceRockHC.html</anchorfile>
+      <anchor>a8682034dccfd83c2e9537ca1c874df69</anchor>
+      <arglist>() const </arglist>
+    </member>
+    <member kind="function" virtualness="virtual">
+      <type>virtual int</type>
+      <name>asInteger</name>
+      <anchorfile>classcasa_1_1PrmSourceRockHC.html</anchorfile>
+      <anchor>af69f336367b080e0924d78ee1365bdbf</anchor>
+      <arglist>() const </arglist>
+    </member>
+    <member kind="function" virtualness="virtual">
+      <type>virtual bool</type>
+      <name>operator==</name>
+      <anchorfile>classcasa_1_1PrmSourceRockHC.html</anchorfile>
+      <anchor>a4d620557dfc9c78835dd4c34b8d6f1a2</anchor>
+      <arglist>(const Parameter &amp;prm) const </arglist>
+    </member>
+    <member kind="function" virtualness="virtual">
+      <type>virtual unsigned int</type>
+      <name>version</name>
+      <anchorfile>classcasa_1_1PrmSourceRockHC.html</anchorfile>
+      <anchor>a477a6a5e8d222837eb683fc26fc81bdf</anchor>
+      <arglist>() const </arglist>
+    </member>
+    <member kind="function" virtualness="virtual">
+      <type>virtual bool</type>
+      <name>save</name>
+      <anchorfile>classcasa_1_1PrmSourceRockHC.html</anchorfile>
+      <anchor>a690738ca65d96400ec4cd5b7de4e71d8</anchor>
+      <arglist>(CasaSerializer &amp;sz, unsigned int version) const </arglist>
+    </member>
+    <member kind="function" virtualness="virtual">
+      <type>virtual const char *</type>
+      <name>typeName</name>
+      <anchorfile>classcasa_1_1PrmSourceRockHC.html</anchorfile>
+      <anchor>af5b1ab6378704a271d19c4a4fa468fd8</anchor>
+      <arglist>() const </arglist>
+    </member>
+    <member kind="function">
+      <type></type>
+      <name>PrmSourceRockHC</name>
+      <anchorfile>classcasa_1_1PrmSourceRockHC.html</anchorfile>
+      <anchor>aa50e084ec4093c19f37b495ef3d502b3</anchor>
+      <arglist>(CasaDeserializer &amp;dz, unsigned int objVer)</arglist>
+    </member>
+    <member kind="variable" protection="protected">
+      <type>const VarParameter *</type>
+      <name>m_parent</name>
+      <anchorfile>classcasa_1_1PrmSourceRockHC.html</anchorfile>
+      <anchor>a1ac3f2eb88c2c85cb8360028503d230c</anchor>
+      <arglist></arglist>
+    </member>
+    <member kind="variable" protection="protected">
+      <type>std::string</type>
+      <name>m_name</name>
+      <anchorfile>classcasa_1_1PrmSourceRockHC.html</anchorfile>
+      <anchor>a21b3c49dcfe746eacc78304b6d8cefeb</anchor>
+      <arglist></arglist>
+    </member>
+    <member kind="variable" protection="protected">
+      <type>std::string</type>
+      <name>m_layerName</name>
+      <anchorfile>classcasa_1_1PrmSourceRockHC.html</anchorfile>
+      <anchor>a6a72a45f60b4249a66014e167f1827d2</anchor>
+      <arglist></arglist>
+    </member>
+    <member kind="variable" protection="protected">
+      <type>double</type>
+      <name>m_hc</name>
+      <anchorfile>classcasa_1_1PrmSourceRockHC.html</anchorfile>
+      <anchor>a476458516a30a18edfe0fbc2fe965f97</anchor>
+      <arglist></arglist>
+    </member>
+    <member kind="function" virtualness="virtual">
+      <type>virtual unsigned int</type>
+      <name>version</name>
+      <anchorfile>classcasa_1_1PrmSourceRockHC.html</anchorfile>
+      <anchor>a477a6a5e8d222837eb683fc26fc81bdf</anchor>
+      <arglist>() const </arglist>
+    </member>
+    <member kind="function" virtualness="virtual">
+      <type>virtual bool</type>
+      <name>save</name>
+      <anchorfile>classcasa_1_1PrmSourceRockHC.html</anchorfile>
+      <anchor>a690738ca65d96400ec4cd5b7de4e71d8</anchor>
+      <arglist>(CasaSerializer &amp;sz, unsigned int version) const </arglist>
+    </member>
+    <member kind="function" virtualness="virtual">
+      <type>virtual const char *</type>
+      <name>typeName</name>
+      <anchorfile>classcasa_1_1PrmSourceRockHC.html</anchorfile>
+      <anchor>af5b1ab6378704a271d19c4a4fa468fd8</anchor>
+      <arglist>() const </arglist>
+    </member>
+    <member kind="function">
+      <type></type>
+      <name>PrmSourceRockHC</name>
+      <anchorfile>classcasa_1_1PrmSourceRockHC.html</anchorfile>
+      <anchor>aa50e084ec4093c19f37b495ef3d502b3</anchor>
+      <arglist>(CasaDeserializer &amp;dz, unsigned int objVer)</arglist>
+    </member>
+  </compound>
+  <compound kind="class">
+    <name>casa::PrmSourceRockHI</name>
+    <filename>classcasa_1_1PrmSourceRockHI.html</filename>
+    <base>casa::Parameter</base>
+    <member kind="function">
+      <type></type>
+      <name>PrmSourceRockHI</name>
+      <anchorfile>classcasa_1_1PrmSourceRockHI.html</anchorfile>
+      <anchor>a9f7f84d4d44cfc2cd1e7571cc838a9b0</anchor>
+      <arglist>(mbapi::Model &amp;mdl, const char *layerName)</arglist>
+    </member>
+    <member kind="function">
+      <type></type>
+      <name>PrmSourceRockHI</name>
+      <anchorfile>classcasa_1_1PrmSourceRockHI.html</anchorfile>
+      <anchor>a5c777c0d0074f60140f6e2d97d978380</anchor>
+      <arglist>(const VarPrmSourceRockHI *parent, double val, const char *layerName)</arglist>
+    </member>
+    <member kind="function" virtualness="virtual">
+      <type>virtual</type>
+      <name>~PrmSourceRockHI</name>
+      <anchorfile>classcasa_1_1PrmSourceRockHI.html</anchorfile>
+      <anchor>ab865da8afa5f1ff07b0e464c7d9300cc</anchor>
+      <arglist>()</arglist>
+    </member>
+    <member kind="function" virtualness="virtual">
+      <type>virtual const char *</type>
+      <name>name</name>
+      <anchorfile>classcasa_1_1PrmSourceRockHI.html</anchorfile>
+      <anchor>ac9745cd634b3d265a03d7e0f54799f9c</anchor>
+      <arglist>() const </arglist>
+    </member>
+    <member kind="function" virtualness="virtual">
+      <type>virtual const VarParameter *</type>
+      <name>parent</name>
+      <anchorfile>classcasa_1_1PrmSourceRockHI.html</anchorfile>
+      <anchor>a0eea9d06eb6d73ef458e0c32b8bc37f1</anchor>
+      <arglist>() const </arglist>
+    </member>
+    <member kind="function" virtualness="virtual">
+      <type>virtual ErrorHandler::ReturnCode</type>
+      <name>setInModel</name>
+      <anchorfile>classcasa_1_1PrmSourceRockHI.html</anchorfile>
+      <anchor>a8b20cbf7925fd9ba693e5e71f1be09a2</anchor>
+      <arglist>(mbapi::Model &amp;caldModel)</arglist>
+    </member>
+    <member kind="function" virtualness="virtual">
+      <type>virtual std::string</type>
+      <name>validate</name>
+      <anchorfile>classcasa_1_1PrmSourceRockHI.html</anchorfile>
+      <anchor>add0f7f799936190f5356222583e377c6</anchor>
+      <arglist>(mbapi::Model &amp;caldModel)</arglist>
+    </member>
+    <member kind="function">
+      <type>double</type>
+      <name>value</name>
+      <anchorfile>classcasa_1_1PrmSourceRockHI.html</anchorfile>
+      <anchor>a708aee9cb00537a224cde0d76949c2ff</anchor>
+      <arglist>() const </arglist>
+    </member>
+    <member kind="function" virtualness="virtual">
+      <type>virtual std::vector&lt; double &gt;</type>
+      <name>asDoubleArray</name>
+      <anchorfile>classcasa_1_1PrmSourceRockHI.html</anchorfile>
+      <anchor>acdff25002355b7e68aaba2ad58b2ef7d</anchor>
+      <arglist>() const </arglist>
+    </member>
+    <member kind="function" virtualness="virtual">
+      <type>virtual int</type>
+      <name>asInteger</name>
+      <anchorfile>classcasa_1_1PrmSourceRockHI.html</anchorfile>
+      <anchor>a75c8d48f19eb8f894bac019fefef694f</anchor>
+      <arglist>() const </arglist>
+    </member>
+    <member kind="function" virtualness="virtual">
+      <type>virtual bool</type>
+      <name>operator==</name>
+      <anchorfile>classcasa_1_1PrmSourceRockHI.html</anchorfile>
+      <anchor>aa5006ed80857a7d6d763a74587e56bf4</anchor>
+      <arglist>(const Parameter &amp;prm) const </arglist>
+    </member>
+    <member kind="function" virtualness="virtual">
+      <type>virtual unsigned int</type>
+      <name>version</name>
+      <anchorfile>classcasa_1_1PrmSourceRockHI.html</anchorfile>
+      <anchor>a8aac1008de4275d00ba94959dcbc78a9</anchor>
+      <arglist>() const </arglist>
+    </member>
+    <member kind="function" virtualness="virtual">
+      <type>virtual bool</type>
+      <name>save</name>
+      <anchorfile>classcasa_1_1PrmSourceRockHI.html</anchorfile>
+      <anchor>a9146db85f60e8771cba82cb28710ac8c</anchor>
+      <arglist>(CasaSerializer &amp;sz, unsigned int version) const </arglist>
+    </member>
+    <member kind="function" virtualness="virtual">
+      <type>virtual const char *</type>
+      <name>typeName</name>
+      <anchorfile>classcasa_1_1PrmSourceRockHI.html</anchorfile>
+      <anchor>a869650b8fb78908947a98cf12fd4766b</anchor>
+      <arglist>() const </arglist>
+    </member>
+    <member kind="function">
+      <type></type>
+      <name>PrmSourceRockHI</name>
+      <anchorfile>classcasa_1_1PrmSourceRockHI.html</anchorfile>
+      <anchor>a5d6a7de373f1c6deb32de4cec2226e04</anchor>
+      <arglist>(CasaDeserializer &amp;dz, unsigned int objVer)</arglist>
+    </member>
+    <member kind="variable" protection="protected">
+      <type>const VarParameter *</type>
+      <name>m_parent</name>
+      <anchorfile>classcasa_1_1PrmSourceRockHI.html</anchorfile>
+      <anchor>a4007151a17bbb5c30f0bf58349e88a3a</anchor>
+      <arglist></arglist>
+    </member>
+    <member kind="variable" protection="protected">
+      <type>std::string</type>
+      <name>m_name</name>
+      <anchorfile>classcasa_1_1PrmSourceRockHI.html</anchorfile>
+      <anchor>a9cf091658aa4f15adbd2adc089d72daa</anchor>
+      <arglist></arglist>
+    </member>
+    <member kind="variable" protection="protected">
+      <type>std::string</type>
+      <name>m_layerName</name>
+      <anchorfile>classcasa_1_1PrmSourceRockHI.html</anchorfile>
+      <anchor>ab7068df47b15a5e43e6d91f3a95b0c5b</anchor>
+      <arglist></arglist>
+    </member>
+    <member kind="variable" protection="protected">
+      <type>double</type>
+      <name>m_hi</name>
+      <anchorfile>classcasa_1_1PrmSourceRockHI.html</anchorfile>
+      <anchor>a1a0365c2511301c1381e6a204f9f925f</anchor>
+      <arglist></arglist>
+    </member>
+    <member kind="function" virtualness="virtual">
+      <type>virtual unsigned int</type>
+      <name>version</name>
+      <anchorfile>classcasa_1_1PrmSourceRockHI.html</anchorfile>
+      <anchor>a8aac1008de4275d00ba94959dcbc78a9</anchor>
+      <arglist>() const </arglist>
+    </member>
+    <member kind="function" virtualness="virtual">
+      <type>virtual bool</type>
+      <name>save</name>
+      <anchorfile>classcasa_1_1PrmSourceRockHI.html</anchorfile>
+      <anchor>a9146db85f60e8771cba82cb28710ac8c</anchor>
+      <arglist>(CasaSerializer &amp;sz, unsigned int version) const </arglist>
+    </member>
+    <member kind="function" virtualness="virtual">
+      <type>virtual const char *</type>
+      <name>typeName</name>
+      <anchorfile>classcasa_1_1PrmSourceRockHI.html</anchorfile>
+      <anchor>a869650b8fb78908947a98cf12fd4766b</anchor>
+      <arglist>() const </arglist>
+    </member>
+    <member kind="function">
+      <type></type>
+      <name>PrmSourceRockHI</name>
+      <anchorfile>classcasa_1_1PrmSourceRockHI.html</anchorfile>
+      <anchor>a5d6a7de373f1c6deb32de4cec2226e04</anchor>
+      <arglist>(CasaDeserializer &amp;dz, unsigned int objVer)</arglist>
+    </member>
+  </compound>
+  <compound kind="class">
+    <name>casa::PrmSourceRockPreAsphaltStartAct</name>
+    <filename>classcasa_1_1PrmSourceRockPreAsphaltStartAct.html</filename>
+    <base>casa::Parameter</base>
+    <member kind="function">
+      <type></type>
+      <name>PrmSourceRockPreAsphaltStartAct</name>
+      <anchorfile>classcasa_1_1PrmSourceRockPreAsphaltStartAct.html</anchorfile>
+      <anchor>ad4b31057102e1628d683f02192676c8c</anchor>
+      <arglist>(mbapi::Model &amp;mdl, const char *layerName)</arglist>
+    </member>
+    <member kind="function">
+      <type></type>
+      <name>PrmSourceRockPreAsphaltStartAct</name>
+      <anchorfile>classcasa_1_1PrmSourceRockPreAsphaltStartAct.html</anchorfile>
+      <anchor>a5accb8744a666f967b89dd16ea2d1f7b</anchor>
+      <arglist>(const VarPrmSourceRockPreAsphaltStartAct *parent, double val, const char *layerName)</arglist>
+    </member>
+    <member kind="function" virtualness="virtual">
+      <type>virtual</type>
+      <name>~PrmSourceRockPreAsphaltStartAct</name>
+      <anchorfile>classcasa_1_1PrmSourceRockPreAsphaltStartAct.html</anchorfile>
+      <anchor>a04b66d0cd06891f74f24292104500953</anchor>
+      <arglist>()</arglist>
+    </member>
+    <member kind="function" virtualness="virtual">
+      <type>virtual const char *</type>
+      <name>name</name>
+      <anchorfile>classcasa_1_1PrmSourceRockPreAsphaltStartAct.html</anchorfile>
+      <anchor>af0b67150ff6a32911167b5b77b18f10f</anchor>
+      <arglist>() const </arglist>
+    </member>
+    <member kind="function" virtualness="virtual">
+      <type>virtual const VarParameter *</type>
+      <name>parent</name>
+      <anchorfile>classcasa_1_1PrmSourceRockPreAsphaltStartAct.html</anchorfile>
+      <anchor>adc4f6e666417a171b07038e068e45377</anchor>
+      <arglist>() const </arglist>
+    </member>
+    <member kind="function" virtualness="virtual">
+      <type>virtual ErrorHandler::ReturnCode</type>
+      <name>setInModel</name>
+      <anchorfile>classcasa_1_1PrmSourceRockPreAsphaltStartAct.html</anchorfile>
+      <anchor>a6eaece4e8320f2831b48e8f89e5e04ad</anchor>
+      <arglist>(mbapi::Model &amp;caldModel)</arglist>
+    </member>
+    <member kind="function" virtualness="virtual">
+      <type>virtual std::string</type>
+      <name>validate</name>
+      <anchorfile>classcasa_1_1PrmSourceRockPreAsphaltStartAct.html</anchorfile>
+      <anchor>ae0526211192d3559e31c5f67b3dae5b7</anchor>
+      <arglist>(mbapi::Model &amp;caldModel)</arglist>
+    </member>
+    <member kind="function">
+      <type>double</type>
+      <name>value</name>
+      <anchorfile>classcasa_1_1PrmSourceRockPreAsphaltStartAct.html</anchorfile>
+      <anchor>a6a48905f1cf0e9fb2c7b3c21f8aba3db</anchor>
+      <arglist>() const </arglist>
+    </member>
+    <member kind="function" virtualness="virtual">
+      <type>virtual std::vector&lt; double &gt;</type>
+      <name>asDoubleArray</name>
+      <anchorfile>classcasa_1_1PrmSourceRockPreAsphaltStartAct.html</anchorfile>
+      <anchor>a2c10612d41f10bfe5c470fe67491c8f9</anchor>
+      <arglist>() const </arglist>
+    </member>
+    <member kind="function" virtualness="virtual">
+      <type>virtual int</type>
+      <name>asInteger</name>
+      <anchorfile>classcasa_1_1PrmSourceRockPreAsphaltStartAct.html</anchorfile>
+      <anchor>a3b878edb47e33addd515c3b03b5017c5</anchor>
+      <arglist>() const </arglist>
+    </member>
+    <member kind="function" virtualness="virtual">
+      <type>virtual bool</type>
+      <name>operator==</name>
+      <anchorfile>classcasa_1_1PrmSourceRockPreAsphaltStartAct.html</anchorfile>
+      <anchor>aef531e8be8749fb65e03226d80aef6ed</anchor>
+      <arglist>(const Parameter &amp;prm) const </arglist>
+    </member>
+    <member kind="function" virtualness="virtual">
+      <type>virtual unsigned int</type>
+      <name>version</name>
+      <anchorfile>classcasa_1_1PrmSourceRockPreAsphaltStartAct.html</anchorfile>
+      <anchor>ae8e65710a23b06cd4a032cdebf71b94d</anchor>
+      <arglist>() const </arglist>
+    </member>
+    <member kind="function" virtualness="virtual">
+      <type>virtual bool</type>
+      <name>save</name>
+      <anchorfile>classcasa_1_1PrmSourceRockPreAsphaltStartAct.html</anchorfile>
+      <anchor>a903020a6ccb85d96571965e136af63cf</anchor>
+      <arglist>(CasaSerializer &amp;sz, unsigned int version) const </arglist>
+    </member>
+    <member kind="function" virtualness="virtual">
+      <type>virtual const char *</type>
+      <name>typeName</name>
+      <anchorfile>classcasa_1_1PrmSourceRockPreAsphaltStartAct.html</anchorfile>
+      <anchor>a185c3b97f54719f6f231992c9db493b8</anchor>
+      <arglist>() const </arglist>
+    </member>
+    <member kind="function">
+      <type></type>
+      <name>PrmSourceRockPreAsphaltStartAct</name>
+      <anchorfile>classcasa_1_1PrmSourceRockPreAsphaltStartAct.html</anchorfile>
+      <anchor>a935c3032acd967e33d591e0e2cc0c901</anchor>
+      <arglist>(CasaDeserializer &amp;dz, unsigned int objVer)</arglist>
+    </member>
+    <member kind="variable" protection="protected">
+      <type>const VarParameter *</type>
+      <name>m_parent</name>
+      <anchorfile>classcasa_1_1PrmSourceRockPreAsphaltStartAct.html</anchorfile>
+      <anchor>ab54d80e25ec48f5215ee19f22eec742d</anchor>
+      <arglist></arglist>
+    </member>
+    <member kind="variable" protection="protected">
+      <type>std::string</type>
+      <name>m_name</name>
+      <anchorfile>classcasa_1_1PrmSourceRockPreAsphaltStartAct.html</anchorfile>
+      <anchor>ab986716331fb2cc8d97bd8876dd22cb0</anchor>
+      <arglist></arglist>
+    </member>
+    <member kind="variable" protection="protected">
+      <type>std::string</type>
+      <name>m_layerName</name>
+      <anchorfile>classcasa_1_1PrmSourceRockPreAsphaltStartAct.html</anchorfile>
+      <anchor>a4134d45db8bda70f5bdb6d395b889906</anchor>
+      <arglist></arglist>
+    </member>
+    <member kind="variable" protection="protected">
+      <type>double</type>
+      <name>m_value</name>
+      <anchorfile>classcasa_1_1PrmSourceRockPreAsphaltStartAct.html</anchorfile>
+      <anchor>abb87e1677c9a242f56e32d6a98c8f936</anchor>
+      <arglist></arglist>
+    </member>
+    <member kind="function" virtualness="virtual">
+      <type>virtual unsigned int</type>
+      <name>version</name>
+      <anchorfile>classcasa_1_1PrmSourceRockPreAsphaltStartAct.html</anchorfile>
+      <anchor>ae8e65710a23b06cd4a032cdebf71b94d</anchor>
+      <arglist>() const </arglist>
+    </member>
+    <member kind="function" virtualness="virtual">
+      <type>virtual bool</type>
+      <name>save</name>
+      <anchorfile>classcasa_1_1PrmSourceRockPreAsphaltStartAct.html</anchorfile>
+      <anchor>a903020a6ccb85d96571965e136af63cf</anchor>
+      <arglist>(CasaSerializer &amp;sz, unsigned int version) const </arglist>
+    </member>
+    <member kind="function" virtualness="virtual">
+      <type>virtual const char *</type>
+      <name>typeName</name>
+      <anchorfile>classcasa_1_1PrmSourceRockPreAsphaltStartAct.html</anchorfile>
+      <anchor>a185c3b97f54719f6f231992c9db493b8</anchor>
+      <arglist>() const </arglist>
+    </member>
+    <member kind="function">
+      <type></type>
+      <name>PrmSourceRockPreAsphaltStartAct</name>
+      <anchorfile>classcasa_1_1PrmSourceRockPreAsphaltStartAct.html</anchorfile>
+      <anchor>a935c3032acd967e33d591e0e2cc0c901</anchor>
+      <arglist>(CasaDeserializer &amp;dz, unsigned int objVer)</arglist>
+    </member>
+  </compound>
+  <compound kind="class">
+    <name>casa::PrmSourceRockTOC</name>
+    <filename>classcasa_1_1PrmSourceRockTOC.html</filename>
+    <base>casa::Parameter</base>
+    <member kind="function">
+      <type></type>
+      <name>PrmSourceRockTOC</name>
+      <anchorfile>classcasa_1_1PrmSourceRockTOC.html</anchorfile>
+      <anchor>a1189cc1ab3544f3014b4f459b4034752</anchor>
+      <arglist>(mbapi::Model &amp;mdl, const char *layerName)</arglist>
+    </member>
+    <member kind="function">
+      <type></type>
+      <name>PrmSourceRockTOC</name>
+      <anchorfile>classcasa_1_1PrmSourceRockTOC.html</anchorfile>
+      <anchor>aa4143f193f3e776c75ee374874c602f4</anchor>
+      <arglist>(const VarPrmSourceRockTOC *parent, double val, const char *layerName)</arglist>
+    </member>
+    <member kind="function" virtualness="virtual">
+      <type>virtual</type>
+      <name>~PrmSourceRockTOC</name>
+      <anchorfile>classcasa_1_1PrmSourceRockTOC.html</anchorfile>
+      <anchor>ae7d5364f45754295d7cb3c9513e95179</anchor>
+      <arglist>()</arglist>
+    </member>
+    <member kind="function" virtualness="virtual">
+      <type>virtual const char *</type>
+      <name>name</name>
+      <anchorfile>classcasa_1_1PrmSourceRockTOC.html</anchorfile>
+      <anchor>a60b03caaba33400880d208f6e4ae54db</anchor>
+      <arglist>() const </arglist>
+    </member>
+    <member kind="function" virtualness="virtual">
+      <type>virtual const VarParameter *</type>
+      <name>parent</name>
+      <anchorfile>classcasa_1_1PrmSourceRockTOC.html</anchorfile>
+      <anchor>a4073e78fdb4f6aa628fc94096234c65d</anchor>
+      <arglist>() const </arglist>
+    </member>
+    <member kind="function" virtualness="virtual">
+      <type>virtual ErrorHandler::ReturnCode</type>
+      <name>setInModel</name>
+      <anchorfile>classcasa_1_1PrmSourceRockTOC.html</anchorfile>
+      <anchor>a7f530cecdd5a97c92fdc2db9c0549182</anchor>
+      <arglist>(mbapi::Model &amp;caldModel)</arglist>
+    </member>
+    <member kind="function" virtualness="virtual">
+      <type>virtual std::string</type>
+      <name>validate</name>
+      <anchorfile>classcasa_1_1PrmSourceRockTOC.html</anchorfile>
+      <anchor>a401e1ea5d1bb9e5a34add975620b37e6</anchor>
+      <arglist>(mbapi::Model &amp;caldModel)</arglist>
+    </member>
+    <member kind="function">
+      <type>double</type>
+      <name>value</name>
+      <anchorfile>classcasa_1_1PrmSourceRockTOC.html</anchorfile>
+      <anchor>aba677fa22e16389d645305ec3a09b19c</anchor>
+      <arglist>() const </arglist>
+    </member>
+    <member kind="function" virtualness="virtual">
+      <type>virtual std::vector&lt; double &gt;</type>
+      <name>asDoubleArray</name>
+      <anchorfile>classcasa_1_1PrmSourceRockTOC.html</anchorfile>
+      <anchor>a1ea5a94f0af5418cef8adf94025a7e82</anchor>
+      <arglist>() const </arglist>
+    </member>
+    <member kind="function" virtualness="virtual">
+      <type>virtual int</type>
+      <name>asInteger</name>
+      <anchorfile>classcasa_1_1PrmSourceRockTOC.html</anchorfile>
+      <anchor>afbdcbcb585cb4fc99f18daa5f363793a</anchor>
+      <arglist>() const </arglist>
+    </member>
+    <member kind="function" virtualness="virtual">
+      <type>virtual bool</type>
+      <name>operator==</name>
+      <anchorfile>classcasa_1_1PrmSourceRockTOC.html</anchorfile>
+      <anchor>aae04177a089d07b9987a4069d14b2d92</anchor>
+      <arglist>(const Parameter &amp;prm) const </arglist>
+    </member>
+    <member kind="function" virtualness="virtual">
+      <type>virtual unsigned int</type>
+      <name>version</name>
+      <anchorfile>classcasa_1_1PrmSourceRockTOC.html</anchorfile>
+      <anchor>a43b846d4581f31cdd59efcc06fd84331</anchor>
+      <arglist>() const </arglist>
+    </member>
+    <member kind="function" virtualness="virtual">
+      <type>virtual bool</type>
+      <name>save</name>
+      <anchorfile>classcasa_1_1PrmSourceRockTOC.html</anchorfile>
+      <anchor>a76c3b6cd7d5975b6e0e6c8e81b8b4ee6</anchor>
+      <arglist>(CasaSerializer &amp;sz, unsigned int version) const </arglist>
+    </member>
+    <member kind="function" virtualness="virtual">
+      <type>virtual const char *</type>
+      <name>typeName</name>
+      <anchorfile>classcasa_1_1PrmSourceRockTOC.html</anchorfile>
+      <anchor>a447c025a249089378f4f2b57f054d35e</anchor>
+      <arglist>() const </arglist>
+    </member>
+    <member kind="function">
+      <type></type>
+      <name>PrmSourceRockTOC</name>
+      <anchorfile>classcasa_1_1PrmSourceRockTOC.html</anchorfile>
+      <anchor>a6515e13366af7f35e329de7941934d8d</anchor>
+      <arglist>(CasaDeserializer &amp;dz, unsigned int objVer)</arglist>
+    </member>
+    <member kind="variable" protection="protected">
+      <type>const VarParameter *</type>
+      <name>m_parent</name>
+      <anchorfile>classcasa_1_1PrmSourceRockTOC.html</anchorfile>
+      <anchor>ae1cf8ade1f5bffa380ce0677f08771ce</anchor>
+      <arglist></arglist>
+    </member>
+    <member kind="variable" protection="protected">
+      <type>std::string</type>
+      <name>m_name</name>
+      <anchorfile>classcasa_1_1PrmSourceRockTOC.html</anchorfile>
+      <anchor>af0b57518e8aa4cd5454dd66923675d4c</anchor>
+      <arglist></arglist>
+    </member>
+    <member kind="variable" protection="protected">
+      <type>std::string</type>
+      <name>m_layerName</name>
+      <anchorfile>classcasa_1_1PrmSourceRockTOC.html</anchorfile>
+      <anchor>a0b25d11000f5a8154dfea6c1540c69aa</anchor>
+      <arglist></arglist>
+    </member>
+    <member kind="variable" protection="protected">
+      <type>double</type>
+      <name>m_toc</name>
+      <anchorfile>classcasa_1_1PrmSourceRockTOC.html</anchorfile>
+      <anchor>a142f1ce2c53790001ff8cd1cee151bb9</anchor>
+      <arglist></arglist>
+    </member>
+    <member kind="function" virtualness="virtual">
+      <type>virtual unsigned int</type>
+      <name>version</name>
+      <anchorfile>classcasa_1_1PrmSourceRockTOC.html</anchorfile>
+      <anchor>a43b846d4581f31cdd59efcc06fd84331</anchor>
+      <arglist>() const </arglist>
+    </member>
+    <member kind="function" virtualness="virtual">
+      <type>virtual bool</type>
+      <name>save</name>
+      <anchorfile>classcasa_1_1PrmSourceRockTOC.html</anchorfile>
+      <anchor>a76c3b6cd7d5975b6e0e6c8e81b8b4ee6</anchor>
+      <arglist>(CasaSerializer &amp;sz, unsigned int version) const </arglist>
+    </member>
+    <member kind="function" virtualness="virtual">
+      <type>virtual const char *</type>
+      <name>typeName</name>
+      <anchorfile>classcasa_1_1PrmSourceRockTOC.html</anchorfile>
+      <anchor>a447c025a249089378f4f2b57f054d35e</anchor>
+      <arglist>() const </arglist>
+    </member>
+    <member kind="function">
+      <type></type>
+      <name>PrmSourceRockTOC</name>
+      <anchorfile>classcasa_1_1PrmSourceRockTOC.html</anchorfile>
+      <anchor>a6515e13366af7f35e329de7941934d8d</anchor>
+      <arglist>(CasaDeserializer &amp;dz, unsigned int objVer)</arglist>
+    </member>
+  </compound>
+  <compound kind="class">
+    <name>casa::PrmSourceRockType</name>
+    <filename>classcasa_1_1PrmSourceRockType.html</filename>
+    <base>casa::Parameter</base>
+    <member kind="function">
+      <type></type>
+      <name>PrmSourceRockType</name>
+      <anchorfile>classcasa_1_1PrmSourceRockType.html</anchorfile>
+      <anchor>a1992b62a17a731955dd51f2f7bcc5079</anchor>
+      <arglist>(mbapi::Model &amp;mdl, const std::string &amp;layerName)</arglist>
+    </member>
+    <member kind="function">
+      <type></type>
+      <name>PrmSourceRockType</name>
+      <anchorfile>classcasa_1_1PrmSourceRockType.html</anchorfile>
+      <anchor>a13f652714694d56c2a88638f558ed756</anchor>
+      <arglist>(const VarPrmSourceRockType *parent, const std::string &amp;layerName, const std::string &amp;sourceRockTypeName)</arglist>
+    </member>
+    <member kind="function" virtualness="virtual">
+      <type>virtual</type>
+      <name>~PrmSourceRockType</name>
+      <anchorfile>classcasa_1_1PrmSourceRockType.html</anchorfile>
+      <anchor>a84ca77f190f31d24bc1baf4ae503286f</anchor>
+      <arglist>()</arglist>
+    </member>
+    <member kind="function" virtualness="virtual">
+      <type>virtual const char *</type>
+      <name>name</name>
+      <anchorfile>classcasa_1_1PrmSourceRockType.html</anchorfile>
+      <anchor>ae05c379244c64cbc7cb9b52f20510620</anchor>
+      <arglist>() const </arglist>
+    </member>
+    <member kind="function" virtualness="virtual">
+      <type>virtual const VarParameter *</type>
+      <name>parent</name>
+      <anchorfile>classcasa_1_1PrmSourceRockType.html</anchorfile>
+      <anchor>ac3f7b155d196da0ead02f973cc64dbb3</anchor>
+      <arglist>() const </arglist>
+    </member>
+    <member kind="function" virtualness="virtual">
+      <type>virtual ErrorHandler::ReturnCode</type>
+      <name>setInModel</name>
+      <anchorfile>classcasa_1_1PrmSourceRockType.html</anchorfile>
+      <anchor>aa7dab69b08fde91f9b7f3402a0f2598d</anchor>
+      <arglist>(mbapi::Model &amp;caldModel)</arglist>
+    </member>
+    <member kind="function" virtualness="virtual">
+      <type>virtual std::string</type>
+      <name>validate</name>
+      <anchorfile>classcasa_1_1PrmSourceRockType.html</anchorfile>
+      <anchor>af7f17690dabae73479038d21e232d753</anchor>
+      <arglist>(mbapi::Model &amp;caldModel)</arglist>
+    </member>
+    <member kind="function">
+      <type>std::string</type>
+      <name>sourceRockTypeName</name>
+      <anchorfile>classcasa_1_1PrmSourceRockType.html</anchorfile>
+      <anchor>a8dcb29b30e7450599e76ccee41021af0</anchor>
+      <arglist>() const </arglist>
+    </member>
+    <member kind="function">
+      <type>std::string</type>
+      <name>layerName</name>
+      <anchorfile>classcasa_1_1PrmSourceRockType.html</anchorfile>
+      <anchor>a955597a34024b0695d9e0f4f58344354</anchor>
+      <arglist>() const </arglist>
+    </member>
+    <member kind="function" virtualness="virtual">
+      <type>virtual std::vector&lt; double &gt;</type>
+      <name>asDoubleArray</name>
+      <anchorfile>classcasa_1_1PrmSourceRockType.html</anchorfile>
+      <anchor>a99ed93ed4c4d22317b0e6053af8647e0</anchor>
+      <arglist>() const </arglist>
+    </member>
+    <member kind="function" virtualness="virtual">
+      <type>virtual int</type>
+      <name>asInteger</name>
+      <anchorfile>classcasa_1_1PrmSourceRockType.html</anchorfile>
+      <anchor>a0f1ce6339ea5ed290332be5131884288</anchor>
+      <arglist>() const </arglist>
+    </member>
+    <member kind="function" virtualness="virtual">
+      <type>virtual bool</type>
+      <name>operator==</name>
+      <anchorfile>classcasa_1_1PrmSourceRockType.html</anchorfile>
+      <anchor>a25a87e7c4b6b3ba30fd020fe350df8c4</anchor>
+      <arglist>(const Parameter &amp;prm) const </arglist>
+    </member>
+    <member kind="function" virtualness="virtual">
+      <type>virtual unsigned int</type>
+      <name>version</name>
+      <anchorfile>classcasa_1_1PrmSourceRockType.html</anchorfile>
+      <anchor>a67c7eb3cd96611a5eefe8dd0cbec4e6d</anchor>
+      <arglist>() const </arglist>
+    </member>
+    <member kind="function" virtualness="virtual">
+      <type>virtual bool</type>
+      <name>save</name>
+      <anchorfile>classcasa_1_1PrmSourceRockType.html</anchorfile>
+      <anchor>ae9d65140db5e59e242aada589a9b3e94</anchor>
+      <arglist>(CasaSerializer &amp;sz, unsigned int version) const </arglist>
+    </member>
+    <member kind="function" virtualness="virtual">
+      <type>virtual const char *</type>
+      <name>typeName</name>
+      <anchorfile>classcasa_1_1PrmSourceRockType.html</anchorfile>
+      <anchor>a0f5a3e650a63e6479b26a4720600f41d</anchor>
+      <arglist>() const </arglist>
+    </member>
+    <member kind="function">
+      <type></type>
+      <name>PrmSourceRockType</name>
+      <anchorfile>classcasa_1_1PrmSourceRockType.html</anchorfile>
+      <anchor>ab5abc8f985dbc109164ec624ec38c097</anchor>
+      <arglist>(CasaDeserializer &amp;dz, unsigned int objVer)</arglist>
+    </member>
+    <member kind="variable" protection="protected">
+      <type>const VarPrmSourceRockType *</type>
+      <name>m_parent</name>
+      <anchorfile>classcasa_1_1PrmSourceRockType.html</anchorfile>
+      <anchor>ac9ac21d801991d13d04dc3b32314aa68</anchor>
+      <arglist></arglist>
+    </member>
+    <member kind="variable" protection="protected">
+      <type>std::string</type>
+      <name>m_name</name>
+      <anchorfile>classcasa_1_1PrmSourceRockType.html</anchorfile>
+      <anchor>a59a4201476c75ac37e0e572037e9d5fc</anchor>
+      <arglist></arglist>
+    </member>
+    <member kind="variable" protection="protected">
+      <type>std::string</type>
+      <name>m_layerName</name>
+      <anchorfile>classcasa_1_1PrmSourceRockType.html</anchorfile>
+      <anchor>a65323ade93a791959d67c624d8ea5366</anchor>
+      <arglist></arglist>
+    </member>
+    <member kind="variable" protection="protected">
+      <type>std::string</type>
+      <name>m_srtName</name>
+      <anchorfile>classcasa_1_1PrmSourceRockType.html</anchorfile>
+      <anchor>a2a36d59d2dcb6728aab663ec14f53f6f</anchor>
+      <arglist></arglist>
+    </member>
+    <member kind="function" virtualness="virtual">
+      <type>virtual unsigned int</type>
+      <name>version</name>
+      <anchorfile>classcasa_1_1PrmSourceRockType.html</anchorfile>
+      <anchor>a67c7eb3cd96611a5eefe8dd0cbec4e6d</anchor>
+      <arglist>() const </arglist>
+    </member>
+    <member kind="function" virtualness="virtual">
+      <type>virtual bool</type>
+      <name>save</name>
+      <anchorfile>classcasa_1_1PrmSourceRockType.html</anchorfile>
+      <anchor>ae9d65140db5e59e242aada589a9b3e94</anchor>
+      <arglist>(CasaSerializer &amp;sz, unsigned int version) const </arglist>
+    </member>
+    <member kind="function" virtualness="virtual">
+      <type>virtual const char *</type>
+      <name>typeName</name>
+      <anchorfile>classcasa_1_1PrmSourceRockType.html</anchorfile>
+      <anchor>a0f5a3e650a63e6479b26a4720600f41d</anchor>
+      <arglist>() const </arglist>
+    </member>
+    <member kind="function">
+      <type></type>
+      <name>PrmSourceRockType</name>
+      <anchorfile>classcasa_1_1PrmSourceRockType.html</anchorfile>
+      <anchor>ab5abc8f985dbc109164ec624ec38c097</anchor>
+      <arglist>(CasaDeserializer &amp;dz, unsigned int objVer)</arglist>
+    </member>
+  </compound>
+  <compound kind="class">
+    <name>casa::PrmTopCrustHeatProduction</name>
+    <filename>classcasa_1_1PrmTopCrustHeatProduction.html</filename>
+    <base>casa::Parameter</base>
+    <member kind="function">
+      <type></type>
+      <name>PrmTopCrustHeatProduction</name>
+      <anchorfile>classcasa_1_1PrmTopCrustHeatProduction.html</anchorfile>
+      <anchor>af94e51f8bb72e68acb7a7441bc3819a3</anchor>
+      <arglist>(mbapi::Model &amp;mdl)</arglist>
+    </member>
+    <member kind="function">
+      <type></type>
+      <name>PrmTopCrustHeatProduction</name>
+      <anchorfile>classcasa_1_1PrmTopCrustHeatProduction.html</anchorfile>
+      <anchor>a63a7a152232bf7f4ff8029901d74b158</anchor>
+      <arglist>(const VarPrmTopCrustHeatProduction *parent, double val)</arglist>
+    </member>
+    <member kind="function" virtualness="virtual">
+      <type>virtual</type>
+      <name>~PrmTopCrustHeatProduction</name>
+      <anchorfile>classcasa_1_1PrmTopCrustHeatProduction.html</anchorfile>
+      <anchor>a7656d250ee26713bb29d6c9efa42f130</anchor>
+      <arglist>()</arglist>
+    </member>
+    <member kind="function" virtualness="virtual">
+      <type>virtual const char *</type>
+      <name>name</name>
+      <anchorfile>classcasa_1_1PrmTopCrustHeatProduction.html</anchorfile>
+      <anchor>a08af060ff631ef6dfb55772d112453ea</anchor>
+      <arglist>() const </arglist>
+    </member>
+    <member kind="function" virtualness="virtual">
+      <type>virtual const VarParameter *</type>
+      <name>parent</name>
+      <anchorfile>classcasa_1_1PrmTopCrustHeatProduction.html</anchorfile>
+      <anchor>a1a08c1443a48908130de5ebe549448ee</anchor>
+      <arglist>() const </arglist>
+    </member>
+    <member kind="function" virtualness="virtual">
+      <type>virtual ErrorHandler::ReturnCode</type>
+      <name>setInModel</name>
+      <anchorfile>classcasa_1_1PrmTopCrustHeatProduction.html</anchorfile>
+      <anchor>a8ddf9edf63b8c3c08ea78ec92986505f</anchor>
+      <arglist>(mbapi::Model &amp;caldModel)</arglist>
+    </member>
+    <member kind="function" virtualness="virtual">
+      <type>virtual std::string</type>
+      <name>validate</name>
+      <anchorfile>classcasa_1_1PrmTopCrustHeatProduction.html</anchorfile>
+      <anchor>a2f5580de7026d6cac156ce676fcfa662</anchor>
+      <arglist>(mbapi::Model &amp;caldModel)</arglist>
+    </member>
+    <member kind="function">
+      <type>double</type>
+      <name>value</name>
+      <anchorfile>classcasa_1_1PrmTopCrustHeatProduction.html</anchorfile>
+      <anchor>ad73d5ffc9fa76c7b52ff48d4c9cec920</anchor>
+      <arglist>() const </arglist>
+    </member>
+    <member kind="function" virtualness="virtual">
+      <type>virtual std::vector&lt; double &gt;</type>
+      <name>asDoubleArray</name>
+      <anchorfile>classcasa_1_1PrmTopCrustHeatProduction.html</anchorfile>
+      <anchor>a4e65aa6d4f5a092a699b62a8ed94e5ef</anchor>
+      <arglist>() const </arglist>
+    </member>
+    <member kind="function" virtualness="virtual">
+      <type>virtual int</type>
+      <name>asInteger</name>
+      <anchorfile>classcasa_1_1PrmTopCrustHeatProduction.html</anchorfile>
+      <anchor>a7bdefc968ea5111d6203db10884cc6e6</anchor>
+      <arglist>() const </arglist>
+    </member>
+    <member kind="function" virtualness="virtual">
+      <type>virtual bool</type>
+      <name>operator==</name>
+      <anchorfile>classcasa_1_1PrmTopCrustHeatProduction.html</anchorfile>
+      <anchor>a753b8d1ec66c8850c6c41c4fcb2da1ee</anchor>
+      <arglist>(const Parameter &amp;prm) const </arglist>
+    </member>
+    <member kind="function" virtualness="virtual">
+      <type>virtual unsigned int</type>
+      <name>version</name>
+      <anchorfile>classcasa_1_1PrmTopCrustHeatProduction.html</anchorfile>
+      <anchor>a4b86e48a49891b5f47d73bd1a8627035</anchor>
+      <arglist>() const </arglist>
+    </member>
+    <member kind="function" virtualness="virtual">
+      <type>virtual bool</type>
+      <name>save</name>
+      <anchorfile>classcasa_1_1PrmTopCrustHeatProduction.html</anchorfile>
+      <anchor>ad907f37344030125d4d4a68d1460e141</anchor>
+      <arglist>(CasaSerializer &amp;sz, unsigned int version) const </arglist>
+    </member>
+    <member kind="function" virtualness="virtual">
+      <type>virtual const char *</type>
+      <name>typeName</name>
+      <anchorfile>classcasa_1_1PrmTopCrustHeatProduction.html</anchorfile>
+      <anchor>afa3f755a80bd37bd6ebdfc46f2a90281</anchor>
+      <arglist>() const </arglist>
+    </member>
+    <member kind="function">
+      <type></type>
+      <name>PrmTopCrustHeatProduction</name>
+      <anchorfile>classcasa_1_1PrmTopCrustHeatProduction.html</anchorfile>
+      <anchor>abb116728fd2d06a6ae39a400d0db0678</anchor>
+      <arglist>(CasaDeserializer &amp;dz, unsigned int objVer)</arglist>
+    </member>
+    <member kind="variable" protection="protected">
+      <type>const VarParameter *</type>
+      <name>m_parent</name>
+      <anchorfile>classcasa_1_1PrmTopCrustHeatProduction.html</anchorfile>
+      <anchor>aacb005ada8c785c279980ee79e2efad4</anchor>
+      <arglist></arglist>
+    </member>
+    <member kind="variable" protection="protected">
+      <type>double</type>
+      <name>m_heatProdRateValue</name>
+      <anchorfile>classcasa_1_1PrmTopCrustHeatProduction.html</anchorfile>
+      <anchor>adf5c5efdbce1213a59fa78b94b781e0c</anchor>
+      <arglist></arglist>
+    </member>
+    <member kind="function" virtualness="virtual">
+      <type>virtual unsigned int</type>
+      <name>version</name>
+      <anchorfile>classcasa_1_1PrmTopCrustHeatProduction.html</anchorfile>
+      <anchor>a4b86e48a49891b5f47d73bd1a8627035</anchor>
+      <arglist>() const </arglist>
+    </member>
+    <member kind="function" virtualness="virtual">
+      <type>virtual bool</type>
+      <name>save</name>
+      <anchorfile>classcasa_1_1PrmTopCrustHeatProduction.html</anchorfile>
+      <anchor>ad907f37344030125d4d4a68d1460e141</anchor>
+      <arglist>(CasaSerializer &amp;sz, unsigned int version) const </arglist>
+    </member>
+    <member kind="function" virtualness="virtual">
+      <type>virtual const char *</type>
+      <name>typeName</name>
+      <anchorfile>classcasa_1_1PrmTopCrustHeatProduction.html</anchorfile>
+      <anchor>afa3f755a80bd37bd6ebdfc46f2a90281</anchor>
+      <arglist>() const </arglist>
+    </member>
+    <member kind="function">
+      <type></type>
+      <name>PrmTopCrustHeatProduction</name>
+      <anchorfile>classcasa_1_1PrmTopCrustHeatProduction.html</anchorfile>
+      <anchor>abb116728fd2d06a6ae39a400d0db0678</anchor>
+      <arglist>(CasaDeserializer &amp;dz, unsigned int objVer)</arglist>
+    </member>
+  </compound>
+  <compound kind="class">
+    <name>casa::RSProxy</name>
+    <filename>classcasa_1_1RSProxy.html</filename>
+    <base>casa::CasaSerializable</base>
+    <member kind="enumeration">
+      <type></type>
+      <name>RSKrigingType</name>
+      <anchorfile>classcasa_1_1RSProxy.html</anchorfile>
+      <anchor>a78d06d241dffea8143d3284ff4d3e9b6</anchor>
+      <arglist></arglist>
+    </member>
+    <member kind="enumvalue">
+      <name>NoKriging</name>
+      <anchorfile>classcasa_1_1RSProxy.html</anchorfile>
+      <anchor>a78d06d241dffea8143d3284ff4d3e9b6af2fcb17fe21e0b3674ef46985074db26</anchor>
+      <arglist></arglist>
+    </member>
+    <member kind="enumvalue">
+      <name>LocalKriging</name>
+      <anchorfile>classcasa_1_1RSProxy.html</anchorfile>
+      <anchor>a78d06d241dffea8143d3284ff4d3e9b6a4309dc4ff4f03b3bcdf03a26eef83d16</anchor>
+      <arglist></arglist>
+    </member>
+    <member kind="enumvalue">
+      <name>GlobalKriging</name>
+      <anchorfile>classcasa_1_1RSProxy.html</anchorfile>
+      <anchor>a78d06d241dffea8143d3284ff4d3e9b6a70b2cc285e416a3730ff88115faf5649</anchor>
+      <arglist></arglist>
+    </member>
+    <member kind="function" virtualness="virtual">
+      <type>virtual</type>
+      <name>~RSProxy</name>
+      <anchorfile>classcasa_1_1RSProxy.html</anchorfile>
+      <anchor>ab7d115dd9a1878606d739084fd347b1a</anchor>
+      <arglist>()</arglist>
+    </member>
+    <member kind="function" virtualness="pure">
+      <type>virtual ErrorHandler::ReturnCode</type>
+      <name>calculateRSProxy</name>
+      <anchorfile>classcasa_1_1RSProxy.html</anchorfile>
+      <anchor>a34dec3689763f8df58e4ee8c04a52ae2</anchor>
+      <arglist>(const std::vector&lt; const RunCase * &gt; &amp;caseSet)=0</arglist>
+    </member>
+    <member kind="function" virtualness="pure">
+      <type>virtual ErrorHandler::ReturnCode</type>
+      <name>evaluateRSProxy</name>
+      <anchorfile>classcasa_1_1RSProxy.html</anchorfile>
+      <anchor>ad190cd337069156f41ab1e7a5073170e</anchor>
+      <arglist>(RunCase &amp;cs)=0</arglist>
+    </member>
+    <member kind="function" virtualness="pure">
+      <type>virtual RSKrigingType</type>
+      <name>kriging</name>
+      <anchorfile>classcasa_1_1RSProxy.html</anchorfile>
+      <anchor>a78331dc95423dce9b768cfd89eab2995</anchor>
+      <arglist>() const =0</arglist>
+    </member>
+    <member kind="function" virtualness="pure">
+      <type>virtual int</type>
+      <name>polynomialOrder</name>
+      <anchorfile>classcasa_1_1RSProxy.html</anchorfile>
+      <anchor>af07b446f105ce811898edc6c7b37ac6a</anchor>
+      <arglist>() const =0</arglist>
+    </member>
+    <member kind="function" virtualness="pure">
+      <type>virtual const CoefficientsMapList &amp;</type>
+      <name>getCoefficientsMapList</name>
+      <anchorfile>classcasa_1_1RSProxy.html</anchorfile>
+      <anchor>aefc5f422cf1d724d3bd295b5bd08d476</anchor>
+      <arglist>() const =0</arglist>
+    </member>
+  </compound>
+  <compound kind="class">
+    <name>casa::RSProxySet</name>
+    <filename>classcasa_1_1RSProxySet.html</filename>
+    <base>casa::CasaSerializable</base>
+    <member kind="function" virtualness="virtual">
+      <type>virtual</type>
+      <name>~RSProxySet</name>
+      <anchorfile>classcasa_1_1RSProxySet.html</anchorfile>
+      <anchor>a366b9b37d6c93408684aae91461b04b2</anchor>
+      <arglist>()</arglist>
+    </member>
+    <member kind="function" virtualness="pure">
+      <type>virtual size_t</type>
+      <name>size</name>
+      <anchorfile>classcasa_1_1RSProxySet.html</anchorfile>
+      <anchor>a6eaf134abe2e4a27b278a081335aff53</anchor>
+      <arglist>() const =0</arglist>
+    </member>
+    <member kind="function" virtualness="pure">
+      <type>virtual const RSProxy *</type>
+      <name>operator[]</name>
+      <anchorfile>classcasa_1_1RSProxySet.html</anchorfile>
+      <anchor>a1427da9e0f553ca82dd54d366ea4db36</anchor>
+      <arglist>(size_t i) const =0</arglist>
+    </member>
+    <member kind="function">
+      <type>const RSProxy *</type>
+      <name>rsProxy</name>
+      <anchorfile>classcasa_1_1RSProxySet.html</anchorfile>
+      <anchor>a6c6966e1060f45429ce9226fea3a424d</anchor>
+      <arglist>(size_t i) const </arglist>
+    </member>
+    <member kind="function" virtualness="pure">
+      <type>virtual RSProxy *</type>
+      <name>rsProxy</name>
+      <anchorfile>classcasa_1_1RSProxySet.html</anchorfile>
+      <anchor>a95636acaf5e48d6146180b86976e0844</anchor>
+      <arglist>(const std::string &amp;name) const =0</arglist>
+    </member>
+    <member kind="function" virtualness="pure">
+      <type>virtual std::vector&lt; std::string &gt;</type>
+      <name>names</name>
+      <anchorfile>classcasa_1_1RSProxySet.html</anchorfile>
+      <anchor>a9ef42c8e859208dc60eb5f6c71474a84</anchor>
+      <arglist>() const =0</arglist>
+    </member>
+    <member kind="function" virtualness="pure">
+      <type>virtual bool</type>
+      <name>empty</name>
+      <anchorfile>classcasa_1_1RSProxySet.html</anchorfile>
+      <anchor>a541cf93f175c6ad8a6587a33c848b5fa</anchor>
+      <arglist>() const =0</arglist>
+    </member>
+  </compound>
+  <compound kind="class">
+    <name>casa::RunCase</name>
+    <filename>classcasa_1_1RunCase.html</filename>
+    <base>casa::CasaSerializable</base>
+    <member kind="enumeration">
+      <type></type>
+      <name>CaseStatus</name>
+      <anchorfile>classcasa_1_1RunCase.html</anchorfile>
+      <anchor>ab208fcdf55a08ce05a2a22fac9199948</anchor>
+      <arglist></arglist>
+    </member>
+    <member kind="enumvalue">
+      <name>NotSubmitted</name>
+      <anchorfile>classcasa_1_1RunCase.html</anchorfile>
+      <anchor>ab208fcdf55a08ce05a2a22fac9199948a1ee34bf7c612acc1c62265ff640ccd6d</anchor>
+      <arglist></arglist>
+    </member>
+    <member kind="enumvalue">
+      <name>Scheduled</name>
+      <anchorfile>classcasa_1_1RunCase.html</anchorfile>
+      <anchor>ab208fcdf55a08ce05a2a22fac9199948a090ab404d1d0440b92c1525675cc43a3</anchor>
+      <arglist></arglist>
+    </member>
+    <member kind="function" virtualness="virtual">
+      <type>virtual</type>
+      <name>~RunCase</name>
+      <anchorfile>classcasa_1_1RunCase.html</anchorfile>
+      <anchor>a59ae04344ea113ec2a7d1a58840aa46d</anchor>
+      <arglist>()</arglist>
+    </member>
+    <member kind="function" virtualness="pure">
+      <type>virtual void</type>
+      <name>addParameter</name>
+      <anchorfile>classcasa_1_1RunCase.html</anchorfile>
+      <anchor>ad5e5973ea5306ef2059ae34173f4d6b1</anchor>
+      <arglist>(SharedParameterPtr prm)=0</arglist>
+    </member>
+    <member kind="function" virtualness="pure">
+      <type>virtual size_t</type>
+      <name>parametersNumber</name>
+      <anchorfile>classcasa_1_1RunCase.html</anchorfile>
+      <anchor>a8d084dc3caff2068e9cb232db2f96c0c</anchor>
+      <arglist>() const =0</arglist>
+    </member>
+    <member kind="function" virtualness="pure">
+      <type>virtual SharedParameterPtr</type>
+      <name>parameter</name>
+      <anchorfile>classcasa_1_1RunCase.html</anchorfile>
+      <anchor>a5d941fef0d214697b0caee1393e3f7a5</anchor>
+      <arglist>(size_t i) const =0</arglist>
+    </member>
+    <member kind="function" virtualness="pure">
+      <type>virtual void</type>
+      <name>addObsValue</name>
+      <anchorfile>classcasa_1_1RunCase.html</anchorfile>
+      <anchor>a534e0b3ee3c10efe4ff9aa2eba08c229</anchor>
+      <arglist>(ObsValue *obs)=0</arglist>
+    </member>
+    <member kind="function" virtualness="pure">
+      <type>virtual size_t</type>
+      <name>observablesNumber</name>
+      <anchorfile>classcasa_1_1RunCase.html</anchorfile>
+      <anchor>a4a2c96581969a058d139fdab2e5b676f</anchor>
+      <arglist>() const =0</arglist>
+    </member>
+    <member kind="function" virtualness="pure">
+      <type>virtual ObsValue *</type>
+      <name>obsValue</name>
+      <anchorfile>classcasa_1_1RunCase.html</anchorfile>
+      <anchor>ac288a62a712208f04d318e8c4cbef984</anchor>
+      <arglist>(size_t i) const =0</arglist>
+    </member>
+    <member kind="function" virtualness="pure">
+      <type>virtual void</type>
+      <name>mutateCaseTo</name>
+      <anchorfile>classcasa_1_1RunCase.html</anchorfile>
+      <anchor>a8cae13667d0118c2f362b269ee0f8be0</anchor>
+      <arglist>(mbapi::Model &amp;baseCase, const char *newProjectName)=0</arglist>
+    </member>
+    <member kind="function" virtualness="pure">
+      <type>virtual std::string</type>
+      <name>validateCase</name>
+      <anchorfile>classcasa_1_1RunCase.html</anchorfile>
+      <anchor>a6aed22544a54d990adc671f5c870a5ab</anchor>
+      <arglist>()=0</arglist>
+    </member>
+    <member kind="function" virtualness="pure">
+      <type>virtual CaseStatus</type>
+      <name>runStatus</name>
+      <anchorfile>classcasa_1_1RunCase.html</anchorfile>
+      <anchor>ac8b091f6c8af21498da93f2954b7e148</anchor>
+      <arglist>() const =0</arglist>
+    </member>
+    <member kind="function" virtualness="pure">
+      <type>virtual void</type>
+      <name>setRunStatus</name>
+      <anchorfile>classcasa_1_1RunCase.html</anchorfile>
+      <anchor>a4eeb8546960e2492ccd5ffba9b91b74e</anchor>
+      <arglist>(CaseStatus st)=0</arglist>
+    </member>
+    <member kind="function" virtualness="pure">
+      <type>virtual mbapi::Model *</type>
+      <name>caseModel</name>
+      <anchorfile>classcasa_1_1RunCase.html</anchorfile>
+      <anchor>a8d44b575d3e824edfc0a903d6a3ac748</anchor>
+      <arglist>() const =0</arglist>
+    </member>
+    <member kind="function" virtualness="pure">
+      <type>virtual const char *</type>
+      <name>projectPath</name>
+      <anchorfile>classcasa_1_1RunCase.html</anchorfile>
+      <anchor>a666859462b560dbe3b0cf913bc321c1e</anchor>
+      <arglist>() const =0</arglist>
+    </member>
+    <member kind="function" virtualness="pure">
+      <type>virtual bool</type>
+      <name>operator==</name>
+      <anchorfile>classcasa_1_1RunCase.html</anchorfile>
+      <anchor>adb6fcba2b30f0402a012c5dba1e31041</anchor>
+      <arglist>(const RunCase &amp;cs) const =0</arglist>
+    </member>
+  </compound>
+  <compound kind="class">
+    <name>casa::RunCaseSet</name>
+    <filename>classcasa_1_1RunCaseSet.html</filename>
+    <base>casa::CasaSerializable</base>
+    <member kind="function" virtualness="virtual">
+      <type>virtual</type>
+      <name>~RunCaseSet</name>
+      <anchorfile>classcasa_1_1RunCaseSet.html</anchorfile>
+      <anchor>a68988d62216f186ab52d9f3e19b6c55d</anchor>
+      <arglist>()</arglist>
+    </member>
+    <member kind="function" virtualness="pure">
+      <type>virtual size_t</type>
+      <name>size</name>
+      <anchorfile>classcasa_1_1RunCaseSet.html</anchorfile>
+      <anchor>ae478a53d6e47a7294cb97b9ed050b2e1</anchor>
+      <arglist>() const =0</arglist>
+    </member>
+    <member kind="function" virtualness="pure">
+      <type>virtual RunCase *</type>
+      <name>operator[]</name>
+      <anchorfile>classcasa_1_1RunCaseSet.html</anchorfile>
+      <anchor>af12bd24c3b9110ca87beeed00dd745ae</anchor>
+      <arglist>(size_t i) const =0</arglist>
+    </member>
+    <member kind="function">
+      <type>RunCase *</type>
+      <name>runCase</name>
+      <anchorfile>classcasa_1_1RunCaseSet.html</anchorfile>
+      <anchor>ac44a8a020c61165b17e94fd92d07022c</anchor>
+      <arglist>(size_t i) const </arglist>
+    </member>
+    <member kind="function" virtualness="pure">
+      <type>virtual void</type>
+      <name>filterByExperimentName</name>
+      <anchorfile>classcasa_1_1RunCaseSet.html</anchorfile>
+      <anchor>afc2efc087efa2557ce9fed885a81c44b</anchor>
+      <arglist>(const std::string &amp;expName)=0</arglist>
+    </member>
+    <member kind="function" virtualness="pure">
+      <type>virtual std::string</type>
+      <name>filter</name>
+      <anchorfile>classcasa_1_1RunCaseSet.html</anchorfile>
+      <anchor>a6977ffba7ee2db03e642b66185f7d843</anchor>
+      <arglist>() const =0</arglist>
+    </member>
+    <member kind="function" virtualness="pure">
+      <type>virtual std::vector&lt; std::string &gt;</type>
+      <name>experimentNames</name>
+      <anchorfile>classcasa_1_1RunCaseSet.html</anchorfile>
+      <anchor>a903d6861fecc03ed25b872579830624b</anchor>
+      <arglist>() const =0</arglist>
+    </member>
+    <member kind="function" virtualness="pure">
+      <type>virtual bool</type>
+      <name>empty</name>
+      <anchorfile>classcasa_1_1RunCaseSet.html</anchorfile>
+      <anchor>a9594c648dd21c382631f6eb9a0f042dc</anchor>
+      <arglist>() const =0</arglist>
+    </member>
+    <member kind="function" virtualness="pure">
+      <type>virtual std::vector&lt; const RunCase * &gt;</type>
+      <name>collectCompletedCases</name>
+      <anchorfile>classcasa_1_1RunCaseSet.html</anchorfile>
+      <anchor>a2380394a26f26b3a2092ce1acf68f402</anchor>
+      <arglist>(const std::vector&lt; std::string &gt; &amp;doeList)=0</arglist>
+    </member>
+  </compound>
+  <compound kind="class">
+    <name>casa::RunManager</name>
+    <filename>classcasa_1_1RunManager.html</filename>
+    <base>casa::CasaSerializable</base>
+    <member kind="enumvalue">
+      <name>fastcauldron</name>
+      <anchorfile>classcasa_1_1RunManager.html</anchorfile>
+      <anchor>ac9252a97b9af971dfb11ec8929e61f4ca5a08b6111419372caeedc9bd871d50f1</anchor>
+      <arglist></arglist>
+    </member>
+    <member kind="enumvalue">
+      <name>fastctc</name>
+      <anchorfile>classcasa_1_1RunManager.html</anchorfile>
+      <anchor>ac9252a97b9af971dfb11ec8929e61f4ca3e70ec805d918d3c63dabaecd030dd25</anchor>
+      <arglist></arglist>
+    </member>
+    <member kind="enumvalue">
+      <name>fastgenex6</name>
+      <anchorfile>classcasa_1_1RunManager.html</anchorfile>
+      <anchor>ac9252a97b9af971dfb11ec8929e61f4ca9b6242e2963156947168607351798672</anchor>
+      <arglist></arglist>
+    </member>
+    <member kind="enumvalue">
+      <name>fasttouch7</name>
+      <anchorfile>classcasa_1_1RunManager.html</anchorfile>
+      <anchor>ac9252a97b9af971dfb11ec8929e61f4caa881c0ee99a00385debb7682e25ab7f8</anchor>
+      <arglist></arglist>
+    </member>
+    <member kind="enumvalue">
+      <name>fastmig</name>
+      <anchorfile>classcasa_1_1RunManager.html</anchorfile>
+      <anchor>ac9252a97b9af971dfb11ec8929e61f4ca757f78d537d66509c8af437664672aad</anchor>
+      <arglist></arglist>
+    </member>
+    <member kind="enumvalue">
+      <name>tracktraps</name>
+      <anchorfile>classcasa_1_1RunManager.html</anchorfile>
+      <anchor>ac9252a97b9af971dfb11ec8929e61f4cae755ccaf202eda2eca4e7047c8437c84</anchor>
+      <arglist></arglist>
+    </member>
+    <member kind="enumvalue">
+      <name>track1d</name>
+      <anchorfile>classcasa_1_1RunManager.html</anchorfile>
+      <anchor>ac9252a97b9af971dfb11ec8929e61f4ca5f87a0e1f36678fce036af2586562c7f</anchor>
+      <arglist></arglist>
+    </member>
+    <member kind="enumvalue">
+      <name>datadriller</name>
+      <anchorfile>classcasa_1_1RunManager.html</anchorfile>
+      <anchor>ac9252a97b9af971dfb11ec8929e61f4ca35e332df86abe2a708809cf8dd8cb43f</anchor>
+      <arglist></arglist>
+    </member>
+    <member kind="enumvalue">
+      <name>generic</name>
+      <anchorfile>classcasa_1_1RunManager.html</anchorfile>
+      <anchor>ac9252a97b9af971dfb11ec8929e61f4ca1c9d2a3e6872653cdc3290e0a2651048</anchor>
+      <arglist></arglist>
+    </member>
+    <member kind="enumeration">
+      <type></type>
+      <name>ApplicationType</name>
+      <anchorfile>classcasa_1_1RunManager.html</anchorfile>
+      <anchor>ac9252a97b9af971dfb11ec8929e61f4c</anchor>
+      <arglist></arglist>
+    </member>
+    <member kind="function" virtualness="virtual">
+      <type>virtual</type>
+      <name>~RunManager</name>
+      <anchorfile>classcasa_1_1RunManager.html</anchorfile>
+      <anchor>a8d9b85728104957c1fe813f7afac93a1</anchor>
+      <arglist>()</arglist>
+    </member>
+    <member kind="function" virtualness="pure">
+      <type>virtual ErrorHandler::ReturnCode</type>
+      <name>setCauldronVersion</name>
+      <anchorfile>classcasa_1_1RunManager.html</anchorfile>
+      <anchor>ae06b9e69ff6ba9f6b6939e849fd2445f</anchor>
+      <arglist>(const char *verString)=0</arglist>
+    </member>
+    <member kind="function" virtualness="pure">
+      <type>virtual ErrorHandler::ReturnCode</type>
+      <name>addApplication</name>
+      <anchorfile>classcasa_1_1RunManager.html</anchorfile>
+      <anchor>a93339258bbd05e0d2e7a2b79d19d0e1e</anchor>
+      <arglist>(CauldronApp *app)=0</arglist>
+    </member>
+    <member kind="function" virtualness="pure">
+      <type>virtual ErrorHandler::ReturnCode</type>
+      <name>scheduleCase</name>
+      <anchorfile>classcasa_1_1RunManager.html</anchorfile>
+      <anchor>a69467634acf968fdeed67582eaa96387</anchor>
+      <arglist>(RunCase &amp;newRun)=0</arglist>
+    </member>
+    <member kind="function" virtualness="pure">
+      <type>virtual ErrorHandler::ReturnCode</type>
+      <name>setMaxNumberOfPendingJobs</name>
+      <anchorfile>classcasa_1_1RunManager.html</anchorfile>
+      <anchor>adab8a5b1322e44c8d96ca9e1452527af</anchor>
+      <arglist>(size_t pendJobsNum)=0</arglist>
+    </member>
+    <member kind="function" virtualness="pure">
+      <type>virtual ErrorHandler::ReturnCode</type>
+      <name>runScheduledCases</name>
+      <anchorfile>classcasa_1_1RunManager.html</anchorfile>
+      <anchor>af0c8db02d90b9652c6085a95ed700551</anchor>
+      <arglist>(bool asyncRun)=0</arglist>
+    </member>
+    <member kind="function" virtualness="pure">
+      <type>virtual ErrorHandler::ReturnCode</type>
+      <name>setClusterName</name>
+      <anchorfile>classcasa_1_1RunManager.html</anchorfile>
+      <anchor>a42fa7545dcae973d1f6e6c4664f58448</anchor>
+      <arglist>(const char *clusterName)=0</arglist>
+    </member>
+    <member kind="function" virtualness="pure">
+      <type>virtual std::string</type>
+      <name>clusterName</name>
+      <anchorfile>classcasa_1_1RunManager.html</anchorfile>
+      <anchor>afe3d26ccefee5a89c153ae097adc5598</anchor>
+      <arglist>()=0</arglist>
+    </member>
+    <member kind="function" static="yes">
+      <type>static CauldronApp *</type>
+      <name>createApplication</name>
+      <anchorfile>classcasa_1_1RunManager.html</anchorfile>
+      <anchor>ac45c847d74726125b742c70fe425b312</anchor>
+      <arglist>(ApplicationType appType, int cpus=1, CauldronApp::ShellType sh=CauldronApp::bash, const std::string cmdLine=&quot;&quot;)</arglist>
+    </member>
+    <member kind="enumeration">
+      <type></type>
+      <name>ApplicationType</name>
+      <anchorfile>classcasa_1_1RunManager.html</anchorfile>
+      <anchor>ac9252a97b9af971dfb11ec8929e61f4c</anchor>
+      <arglist></arglist>
+    </member>
+  </compound>
+  <compound kind="class">
+    <name>casa::ScenarioAnalysis</name>
+    <filename>classcasa_1_1ScenarioAnalysis.html</filename>
+    <member kind="function">
+      <type></type>
+      <name>ScenarioAnalysis</name>
+      <anchorfile>classcasa_1_1ScenarioAnalysis.html</anchorfile>
+      <anchor>a956361f716336777b0b298e9aa4aef0c</anchor>
+      <arglist>()</arglist>
+    </member>
+    <member kind="function">
+      <type></type>
+      <name>~ScenarioAnalysis</name>
+      <anchorfile>classcasa_1_1ScenarioAnalysis.html</anchorfile>
+      <anchor>a7b1ed3e75f8ce53c4725c1374716e1fd</anchor>
+      <arglist>()</arglist>
+    </member>
+    <member kind="function">
+      <type>ErrorHandler::ReturnCode</type>
+      <name>defineBaseCase</name>
+      <anchorfile>classcasa_1_1ScenarioAnalysis.html</anchorfile>
+      <anchor>a91a049957facb47b947cc4d02cbac709</anchor>
+      <arglist>(const mbapi::Model &amp;bcModel)</arglist>
+    </member>
+    <member kind="function">
+      <type>ErrorHandler::ReturnCode</type>
+      <name>defineBaseCase</name>
+      <anchorfile>classcasa_1_1ScenarioAnalysis.html</anchorfile>
+      <anchor>a27bf09f8b16f44cc71db810f40d7a7f0</anchor>
+      <arglist>(const char *projectFileName)</arglist>
+    </member>
+    <member kind="function">
+      <type>const char *</type>
+      <name>baseCaseProjectFileName</name>
+      <anchorfile>classcasa_1_1ScenarioAnalysis.html</anchorfile>
+      <anchor>a859534316ab632896273a4d2d56360b8</anchor>
+      <arglist>() const </arglist>
+    </member>
+    <member kind="function">
+      <type>mbapi::Model &amp;</type>
+      <name>baseCase</name>
+      <anchorfile>classcasa_1_1ScenarioAnalysis.html</anchorfile>
+      <anchor>a50ed1aea3c309b8aa0ba96cf86c9ff1e</anchor>
+      <arglist>()</arglist>
+    </member>
+    <member kind="function">
+      <type>ErrorHandler::ReturnCode</type>
+      <name>setScenarioLocation</name>
+      <anchorfile>classcasa_1_1ScenarioAnalysis.html</anchorfile>
+      <anchor>aa4c0d764d036e470007d88a60272e64e</anchor>
+      <arglist>(const char *pathToCaseSet)</arglist>
+    </member>
+    <member kind="function">
+      <type>ErrorHandler::ReturnCode</type>
+      <name>restoreScenarioLocation</name>
+      <anchorfile>classcasa_1_1ScenarioAnalysis.html</anchorfile>
+      <anchor>af8dfb90f5decdf077f63d54b7e0c6e3c</anchor>
+      <arglist>(const char *pathToCaseSet)</arglist>
+    </member>
+    <member kind="function">
+      <type>const char *</type>
+      <name>scenarioLocation</name>
+      <anchorfile>classcasa_1_1ScenarioAnalysis.html</anchorfile>
+      <anchor>ac68b63e07e12aad2999d47f76be4963a</anchor>
+      <arglist>() const </arglist>
+    </member>
+    <member kind="function">
+      <type>VarSpace &amp;</type>
+      <name>varSpace</name>
+      <anchorfile>classcasa_1_1ScenarioAnalysis.html</anchorfile>
+      <anchor>a4554303ed86083f345b63903a766e12c</anchor>
+      <arglist>()</arglist>
+    </member>
+    <member kind="function">
+      <type>ErrorHandler::ReturnCode</type>
+      <name>setDoEAlgorithm</name>
+      <anchorfile>classcasa_1_1ScenarioAnalysis.html</anchorfile>
+      <anchor>aff859b58873ad73d172a5730d09c84c3</anchor>
+      <arglist>(DoEGenerator::DoEAlgorithm algo)</arglist>
+    </member>
+    <member kind="function">
+      <type>DoEGenerator &amp;</type>
+      <name>doeGenerator</name>
+      <anchorfile>classcasa_1_1ScenarioAnalysis.html</anchorfile>
+      <anchor>a7c627d513d05b874c80f3f63a1eaaf75</anchor>
+      <arglist>()</arglist>
+    </member>
+    <member kind="function">
+      <type>RunCaseSet &amp;</type>
+      <name>doeCaseSet</name>
+      <anchorfile>classcasa_1_1ScenarioAnalysis.html</anchorfile>
+      <anchor>a25a429c285cdc032377d85b19eedc033</anchor>
+      <arglist>()</arglist>
+    </member>
+    <member kind="function">
+      <type>ErrorHandler::ReturnCode</type>
+      <name>applyMutations</name>
+      <anchorfile>classcasa_1_1ScenarioAnalysis.html</anchorfile>
+      <anchor>ad47373e4b23ffd605ff6f1d0388a198b</anchor>
+      <arglist>(RunCaseSet &amp;cs)</arglist>
+    </member>
+    <member kind="function">
+      <type>ErrorHandler::ReturnCode</type>
+      <name>validateCaseSet</name>
+      <anchorfile>classcasa_1_1ScenarioAnalysis.html</anchorfile>
+      <anchor>a35a0d9da2ff0cc6b5aa95433c0f66efb</anchor>
+      <arglist>(RunCaseSet &amp;cs)</arglist>
+    </member>
+    <member kind="function">
+      <type>RunManager &amp;</type>
+      <name>runManager</name>
+      <anchorfile>classcasa_1_1ScenarioAnalysis.html</anchorfile>
+      <anchor>a06ebc92f9e2d9f5b5045910fd72dd2f1</anchor>
+      <arglist>()</arglist>
+    </member>
+    <member kind="function">
+      <type>DataDigger &amp;</type>
+      <name>dataDigger</name>
+      <anchorfile>classcasa_1_1ScenarioAnalysis.html</anchorfile>
+      <anchor>a5a7f00eac299816db5477e0cb9b0c48c</anchor>
+      <arglist>()</arglist>
+    </member>
+    <member kind="function">
+      <type>ObsSpace &amp;</type>
+      <name>obsSpace</name>
+      <anchorfile>classcasa_1_1ScenarioAnalysis.html</anchorfile>
+      <anchor>a2972817242e24174678daf8337030870</anchor>
+      <arglist>()</arglist>
+    </member>
+    <member kind="function">
+      <type>ErrorHandler::ReturnCode</type>
+      <name>addRSAlgorithm</name>
+      <anchorfile>classcasa_1_1ScenarioAnalysis.html</anchorfile>
+      <anchor>a4af832aa8ce6a874a030a7ede8923f0d</anchor>
+      <arglist>(const char *name, int order, RSProxy::RSKrigingType krType, const std::vector&lt; std::string &gt; &amp;doeList, double targetR2=0.95)</arglist>
+    </member>
+    <member kind="function">
+      <type>RSProxySet &amp;</type>
+      <name>rsProxySet</name>
+      <anchorfile>classcasa_1_1ScenarioAnalysis.html</anchorfile>
+      <anchor>a771e01c9ea797f988b84f276da4cd9d9</anchor>
+      <arglist>()</arglist>
+    </member>
+    <member kind="function">
+      <type>SensitivityCalculator &amp;</type>
+      <name>sensitivityCalculator</name>
+      <anchorfile>classcasa_1_1ScenarioAnalysis.html</anchorfile>
+      <anchor>a301995ccffe55a5fabbedec572f5f1a2</anchor>
+      <arglist>()</arglist>
+    </member>
+    <member kind="function">
+      <type>RunCaseSet &amp;</type>
+      <name>mcCaseSet</name>
+      <anchorfile>classcasa_1_1ScenarioAnalysis.html</anchorfile>
+      <anchor>a434f5bec9ec47f046ddf501d4a6e29cd</anchor>
+      <arglist>()</arglist>
+    </member>
+    <member kind="function">
+      <type>ErrorHandler::ReturnCode</type>
+      <name>setMCAlgorithm</name>
+      <anchorfile>classcasa_1_1ScenarioAnalysis.html</anchorfile>
+      <anchor>a5f206cbed1c5551cf16e03596cb12538</anchor>
+      <arglist>(MonteCarloSolver::Algorithm algo, MonteCarloSolver::KrigingType interp=MonteCarloSolver::NoKriging, MonteCarloSolver::PriorDistribution priorDist=MonteCarloSolver::NoPrior, MonteCarloSolver::MeasurementDistribution measureDist=MonteCarloSolver::Normal)</arglist>
+    </member>
+    <member kind="function">
+      <type>MonteCarloSolver &amp;</type>
+      <name>mcSolver</name>
+      <anchorfile>classcasa_1_1ScenarioAnalysis.html</anchorfile>
+      <anchor>a3e8d20d87bb086ea07b517973f2bef12</anchor>
+      <arglist>()</arglist>
+    </member>
+    <member kind="function">
+      <type>ErrorHandler::ReturnCode</type>
+      <name>saveCalibratedCase</name>
+      <anchorfile>classcasa_1_1ScenarioAnalysis.html</anchorfile>
+      <anchor>a87c34f44d2f638c1594569bc45dfaf73</anchor>
+      <arglist>(const char *projFileName, size_t mcSampleNum)</arglist>
+    </member>
+    <member kind="function">
+      <type>int</type>
+      <name>version</name>
+      <anchorfile>classcasa_1_1ScenarioAnalysis.html</anchorfile>
+      <anchor>ab0fe78b1c8a095a19ee1ce16cdaf46ba</anchor>
+      <arglist>()</arglist>
+    </member>
+    <member kind="function">
+      <type>ErrorHandler::ReturnCode</type>
+      <name>saveScenario</name>
+      <anchorfile>classcasa_1_1ScenarioAnalysis.html</anchorfile>
+      <anchor>a35426f2fa24e0fd7be3e986be52735c9</anchor>
+      <arglist>(const char *fileName, const char *fileType)</arglist>
+    </member>
+    <member kind="function" static="yes">
+      <type>static ScenarioAnalysis *</type>
+      <name>loadScenario</name>
+      <anchorfile>classcasa_1_1ScenarioAnalysis.html</anchorfile>
+      <anchor>a5921274906339864bb4213e04571a3df</anchor>
+      <arglist>(const char *fileName, const char *fileType)</arglist>
+    </member>
+  </compound>
+  <compound kind="class">
+    <name>casa::SensitivityCalculator</name>
+    <filename>classcasa_1_1SensitivityCalculator.html</filename>
+    <base>casa::CasaSerializable</base>
+    <member kind="function" virtualness="virtual">
+      <type>virtual</type>
+      <name>~SensitivityCalculator</name>
+      <anchorfile>classcasa_1_1SensitivityCalculator.html</anchorfile>
+      <anchor>add30b5e604c8933ea41fa41548af4fb5</anchor>
+      <arglist>()</arglist>
+    </member>
+    <member kind="function" virtualness="pure">
+      <type>virtual ErrorHandler::ReturnCode</type>
+      <name>calculatePareto</name>
+      <anchorfile>classcasa_1_1SensitivityCalculator.html</anchorfile>
+      <anchor>a6cfcb615f112c56ba830083dd13d59cf</anchor>
+      <arglist>(const RSProxy *proxy, ParetoSensitivityInfo &amp;sensInfo)=0</arglist>
+    </member>
+    <member kind="function" virtualness="pure">
+      <type>virtual std::vector&lt; TornadoSensitivityInfo &gt;</type>
+      <name>calculateTornado</name>
+      <anchorfile>classcasa_1_1SensitivityCalculator.html</anchorfile>
+      <anchor>a73dea24ff9745ff8ce4fcb1e1c3806d1</anchor>
+      <arglist>(RunCaseSet &amp;cs, const std::vector&lt; std::string &gt; &amp;expNames)=0</arglist>
+    </member>
+  </compound>
+  <compound kind="class">
+    <name>casa::TornadoSensitivityInfo</name>
+    <filename>classcasa_1_1TornadoSensitivityInfo.html</filename>
+    <member kind="function">
+      <type></type>
+      <name>TornadoSensitivityInfo</name>
+      <anchorfile>classcasa_1_1TornadoSensitivityInfo.html</anchorfile>
+      <anchor>ad4846b9823035dddfd907c9200eb2b7a</anchor>
+      <arglist>(const Observable *obs, int obsSubID, double obsRefVal, const std::vector&lt; std::pair&lt; const VarParameter *, int &gt; &gt; &amp;varPrms, const SensitivityData &amp;sensData, const SensitivityData &amp;relSensData)</arglist>
+    </member>
+    <member kind="function">
+      <type></type>
+      <name>TornadoSensitivityInfo</name>
+      <anchorfile>classcasa_1_1TornadoSensitivityInfo.html</anchorfile>
+      <anchor>a9b61574b571af64661088288229be114</anchor>
+      <arglist>(const TornadoSensitivityInfo &amp;tsi)</arglist>
+    </member>
+    <member kind="function">
+      <type>double</type>
+      <name>minAbsSensitivityValue</name>
+      <anchorfile>classcasa_1_1TornadoSensitivityInfo.html</anchorfile>
+      <anchor>a368855ce59eb17f51145155dfa6f68ed</anchor>
+      <arglist>(size_t prmNum) const </arglist>
+    </member>
+    <member kind="function">
+      <type>double</type>
+      <name>maxAbsSensitivityValue</name>
+      <anchorfile>classcasa_1_1TornadoSensitivityInfo.html</anchorfile>
+      <anchor>a6349190eca4538a852033dce8e8da8ae</anchor>
+      <arglist>(size_t prmNum) const </arglist>
+    </member>
+    <member kind="function">
+      <type>double</type>
+      <name>minRelSensitivityValue</name>
+      <anchorfile>classcasa_1_1TornadoSensitivityInfo.html</anchorfile>
+      <anchor>a20f66d2ab6c3dad770e34a7b2c8f4d1a</anchor>
+      <arglist>(size_t prmNum) const </arglist>
+    </member>
+    <member kind="function">
+      <type>double</type>
+      <name>maxRelSensitivityValue</name>
+      <anchorfile>classcasa_1_1TornadoSensitivityInfo.html</anchorfile>
+      <anchor>a2f12faac1f599843ced4dd83424945c0</anchor>
+      <arglist>(size_t prmNum) const </arglist>
+    </member>
+    <member kind="function">
+      <type>double</type>
+      <name>minAbsSensitivityValue</name>
+      <anchorfile>classcasa_1_1TornadoSensitivityInfo.html</anchorfile>
+      <anchor>a368855ce59eb17f51145155dfa6f68ed</anchor>
+      <arglist>(size_t prmNum) const </arglist>
+    </member>
+    <member kind="function">
+      <type>double</type>
+      <name>maxAbsSensitivityValue</name>
+      <anchorfile>classcasa_1_1TornadoSensitivityInfo.html</anchorfile>
+      <anchor>a6349190eca4538a852033dce8e8da8ae</anchor>
+      <arglist>(size_t prmNum) const </arglist>
+    </member>
+    <member kind="function">
+      <type>double</type>
+      <name>minRelSensitivityValue</name>
+      <anchorfile>classcasa_1_1TornadoSensitivityInfo.html</anchorfile>
+      <anchor>a20f66d2ab6c3dad770e34a7b2c8f4d1a</anchor>
+      <arglist>(size_t prmNum) const </arglist>
+    </member>
+    <member kind="function">
+      <type>double</type>
+      <name>maxRelSensitivityValue</name>
+      <anchorfile>classcasa_1_1TornadoSensitivityInfo.html</anchorfile>
+      <anchor>a2f12faac1f599843ced4dd83424945c0</anchor>
+      <arglist>(size_t prmNum) const </arglist>
+    </member>
+  </compound>
+  <compound kind="class">
+    <name>casa::TxtDeserializer</name>
+    <filename>classcasa_1_1TxtDeserializer.html</filename>
+    <base>casa::CasaDeserializer</base>
+    <member kind="function">
+      <type></type>
+      <name>TxtDeserializer</name>
+      <anchorfile>classcasa_1_1TxtDeserializer.html</anchorfile>
+      <anchor>aa8d5f5c8becfbfb938dee60f30182483</anchor>
+      <arglist>(FILE *fileHandle, unsigned int ver)</arglist>
+    </member>
+    <member kind="function" virtualness="virtual">
+      <type>virtual</type>
+      <name>~TxtDeserializer</name>
+      <anchorfile>classcasa_1_1TxtDeserializer.html</anchorfile>
+      <anchor>a65b3827f886dc86e7ac163373c7f6253</anchor>
+      <arglist>()</arglist>
+    </member>
+    <member kind="function" virtualness="virtual">
+      <type>virtual bool</type>
+      <name>checkObjectDescription</name>
+      <anchorfile>classcasa_1_1TxtDeserializer.html</anchorfile>
+      <anchor>aa4c767be1557f6c04d62972aed8d5408</anchor>
+      <arglist>(const char *objType, const std::string &amp;objName, unsigned int &amp;ver)</arglist>
+    </member>
+    <member kind="function" virtualness="virtual">
+      <type>virtual bool</type>
+      <name>loadObjectDescription</name>
+      <anchorfile>classcasa_1_1TxtDeserializer.html</anchorfile>
+      <anchor>a11a63641a7455f3f3913e79024287f15</anchor>
+      <arglist>(std::string &amp;objType, std::string &amp;objName, unsigned int &amp;ver)</arglist>
+    </member>
+    <member kind="function" virtualness="virtual">
+      <type>virtual bool</type>
+      <name>load</name>
+      <anchorfile>classcasa_1_1TxtDeserializer.html</anchorfile>
+      <anchor>a48dfb5e0c92ff016de5a4ec4ab97947c</anchor>
+      <arglist>(SUMlib::ISerializable &amp;so, const std::string &amp;objName)</arglist>
+    </member>
+    <member kind="function" virtualness="virtual">
+      <type>virtual bool</type>
+      <name>load</name>
+      <anchorfile>classcasa_1_1TxtDeserializer.html</anchorfile>
+      <anchor>af706d0086559667ad371ef02e081bac8</anchor>
+      <arglist>(bool &amp;val, const std::string &amp;valName)</arglist>
+    </member>
+    <member kind="function" virtualness="virtual">
+      <type>virtual bool</type>
+      <name>load</name>
+      <anchorfile>classcasa_1_1TxtDeserializer.html</anchorfile>
+      <anchor>a15e646edc45b72ef3cffd36c2403b566</anchor>
+      <arglist>(int &amp;val, const std::string &amp;valName)</arglist>
+    </member>
+    <member kind="function" virtualness="virtual">
+      <type>virtual bool</type>
+      <name>load</name>
+      <anchorfile>classcasa_1_1TxtDeserializer.html</anchorfile>
+      <anchor>a564042362c1b787f0eb68c563ecdefd3</anchor>
+      <arglist>(unsigned int &amp;val, const std::string &amp;valName)</arglist>
+    </member>
+    <member kind="function" virtualness="virtual">
+      <type>virtual bool</type>
+      <name>load</name>
+      <anchorfile>classcasa_1_1TxtDeserializer.html</anchorfile>
+      <anchor>a2b38e9cbb9323b49f19930308208243e</anchor>
+      <arglist>(long long &amp;val, const std::string &amp;valName)</arglist>
+    </member>
+    <member kind="function" virtualness="virtual">
+      <type>virtual bool</type>
+      <name>load</name>
+      <anchorfile>classcasa_1_1TxtDeserializer.html</anchorfile>
+      <anchor>a467c43eb11c70f54ad7233d7ebe7fe84</anchor>
+      <arglist>(unsigned long long &amp;val, const std::string &amp;valName)</arglist>
+    </member>
+    <member kind="function" virtualness="virtual">
+      <type>virtual bool</type>
+      <name>load</name>
+      <anchorfile>classcasa_1_1TxtDeserializer.html</anchorfile>
+      <anchor>a9acacc41e748f17e06261806cb75bef6</anchor>
+      <arglist>(ObjRefID &amp;val, const std::string &amp;valName)</arglist>
+    </member>
+    <member kind="function" virtualness="virtual">
+      <type>virtual bool</type>
+      <name>load</name>
+      <anchorfile>classcasa_1_1TxtDeserializer.html</anchorfile>
+      <anchor>a5171973736861e85044bcab34b7c40bc</anchor>
+      <arglist>(float &amp;val, const std::string &amp;valName)</arglist>
+    </member>
+    <member kind="function" virtualness="virtual">
+      <type>virtual bool</type>
+      <name>load</name>
+      <anchorfile>classcasa_1_1TxtDeserializer.html</anchorfile>
+      <anchor>afe2c833a61fe675b2c0a7d389f9fb834</anchor>
+      <arglist>(double &amp;val, const std::string &amp;valName)</arglist>
+    </member>
+    <member kind="function" virtualness="virtual">
+      <type>virtual bool</type>
+      <name>load</name>
+      <anchorfile>classcasa_1_1TxtDeserializer.html</anchorfile>
+      <anchor>ac08038305967804036c020b31dd51d85</anchor>
+      <arglist>(std::string &amp;val, const std::string &amp;valName)</arglist>
+    </member>
+    <member kind="function" virtualness="virtual">
+      <type>virtual bool</type>
+      <name>load</name>
+      <anchorfile>classcasa_1_1TxtDeserializer.html</anchorfile>
+      <anchor>a27c2b919e485a0c7670550277f47076d</anchor>
+      <arglist>(std::vector&lt; bool &gt; &amp;vec, const std::string &amp;vecName)</arglist>
+    </member>
+    <member kind="function" virtualness="virtual">
+      <type>virtual bool</type>
+      <name>load</name>
+      <anchorfile>classcasa_1_1TxtDeserializer.html</anchorfile>
+      <anchor>ac03f0d38e1e783137189bb47080968ea</anchor>
+      <arglist>(std::vector&lt; int &gt; &amp;vec, const std::string &amp;vecName)</arglist>
+    </member>
+    <member kind="function" virtualness="virtual">
+      <type>virtual bool</type>
+      <name>load</name>
+      <anchorfile>classcasa_1_1TxtDeserializer.html</anchorfile>
+      <anchor>a1e5949897f8fb30f41273fb83c9ce592</anchor>
+      <arglist>(std::vector&lt; unsigned int &gt; &amp;vec, const std::string &amp;vecName)</arglist>
+    </member>
+    <member kind="function" virtualness="virtual">
+      <type>virtual bool</type>
+      <name>load</name>
+      <anchorfile>classcasa_1_1TxtDeserializer.html</anchorfile>
+      <anchor>a040c784e5a01202556d19a3ddcc296a3</anchor>
+      <arglist>(std::vector&lt; long long &gt; &amp;vec, const std::string &amp;vecName)</arglist>
+    </member>
+    <member kind="function" virtualness="virtual">
+      <type>virtual bool</type>
+      <name>load</name>
+      <anchorfile>classcasa_1_1TxtDeserializer.html</anchorfile>
+      <anchor>ab84a7eeb3ef3e099120fb11b99175a8f</anchor>
+      <arglist>(std::vector&lt; unsigned long long &gt; &amp;vec, const std::string &amp;vecName)</arglist>
+    </member>
+    <member kind="function" virtualness="virtual">
+      <type>virtual bool</type>
+      <name>load</name>
+      <anchorfile>classcasa_1_1TxtDeserializer.html</anchorfile>
+      <anchor>a5085f9524ef5ffeb181198a23e46cc70</anchor>
+      <arglist>(std::vector&lt; ObjRefID &gt; &amp;vec, const std::string &amp;vecName)</arglist>
+    </member>
+    <member kind="function" virtualness="virtual">
+      <type>virtual bool</type>
+      <name>load</name>
+      <anchorfile>classcasa_1_1TxtDeserializer.html</anchorfile>
+      <anchor>af18870d8af5cbfd7676629742db30e83</anchor>
+      <arglist>(std::vector&lt; float &gt; &amp;vec, const std::string &amp;vecName)</arglist>
+    </member>
+    <member kind="function" virtualness="virtual">
+      <type>virtual bool</type>
+      <name>load</name>
+      <anchorfile>classcasa_1_1TxtDeserializer.html</anchorfile>
+      <anchor>a433c44496a63c2b1c31aaed19328e0df</anchor>
+      <arglist>(std::vector&lt; double &gt; &amp;vec, const std::string &amp;vecName)</arglist>
+    </member>
+    <member kind="function" virtualness="virtual">
+      <type>virtual bool</type>
+      <name>load</name>
+      <anchorfile>classcasa_1_1TxtDeserializer.html</anchorfile>
+      <anchor>af9d2422fbc1bbc730c82691ea8ec366d</anchor>
+      <arglist>(std::vector&lt; std::string &gt; &amp;vec, const std::string &amp;vecName)</arglist>
+    </member>
+    <member kind="function" virtualness="virtual">
+      <type>virtual int</type>
+      <name>version</name>
+      <anchorfile>classcasa_1_1TxtDeserializer.html</anchorfile>
+      <anchor>a83d507faaa76e0dfc91bdab06662db62</anchor>
+      <arglist>()</arglist>
+    </member>
+  </compound>
+  <compound kind="class">
+    <name>casa::TxtSerializer</name>
+    <filename>classcasa_1_1TxtSerializer.html</filename>
+    <base>casa::CasaSerializer</base>
+    <member kind="function">
+      <type></type>
+      <name>TxtSerializer</name>
+      <anchorfile>classcasa_1_1TxtSerializer.html</anchorfile>
+      <anchor>a1149ace064a36e32e09796ce533bac41</anchor>
+      <arglist>(FILE *fileHandle, int ver)</arglist>
+    </member>
+    <member kind="function" virtualness="virtual">
+      <type>virtual</type>
+      <name>~TxtSerializer</name>
+      <anchorfile>classcasa_1_1TxtSerializer.html</anchorfile>
+      <anchor>a6892c00d5523cd1b32c5ab3146e84384</anchor>
+      <arglist>()</arglist>
+    </member>
+    <member kind="function" virtualness="virtual">
+      <type>virtual bool</type>
+      <name>save</name>
+      <anchorfile>classcasa_1_1TxtSerializer.html</anchorfile>
+      <anchor>a23f25d55751fa0bcc6b1d3cec63c01b8</anchor>
+      <arglist>(const CasaSerializable &amp;so, const std::string &amp;objName)</arglist>
+    </member>
+    <member kind="function" virtualness="virtual">
+      <type>virtual bool</type>
+      <name>save</name>
+      <anchorfile>classcasa_1_1TxtSerializer.html</anchorfile>
+      <anchor>adc6f22c3a41d16510aca52c9e196de10</anchor>
+      <arglist>(const SUMlib::ISerializable &amp;so, const std::string &amp;objName)</arglist>
+    </member>
+    <member kind="function" virtualness="virtual">
+      <type>virtual bool</type>
+      <name>save</name>
+      <anchorfile>classcasa_1_1TxtSerializer.html</anchorfile>
+      <anchor>a4d2630f58b28998756f2df7342cb735f</anchor>
+      <arglist>(bool val, const std::string &amp;valName)</arglist>
+    </member>
+    <member kind="function" virtualness="virtual">
+      <type>virtual bool</type>
+      <name>save</name>
+      <anchorfile>classcasa_1_1TxtSerializer.html</anchorfile>
+      <anchor>a7a042673bf2e98cb25f33c47afedbc6d</anchor>
+      <arglist>(int val, const std::string &amp;valName)</arglist>
+    </member>
+    <member kind="function" virtualness="virtual">
+      <type>virtual bool</type>
+      <name>save</name>
+      <anchorfile>classcasa_1_1TxtSerializer.html</anchorfile>
+      <anchor>a9d83af330764a97042c39a7c1ca00c33</anchor>
+      <arglist>(unsigned int val, const std::string &amp;valName)</arglist>
+    </member>
+    <member kind="function" virtualness="virtual">
+      <type>virtual bool</type>
+      <name>save</name>
+      <anchorfile>classcasa_1_1TxtSerializer.html</anchorfile>
+      <anchor>a963ac24298c331312d3757edb23a0b5b</anchor>
+      <arglist>(long long val, const std::string &amp;valName)</arglist>
+    </member>
+    <member kind="function" virtualness="virtual">
+      <type>virtual bool</type>
+      <name>save</name>
+      <anchorfile>classcasa_1_1TxtSerializer.html</anchorfile>
+      <anchor>a5bdf44b2da720eecc24572e558c92c67</anchor>
+      <arglist>(unsigned long long val, const std::string &amp;valName)</arglist>
+    </member>
+    <member kind="function" virtualness="virtual">
+      <type>virtual bool</type>
+      <name>save</name>
+      <anchorfile>classcasa_1_1TxtSerializer.html</anchorfile>
+      <anchor>af38e8754cc846c7f80bcae7aa003454a</anchor>
+      <arglist>(ObjRefID val, const std::string &amp;valName)</arglist>
+    </member>
+    <member kind="function" virtualness="virtual">
+      <type>virtual bool</type>
+      <name>save</name>
+      <anchorfile>classcasa_1_1TxtSerializer.html</anchorfile>
+      <anchor>ae1dd51b0a19d9648cbb153182e9f2733</anchor>
+      <arglist>(float val, const std::string &amp;valName)</arglist>
+    </member>
+    <member kind="function" virtualness="virtual">
+      <type>virtual bool</type>
+      <name>save</name>
+      <anchorfile>classcasa_1_1TxtSerializer.html</anchorfile>
+      <anchor>a6c89fada11c19e886aa1427573bf6048</anchor>
+      <arglist>(double val, const std::string &amp;valName)</arglist>
+    </member>
+    <member kind="function" virtualness="virtual">
+      <type>virtual bool</type>
+      <name>save</name>
+      <anchorfile>classcasa_1_1TxtSerializer.html</anchorfile>
+      <anchor>a91129b4515955bb0b13bcdc50943751f</anchor>
+      <arglist>(const std::string &amp;val, const std::string &amp;valName)</arglist>
+    </member>
+    <member kind="function" virtualness="virtual">
+      <type>virtual bool</type>
+      <name>save</name>
+      <anchorfile>classcasa_1_1TxtSerializer.html</anchorfile>
+      <anchor>a882affe80d095075a1e5d8deb5256abb</anchor>
+      <arglist>(const std::vector&lt; bool &gt; &amp;vec, const std::string &amp;vecName)</arglist>
+    </member>
+    <member kind="function" virtualness="virtual">
+      <type>virtual bool</type>
+      <name>save</name>
+      <anchorfile>classcasa_1_1TxtSerializer.html</anchorfile>
+      <anchor>adfa7924d2b26167ebe1137d5d918a3ab</anchor>
+      <arglist>(const std::vector&lt; int &gt; &amp;vec, const std::string &amp;vecName)</arglist>
+    </member>
+    <member kind="function" virtualness="virtual">
+      <type>virtual bool</type>
+      <name>save</name>
+      <anchorfile>classcasa_1_1TxtSerializer.html</anchorfile>
+      <anchor>ab767a2b08a1c4e16684bbb5a42144bc7</anchor>
+      <arglist>(const std::vector&lt; unsigned int &gt; &amp;vec, const std::string &amp;vecName)</arglist>
+    </member>
+    <member kind="function" virtualness="virtual">
+      <type>virtual bool</type>
+      <name>save</name>
+      <anchorfile>classcasa_1_1TxtSerializer.html</anchorfile>
+      <anchor>a6e5d6d1629d21c759228cc8dd0938aa3</anchor>
+      <arglist>(const std::vector&lt; long long &gt; &amp;vec, const std::string &amp;vecName)</arglist>
+    </member>
+    <member kind="function" virtualness="virtual">
+      <type>virtual bool</type>
+      <name>save</name>
+      <anchorfile>classcasa_1_1TxtSerializer.html</anchorfile>
+      <anchor>a9ad326015ddfdf98ca66d161854d16b5</anchor>
+      <arglist>(const std::vector&lt; unsigned long long &gt; &amp;vec, const std::string &amp;vecName)</arglist>
+    </member>
+    <member kind="function" virtualness="virtual">
+      <type>virtual bool</type>
+      <name>save</name>
+      <anchorfile>classcasa_1_1TxtSerializer.html</anchorfile>
+      <anchor>a5e3eb8fed2c03b0e74badc0b0ac1f68f</anchor>
+      <arglist>(const std::vector&lt; ObjRefID &gt; &amp;vec, const std::string &amp;vecName)</arglist>
+    </member>
+    <member kind="function" virtualness="virtual">
+      <type>virtual bool</type>
+      <name>save</name>
+      <anchorfile>classcasa_1_1TxtSerializer.html</anchorfile>
+      <anchor>af4a8e05d08660eb1627f43e51518dba8</anchor>
+      <arglist>(const std::vector&lt; float &gt; &amp;vec, const std::string &amp;vecName)</arglist>
+    </member>
+    <member kind="function" virtualness="virtual">
+      <type>virtual bool</type>
+      <name>save</name>
+      <anchorfile>classcasa_1_1TxtSerializer.html</anchorfile>
+      <anchor>a1ac7598b7dc314a02ffa45028fcd9dc6</anchor>
+      <arglist>(const std::vector&lt; double &gt; &amp;vec, const std::string &amp;vecName)</arglist>
+    </member>
+    <member kind="function" virtualness="virtual">
+      <type>virtual bool</type>
+      <name>save</name>
+      <anchorfile>classcasa_1_1TxtSerializer.html</anchorfile>
+      <anchor>a0fe48473178b2be3c32f0ef2ec7a1796</anchor>
+      <arglist>(const std::vector&lt; std::string &gt; &amp;vec, const std::string &amp;vecName)</arglist>
+    </member>
+    <member kind="function" virtualness="virtual">
+      <type>virtual int</type>
+      <name>version</name>
+      <anchorfile>classcasa_1_1TxtSerializer.html</anchorfile>
+      <anchor>aa222eb24a0901426f10d7945d3da935c</anchor>
+      <arglist>()</arglist>
+    </member>
+  </compound>
+  <compound kind="class">
+    <name>casa::VarParameter</name>
+    <filename>classcasa_1_1VarParameter.html</filename>
+    <base>casa::CasaSerializable</base>
+    <member kind="enumeration">
+      <type></type>
+      <name>Type</name>
+      <anchorfile>classcasa_1_1VarParameter.html</anchorfile>
+      <anchor>a34c88f2a5ac21283dfed3689c693328b</anchor>
+      <arglist></arglist>
+    </member>
+    <member kind="enumvalue">
+      <name>Continuous</name>
+      <anchorfile>classcasa_1_1VarParameter.html</anchorfile>
+      <anchor>a34c88f2a5ac21283dfed3689c693328ba717bc4ee2522af80c8a9c7250c171338</anchor>
+      <arglist></arglist>
+    </member>
+    <member kind="enumvalue">
+      <name>Discrete</name>
+      <anchorfile>classcasa_1_1VarParameter.html</anchorfile>
+      <anchor>a34c88f2a5ac21283dfed3689c693328ba4003c715d49f668213952711c152fb02</anchor>
+      <arglist></arglist>
+    </member>
+    <member kind="enumvalue">
+      <name>Categorical</name>
+      <anchorfile>classcasa_1_1VarParameter.html</anchorfile>
+      <anchor>a34c88f2a5ac21283dfed3689c693328bac0cb12f80cb366836b96450dba15e483</anchor>
+      <arglist></arglist>
+    </member>
+    <member kind="function" virtualness="virtual">
+      <type>virtual</type>
+      <name>~VarParameter</name>
+      <anchorfile>classcasa_1_1VarParameter.html</anchorfile>
+      <anchor>a74f5fe6f9fbd05c589e3a2c1b947b772</anchor>
+      <arglist>()</arglist>
+    </member>
+    <member kind="function" virtualness="pure">
+      <type>virtual std::vector&lt; std::string &gt;</type>
+      <name>name</name>
+      <anchorfile>classcasa_1_1VarParameter.html</anchorfile>
+      <anchor>ac9a7fc056d63482fcceaab2ebb1e2839</anchor>
+      <arglist>() const =0</arglist>
+    </member>
+    <member kind="function" virtualness="pure">
+      <type>virtual size_t</type>
+      <name>dimension</name>
+      <anchorfile>classcasa_1_1VarParameter.html</anchorfile>
+      <anchor>a4040adfff23ee77ef5fc92c3d08a73cf</anchor>
+      <arglist>() const =0</arglist>
+    </member>
+    <member kind="function" virtualness="pure">
+      <type>virtual Type</type>
+      <name>variationType</name>
+      <anchorfile>classcasa_1_1VarParameter.html</anchorfile>
+      <anchor>ae11b6b4529faea526ce163d09ee7a019</anchor>
+      <arglist>() const =0</arglist>
+    </member>
+    <member kind="function" virtualness="pure">
+      <type>virtual const SharedParameterPtr</type>
+      <name>baseValue</name>
+      <anchorfile>classcasa_1_1VarParameter.html</anchorfile>
+      <anchor>a4b05303a880785d524720d1e5b20d83d</anchor>
+      <arglist>() const =0</arglist>
+    </member>
+    <member kind="function" virtualness="pure">
+      <type>virtual const SharedParameterPtr</type>
+      <name>minValue</name>
+      <anchorfile>classcasa_1_1VarParameter.html</anchorfile>
+      <anchor>abfadfe1405033f89450f3043bd7e94b2</anchor>
+      <arglist>() const =0</arglist>
+    </member>
+    <member kind="function" virtualness="pure">
+      <type>virtual const SharedParameterPtr</type>
+      <name>maxValue</name>
+      <anchorfile>classcasa_1_1VarParameter.html</anchorfile>
+      <anchor>afcb98b6f64f07e33ed6b34f90055d0e1</anchor>
+      <arglist>() const =0</arglist>
+    </member>
+  </compound>
+  <compound kind="class">
+    <name>casa::VarPrmCategorical</name>
+    <filename>classcasa_1_1VarPrmCategorical.html</filename>
+    <base>casa::VarParameter</base>
+    <member kind="function" virtualness="virtual">
+      <type>virtual</type>
+      <name>~VarPrmCategorical</name>
+      <anchorfile>classcasa_1_1VarPrmCategorical.html</anchorfile>
+      <anchor>addd6e6c773b430218a7677bb3b7e71aa</anchor>
+      <arglist>()</arglist>
+    </member>
+    <member kind="function" virtualness="virtual">
+      <type>virtual Type</type>
+      <name>variationType</name>
+      <anchorfile>classcasa_1_1VarPrmCategorical.html</anchorfile>
+      <anchor>a98d2fa088fa63bb085202288ecbcbc38</anchor>
+      <arglist>() const </arglist>
+    </member>
+    <member kind="function" virtualness="virtual">
+      <type>virtual const SharedParameterPtr</type>
+      <name>baseValue</name>
+      <anchorfile>classcasa_1_1VarPrmCategorical.html</anchorfile>
+      <anchor>ab3a918ad90cac4b5184ffc87ba19bdd4</anchor>
+      <arglist>() const </arglist>
+    </member>
+    <member kind="function" virtualness="virtual">
+      <type>virtual const SharedParameterPtr</type>
+      <name>minValue</name>
+      <anchorfile>classcasa_1_1VarPrmCategorical.html</anchorfile>
+      <anchor>ade6b44803c9d94c8b3da0ae10c9a16c8</anchor>
+      <arglist>() const </arglist>
+    </member>
+    <member kind="function" virtualness="virtual">
+      <type>virtual const SharedParameterPtr</type>
+      <name>maxValue</name>
+      <anchorfile>classcasa_1_1VarPrmCategorical.html</anchorfile>
+      <anchor>a376d4281567630b1efd8c37de0a91375</anchor>
+      <arglist>() const </arglist>
+    </member>
+    <member kind="function" virtualness="virtual">
+      <type>virtual bool</type>
+      <name>selected</name>
+      <anchorfile>classcasa_1_1VarPrmCategorical.html</anchorfile>
+      <anchor>aef94ad2c4ead614d72ab81a91f116617</anchor>
+      <arglist>() const </arglist>
+    </member>
+    <member kind="function" virtualness="virtual">
+      <type>virtual std::vector&lt; double &gt;</type>
+      <name>weights</name>
+      <anchorfile>classcasa_1_1VarPrmCategorical.html</anchorfile>
+      <anchor>acbc1b606a3b1cc938c9c9e6e7d46d67c</anchor>
+      <arglist>() const </arglist>
+    </member>
+    <member kind="function" virtualness="virtual">
+      <type>virtual std::vector&lt; unsigned int &gt;</type>
+      <name>valuesAsUnsignedIntSortedSet</name>
+      <anchorfile>classcasa_1_1VarPrmCategorical.html</anchorfile>
+      <anchor>a3bda4b186e9b41e26583de3438a77277</anchor>
+      <arglist>() const </arglist>
+    </member>
+    <member kind="function" virtualness="virtual">
+      <type>virtual SharedParameterPtr</type>
+      <name>createNewParameterFromUnsignedInt</name>
+      <anchorfile>classcasa_1_1VarPrmCategorical.html</anchorfile>
+      <anchor>acb2f45715ceaeac7811efa83fa91fe58</anchor>
+      <arglist>(unsigned int val) const </arglist>
+    </member>
+    <member kind="function" virtualness="virtual">
+      <type>virtual bool</type>
+      <name>save</name>
+      <anchorfile>classcasa_1_1VarPrmCategorical.html</anchorfile>
+      <anchor>a9295b3fb4f5f8953ca730c133424abd4</anchor>
+      <arglist>(CasaSerializer &amp;sz, unsigned int version) const </arglist>
+    </member>
+    <member kind="function" static="yes">
+      <type>static VarPrmCategorical *</type>
+      <name>load</name>
+      <anchorfile>classcasa_1_1VarPrmCategorical.html</anchorfile>
+      <anchor>af53d8d1e1a0976847174891812c02ca7</anchor>
+      <arglist>(CasaDeserializer &amp;dz, const char *objName)</arglist>
+    </member>
+    <member kind="function" protection="protected">
+      <type></type>
+      <name>VarPrmCategorical</name>
+      <anchorfile>classcasa_1_1VarPrmCategorical.html</anchorfile>
+      <anchor>abd067a3ebc40f9677a6e1161261ce63f</anchor>
+      <arglist>(CasaDeserializer &amp;dz, unsigned int objVer)</arglist>
+    </member>
+  </compound>
+  <compound kind="class">
+    <name>casa::VarPrmContinuous</name>
+    <filename>classcasa_1_1VarPrmContinuous.html</filename>
+    <base>casa::VarParameter</base>
+    <member kind="enumeration">
+      <type></type>
+      <name>PDF</name>
+      <anchorfile>classcasa_1_1VarPrmContinuous.html</anchorfile>
+      <anchor>aae6536fb7ff2d99c1a4ab71c0a73f6e8</anchor>
+      <arglist></arglist>
+    </member>
+    <member kind="enumvalue">
+      <name>Block</name>
+      <anchorfile>classcasa_1_1VarPrmContinuous.html</anchorfile>
+      <anchor>aae6536fb7ff2d99c1a4ab71c0a73f6e8a8d4eb6d4d1e2b85ee7dbbe42bc0b3da0</anchor>
+      <arglist></arglist>
+    </member>
+    <member kind="enumvalue">
+      <name>Triangle</name>
+      <anchorfile>classcasa_1_1VarPrmContinuous.html</anchorfile>
+      <anchor>aae6536fb7ff2d99c1a4ab71c0a73f6e8ae7c9212177d3c67086b41ea1ca6a441d</anchor>
+      <arglist></arglist>
+    </member>
+    <member kind="enumvalue">
+      <name>Normal</name>
+      <anchorfile>classcasa_1_1VarPrmContinuous.html</anchorfile>
+      <anchor>aae6536fb7ff2d99c1a4ab71c0a73f6e8a6269fe05157836585509745766f7ecf5</anchor>
+      <arglist></arglist>
+    </member>
+    <member kind="function" virtualness="virtual">
+      <type>virtual</type>
+      <name>~VarPrmContinuous</name>
+      <anchorfile>classcasa_1_1VarPrmContinuous.html</anchorfile>
+      <anchor>aba4039fb2f84783588b42cb9b35dac68</anchor>
+      <arglist>()</arglist>
+    </member>
+    <member kind="function" virtualness="virtual">
+      <type>virtual Type</type>
+      <name>variationType</name>
+      <anchorfile>classcasa_1_1VarPrmContinuous.html</anchorfile>
+      <anchor>a8e9ca4bbb0773fc2bedb42129052177d</anchor>
+      <arglist>() const </arglist>
+    </member>
+    <member kind="function" virtualness="virtual">
+      <type>virtual const SharedParameterPtr</type>
+      <name>minValue</name>
+      <anchorfile>classcasa_1_1VarPrmContinuous.html</anchorfile>
+      <anchor>a0c0dec75a537693d6ba8c8c6497cb544</anchor>
+      <arglist>() const </arglist>
+    </member>
+    <member kind="function" virtualness="virtual">
+      <type>virtual const SharedParameterPtr</type>
+      <name>maxValue</name>
+      <anchorfile>classcasa_1_1VarPrmContinuous.html</anchorfile>
+      <anchor>abb305012cfc0cd4cca69c7091402d5be</anchor>
+      <arglist>() const </arglist>
+    </member>
+    <member kind="function" virtualness="virtual">
+      <type>virtual const SharedParameterPtr</type>
+      <name>baseValue</name>
+      <anchorfile>classcasa_1_1VarPrmContinuous.html</anchorfile>
+      <anchor>a3448da3d529b36ff3ed6c6c090187ca8</anchor>
+      <arglist>() const </arglist>
+    </member>
+    <member kind="function" virtualness="virtual">
+      <type>virtual PDF</type>
+      <name>pdfType</name>
+      <anchorfile>classcasa_1_1VarPrmContinuous.html</anchorfile>
+      <anchor>a0a118201a989bec1dceba6b90e5507d8</anchor>
+      <arglist>() const </arglist>
+    </member>
+    <member kind="function">
+      <type>std::vector&lt; double &gt;</type>
+      <name>stdDevs</name>
+      <anchorfile>classcasa_1_1VarPrmContinuous.html</anchorfile>
+      <anchor>a5feac243d04e785a2cef660c5ae81c97</anchor>
+      <arglist>() const </arglist>
+    </member>
+    <member kind="function" virtualness="pure">
+      <type>virtual SharedParameterPtr</type>
+      <name>newParameterFromDoubles</name>
+      <anchorfile>classcasa_1_1VarPrmContinuous.html</anchorfile>
+      <anchor>ad74557edd20724976b1559d4a186fa90</anchor>
+      <arglist>(std::vector&lt; double &gt;::const_iterator &amp;vals) const =0</arglist>
+    </member>
+    <member kind="function" virtualness="virtual">
+      <type>virtual SharedParameterPtr</type>
+      <name>newParameterFromDoubles</name>
+      <anchorfile>classcasa_1_1VarPrmContinuous.html</anchorfile>
+      <anchor>aeee58c388f561448e39444ea858256cd</anchor>
+      <arglist>(std::vector&lt; double &gt; &amp;vals, int &amp;off) const </arglist>
+    </member>
+    <member kind="function" virtualness="virtual">
+      <type>virtual std::vector&lt; bool &gt;</type>
+      <name>selected</name>
+      <anchorfile>classcasa_1_1VarPrmContinuous.html</anchorfile>
+      <anchor>a3f0a92319b8783de3e6c749820cfeee4</anchor>
+      <arglist>() const </arglist>
+    </member>
+    <member kind="function" virtualness="virtual">
+      <type>virtual bool</type>
+      <name>save</name>
+      <anchorfile>classcasa_1_1VarPrmContinuous.html</anchorfile>
+      <anchor>a73613a101a8498fdf3581580fa59dee6</anchor>
+      <arglist>(CasaSerializer &amp;sz, unsigned int version) const </arglist>
+    </member>
+    <member kind="function" static="yes">
+      <type>static VarPrmContinuous *</type>
+      <name>load</name>
+      <anchorfile>classcasa_1_1VarPrmContinuous.html</anchorfile>
+      <anchor>a9b643a3d22df8133112c801142ad56d3</anchor>
+      <arglist>(CasaDeserializer &amp;dz, const char *objName)</arglist>
+    </member>
+    <member kind="function" protection="protected">
+      <type></type>
+      <name>VarPrmContinuous</name>
+      <anchorfile>classcasa_1_1VarPrmContinuous.html</anchorfile>
+      <anchor>acf9aacf8d9d94fd603a0dd5f0bd0abbd</anchor>
+      <arglist>(CasaDeserializer &amp;dz, unsigned int objVer)</arglist>
+    </member>
+    <member kind="variable" protection="protected">
+      <type>SharedParameterPtr</type>
+      <name>m_baseValue</name>
+      <anchorfile>classcasa_1_1VarPrmContinuous.html</anchorfile>
+      <anchor>afbde45b910bc6cbbf338399cb60a8270</anchor>
+      <arglist></arglist>
+    </member>
+    <member kind="variable" protection="protected">
+      <type>SharedParameterPtr</type>
+      <name>m_minValue</name>
+      <anchorfile>classcasa_1_1VarPrmContinuous.html</anchorfile>
+      <anchor>a5041203bc68b19d1a207b0b9270c0027</anchor>
+      <arglist></arglist>
+    </member>
+    <member kind="variable" protection="protected">
+      <type>SharedParameterPtr</type>
+      <name>m_maxValue</name>
+      <anchorfile>classcasa_1_1VarPrmContinuous.html</anchorfile>
+      <anchor>ab1e75a82d6e9deac9bf45e5ac918b4fc</anchor>
+      <arglist></arglist>
+    </member>
+    <member kind="variable" protection="protected">
+      <type>PDF</type>
+      <name>m_pdf</name>
+      <anchorfile>classcasa_1_1VarPrmContinuous.html</anchorfile>
+      <anchor>a34acd00aa9ce2caf10652a32f4c2ded1</anchor>
+      <arglist></arglist>
+    </member>
+  </compound>
+  <compound kind="class">
+    <name>casa::VarPrmCrustThinning</name>
+    <filename>classcasa_1_1VarPrmCrustThinning.html</filename>
+    <base>casa::VarPrmContinuous</base>
+    <member kind="function">
+      <type></type>
+      <name>VarPrmCrustThinning</name>
+      <anchorfile>classcasa_1_1VarPrmCrustThinning.html</anchorfile>
+      <anchor>a713433441fff581a82721fee49b2f429</anchor>
+      <arglist>(const std::vector&lt; double &gt; &amp;basePrmValues, const std::vector&lt; double &gt; &amp;minPrmValues, const std::vector&lt; double &gt; &amp;maxPrmValues, const std::vector&lt; std::string &gt; &amp;mapsList, PDF prmPDF)</arglist>
+    </member>
+    <member kind="function" virtualness="virtual">
+      <type>virtual std::vector&lt; std::string &gt;</type>
+      <name>name</name>
+      <anchorfile>classcasa_1_1VarPrmCrustThinning.html</anchorfile>
+      <anchor>ae14868f22ae1ae658f7fd25bb0a11e64</anchor>
+      <arglist>() const </arglist>
+    </member>
+    <member kind="function" virtualness="virtual">
+      <type>virtual size_t</type>
+      <name>dimension</name>
+      <anchorfile>classcasa_1_1VarPrmCrustThinning.html</anchorfile>
+      <anchor>a5f112be337e157708ff8dfaff97c2ea1</anchor>
+      <arglist>() const </arglist>
+    </member>
+    <member kind="function" virtualness="virtual">
+      <type>virtual SharedParameterPtr</type>
+      <name>newParameterFromDoubles</name>
+      <anchorfile>classcasa_1_1VarPrmCrustThinning.html</anchorfile>
+      <anchor>a4b10af9ff1c0e59723a34ceada06e952</anchor>
+      <arglist>(std::vector&lt; double &gt;::const_iterator &amp;vals) const </arglist>
+    </member>
+    <member kind="function" virtualness="virtual">
+      <type>virtual unsigned int</type>
+      <name>version</name>
+      <anchorfile>classcasa_1_1VarPrmCrustThinning.html</anchorfile>
+      <anchor>a3a666562134f5fdbe42aca5154b2d81b</anchor>
+      <arglist>() const </arglist>
+    </member>
+    <member kind="function" virtualness="virtual">
+      <type>virtual const char *</type>
+      <name>typeName</name>
+      <anchorfile>classcasa_1_1VarPrmCrustThinning.html</anchorfile>
+      <anchor>a11d960b02a3c158a72b45df62873cf18</anchor>
+      <arglist>() const </arglist>
+    </member>
+    <member kind="function" virtualness="virtual">
+      <type>virtual bool</type>
+      <name>save</name>
+      <anchorfile>classcasa_1_1VarPrmCrustThinning.html</anchorfile>
+      <anchor>a53f8e9e21ebaa74de719fe0437f725a3</anchor>
+      <arglist>(CasaSerializer &amp;sz, unsigned int version) const </arglist>
+    </member>
+    <member kind="function">
+      <type></type>
+      <name>VarPrmCrustThinning</name>
+      <anchorfile>classcasa_1_1VarPrmCrustThinning.html</anchorfile>
+      <anchor>a6270fb2e34a22ecb3e56ece78e3cfe31</anchor>
+      <arglist>(CasaDeserializer &amp;dz, unsigned int objVer)</arglist>
+    </member>
+    <member kind="function" virtualness="virtual">
+      <type>virtual unsigned int</type>
+      <name>version</name>
+      <anchorfile>classcasa_1_1VarPrmCrustThinning.html</anchorfile>
+      <anchor>a3a666562134f5fdbe42aca5154b2d81b</anchor>
+      <arglist>() const </arglist>
+    </member>
+    <member kind="function" virtualness="virtual">
+      <type>virtual const char *</type>
+      <name>typeName</name>
+      <anchorfile>classcasa_1_1VarPrmCrustThinning.html</anchorfile>
+      <anchor>a11d960b02a3c158a72b45df62873cf18</anchor>
+      <arglist>() const </arglist>
+    </member>
+    <member kind="function" virtualness="virtual">
+      <type>virtual bool</type>
+      <name>save</name>
+      <anchorfile>classcasa_1_1VarPrmCrustThinning.html</anchorfile>
+      <anchor>a53f8e9e21ebaa74de719fe0437f725a3</anchor>
+      <arglist>(CasaSerializer &amp;sz, unsigned int version) const </arglist>
+    </member>
+    <member kind="function">
+      <type></type>
+      <name>VarPrmCrustThinning</name>
+      <anchorfile>classcasa_1_1VarPrmCrustThinning.html</anchorfile>
+      <anchor>a6270fb2e34a22ecb3e56ece78e3cfe31</anchor>
+      <arglist>(CasaDeserializer &amp;dz, unsigned int objVer)</arglist>
+    </member>
+  </compound>
+  <compound kind="class">
+    <name>casa::VarPrmDiscrete</name>
+    <filename>classcasa_1_1VarPrmDiscrete.html</filename>
+    <base>casa::VarParameter</base>
+    <member kind="function" virtualness="virtual">
+      <type>virtual</type>
+      <name>~VarPrmDiscrete</name>
+      <anchorfile>classcasa_1_1VarPrmDiscrete.html</anchorfile>
+      <anchor>a0aae37d0d9511972402ab7e106f0b5f3</anchor>
+      <arglist>()</arglist>
+    </member>
+    <member kind="function" virtualness="virtual">
+      <type>virtual Type</type>
+      <name>variationType</name>
+      <anchorfile>classcasa_1_1VarPrmDiscrete.html</anchorfile>
+      <anchor>a206f25d10c57fab12c98957832666aa8</anchor>
+      <arglist>() const </arglist>
+    </member>
+    <member kind="function" virtualness="virtual">
+      <type>virtual const SharedParameterPtr</type>
+      <name>minValue</name>
+      <anchorfile>classcasa_1_1VarPrmDiscrete.html</anchorfile>
+      <anchor>ad3337f795be636cfa6630c92c5351b0b</anchor>
+      <arglist>() const </arglist>
+    </member>
+    <member kind="function" virtualness="virtual">
+      <type>virtual const SharedParameterPtr</type>
+      <name>maxValue</name>
+      <anchorfile>classcasa_1_1VarPrmDiscrete.html</anchorfile>
+      <anchor>aea94dbd8b50ad6495c1620ffa145b05e</anchor>
+      <arglist>() const </arglist>
+    </member>
+    <member kind="function" virtualness="virtual">
+      <type>virtual const SharedParameterPtr</type>
+      <name>baseValue</name>
+      <anchorfile>classcasa_1_1VarPrmDiscrete.html</anchorfile>
+      <anchor>ae4ae1870ad3537c16add5b9dad9b99a4</anchor>
+      <arglist>() const </arglist>
+    </member>
+    <member kind="function" virtualness="virtual">
+      <type>virtual const std::vector&lt; SharedParameterPtr &gt;</type>
+      <name>valuesSet</name>
+      <anchorfile>classcasa_1_1VarPrmDiscrete.html</anchorfile>
+      <anchor>a96bdcf634908a3586f0e3b5c8ff9d9ec</anchor>
+      <arglist>() const </arglist>
+    </member>
+    <member kind="function" virtualness="virtual">
+      <type>virtual std::vector&lt; double &gt;</type>
+      <name>weights</name>
+      <anchorfile>classcasa_1_1VarPrmDiscrete.html</anchorfile>
+      <anchor>ab25f31c8e5f6c9ace06c845c2f97a8a5</anchor>
+      <arglist>() const </arglist>
+    </member>
+    <member kind="function" virtualness="pure">
+      <type>virtual SharedParameterPtr</type>
+      <name>newParameterFromDoubles</name>
+      <anchorfile>classcasa_1_1VarPrmDiscrete.html</anchorfile>
+      <anchor>a532bada46278d35b9dea387b2571e5a7</anchor>
+      <arglist>(std::vector&lt; double &gt;::const_iterator &amp;vals) const =0</arglist>
+    </member>
+    <member kind="function" virtualness="virtual">
+      <type>virtual SharedParameterPtr</type>
+      <name>newParameterFromDoubles</name>
+      <anchorfile>classcasa_1_1VarPrmDiscrete.html</anchorfile>
+      <anchor>a86ac7260691325dc03c640118ebe0ab3</anchor>
+      <arglist>(std::vector&lt; double &gt; &amp;vals, int &amp;off) const </arglist>
+    </member>
+    <member kind="function" static="yes">
+      <type>static VarPrmDiscrete *</type>
+      <name>load</name>
+      <anchorfile>classcasa_1_1VarPrmDiscrete.html</anchorfile>
+      <anchor>aa4cb00d90dc959559fbfcc30d38f0741</anchor>
+      <arglist>(CasaDeserializer &amp;dz, const char *objName)</arglist>
+    </member>
+    <member kind="variable" protection="protected">
+      <type>size_t</type>
+      <name>m_baseValue</name>
+      <anchorfile>classcasa_1_1VarPrmDiscrete.html</anchorfile>
+      <anchor>a890e3ebdd5d6f5d3eeff1bfc145f6b9e</anchor>
+      <arglist></arglist>
+    </member>
+    <member kind="variable" protection="protected">
+      <type>size_t</type>
+      <name>m_minValue</name>
+      <anchorfile>classcasa_1_1VarPrmDiscrete.html</anchorfile>
+      <anchor>ae26b52ce032207d3e2bb613e02247d12</anchor>
+      <arglist></arglist>
+    </member>
+    <member kind="variable" protection="protected">
+      <type>size_t</type>
+      <name>m_maxValue</name>
+      <anchorfile>classcasa_1_1VarPrmDiscrete.html</anchorfile>
+      <anchor>a57b6798badae45eec6e9c7630a0fbcb0</anchor>
+      <arglist></arglist>
+    </member>
+  </compound>
+  <compound kind="class">
+    <name>casa::VarPrmLithoSTPThermalCond</name>
+    <filename>classcasa_1_1VarPrmLithoSTPThermalCond.html</filename>
+    <base>casa::VarPrmContinuous</base>
+    <member kind="function">
+      <type></type>
+      <name>VarPrmLithoSTPThermalCond</name>
+      <anchorfile>classcasa_1_1VarPrmLithoSTPThermalCond.html</anchorfile>
+      <anchor>a97d6408deef32cdb228bc8afa66d14d2</anchor>
+      <arglist>(const char *lithoName, double baseValue, double minValue, double maxValue, PDF pdfType=Block)</arglist>
+    </member>
+    <member kind="function" virtualness="virtual">
+      <type>virtual</type>
+      <name>~VarPrmLithoSTPThermalCond</name>
+      <anchorfile>classcasa_1_1VarPrmLithoSTPThermalCond.html</anchorfile>
+      <anchor>a198bfe7ac0141f15f03b87957479fcca</anchor>
+      <arglist>()</arglist>
+    </member>
+    <member kind="function" virtualness="virtual">
+      <type>virtual std::vector&lt; std::string &gt;</type>
+      <name>name</name>
+      <anchorfile>classcasa_1_1VarPrmLithoSTPThermalCond.html</anchorfile>
+      <anchor>a4a2423f2193fda96ff325ab617bc1b83</anchor>
+      <arglist>() const </arglist>
+    </member>
+    <member kind="function" virtualness="virtual">
+      <type>virtual size_t</type>
+      <name>dimension</name>
+      <anchorfile>classcasa_1_1VarPrmLithoSTPThermalCond.html</anchorfile>
+      <anchor>a2d5b751075530df66a303c81854f81cb</anchor>
+      <arglist>() const </arglist>
+    </member>
+    <member kind="function" virtualness="virtual">
+      <type>virtual SharedParameterPtr</type>
+      <name>newParameterFromDoubles</name>
+      <anchorfile>classcasa_1_1VarPrmLithoSTPThermalCond.html</anchorfile>
+      <anchor>a5ca4279c8bedc30888be60c14aa03787</anchor>
+      <arglist>(std::vector&lt; double &gt;::const_iterator &amp;vals) const </arglist>
+    </member>
+    <member kind="function" virtualness="virtual">
+      <type>virtual unsigned int</type>
+      <name>version</name>
+      <anchorfile>classcasa_1_1VarPrmLithoSTPThermalCond.html</anchorfile>
+      <anchor>abb3faeda343a560e799b5029d3fcc757</anchor>
+      <arglist>() const </arglist>
+    </member>
+    <member kind="function" virtualness="virtual">
+      <type>virtual const char *</type>
+      <name>typeName</name>
+      <anchorfile>classcasa_1_1VarPrmLithoSTPThermalCond.html</anchorfile>
+      <anchor>ade48f5596fc3d961fb5bb7a335f46959</anchor>
+      <arglist>() const </arglist>
+    </member>
+    <member kind="function" virtualness="virtual">
+      <type>virtual bool</type>
+      <name>save</name>
+      <anchorfile>classcasa_1_1VarPrmLithoSTPThermalCond.html</anchorfile>
+      <anchor>ab481673704b181bab5d5a4781a109f14</anchor>
+      <arglist>(CasaSerializer &amp;sz, unsigned int version) const </arglist>
+    </member>
+    <member kind="function">
+      <type></type>
+      <name>VarPrmLithoSTPThermalCond</name>
+      <anchorfile>classcasa_1_1VarPrmLithoSTPThermalCond.html</anchorfile>
+      <anchor>ab3f4f7b139162119c75e0ede38cb3a3e</anchor>
+      <arglist>(CasaDeserializer &amp;dz, unsigned int objVer)</arglist>
+    </member>
+    <member kind="variable" protection="protected">
+      <type>std::string</type>
+      <name>m_lithoName</name>
+      <anchorfile>classcasa_1_1VarPrmLithoSTPThermalCond.html</anchorfile>
+      <anchor>a1919fe8db0fcfda2f744f0db390d6b5a</anchor>
+      <arglist></arglist>
+    </member>
+    <member kind="function" virtualness="virtual">
+      <type>virtual unsigned int</type>
+      <name>version</name>
+      <anchorfile>classcasa_1_1VarPrmLithoSTPThermalCond.html</anchorfile>
+      <anchor>abb3faeda343a560e799b5029d3fcc757</anchor>
+      <arglist>() const </arglist>
+    </member>
+    <member kind="function" virtualness="virtual">
+      <type>virtual const char *</type>
+      <name>typeName</name>
+      <anchorfile>classcasa_1_1VarPrmLithoSTPThermalCond.html</anchorfile>
+      <anchor>ade48f5596fc3d961fb5bb7a335f46959</anchor>
+      <arglist>() const </arglist>
+    </member>
+    <member kind="function" virtualness="virtual">
+      <type>virtual bool</type>
+      <name>save</name>
+      <anchorfile>classcasa_1_1VarPrmLithoSTPThermalCond.html</anchorfile>
+      <anchor>ab481673704b181bab5d5a4781a109f14</anchor>
+      <arglist>(CasaSerializer &amp;sz, unsigned int version) const </arglist>
+    </member>
+    <member kind="function">
+      <type></type>
+      <name>VarPrmLithoSTPThermalCond</name>
+      <anchorfile>classcasa_1_1VarPrmLithoSTPThermalCond.html</anchorfile>
+      <anchor>ab3f4f7b139162119c75e0ede38cb3a3e</anchor>
+      <arglist>(CasaDeserializer &amp;dz, unsigned int objVer)</arglist>
+    </member>
+  </compound>
+  <compound kind="class">
+    <name>casa::VarPrmOneCrustThinningEvent</name>
+    <filename>classcasa_1_1VarPrmOneCrustThinningEvent.html</filename>
+    <base>casa::VarPrmContinuous</base>
+    <member kind="function">
+      <type></type>
+      <name>VarPrmOneCrustThinningEvent</name>
+      <anchorfile>classcasa_1_1VarPrmOneCrustThinningEvent.html</anchorfile>
+      <anchor>ab984782ad905e93075e552b1b6211594</anchor>
+      <arglist>(double baseThickIni, double minThickIni, double maxThickIni, double baseT0, double minT0, double maxT0, double baseDeltaT, double minDeltaT, double maxDeltaT, double baseThinningFct, double minThinningFct, double maxThinningFct, PDF prmPDF)</arglist>
+    </member>
+    <member kind="function" virtualness="virtual">
+      <type>virtual std::vector&lt; std::string &gt;</type>
+      <name>name</name>
+      <anchorfile>classcasa_1_1VarPrmOneCrustThinningEvent.html</anchorfile>
+      <anchor>aa9e7fc04612291adc4496c16e3174473</anchor>
+      <arglist>() const </arglist>
+    </member>
+    <member kind="function" virtualness="virtual">
+      <type>virtual size_t</type>
+      <name>dimension</name>
+      <anchorfile>classcasa_1_1VarPrmOneCrustThinningEvent.html</anchorfile>
+      <anchor>a6ab36cc06cfcff9da7813ed8b6ba0dca</anchor>
+      <arglist>() const </arglist>
+    </member>
+    <member kind="function" virtualness="virtual">
+      <type>virtual SharedParameterPtr</type>
+      <name>newParameterFromDoubles</name>
+      <anchorfile>classcasa_1_1VarPrmOneCrustThinningEvent.html</anchorfile>
+      <anchor>ad3fec67fc91b4ef6a3b563bc6dd18627</anchor>
+      <arglist>(std::vector&lt; double &gt;::const_iterator &amp;vals) const </arglist>
+    </member>
+    <member kind="function" virtualness="virtual">
+      <type>virtual unsigned int</type>
+      <name>version</name>
+      <anchorfile>classcasa_1_1VarPrmOneCrustThinningEvent.html</anchorfile>
+      <anchor>a078fd425e9b8aef4d4d0f5686e1230a6</anchor>
+      <arglist>() const </arglist>
+    </member>
+    <member kind="function" virtualness="virtual">
+      <type>virtual const char *</type>
+      <name>typeName</name>
+      <anchorfile>classcasa_1_1VarPrmOneCrustThinningEvent.html</anchorfile>
+      <anchor>a2b2bbfc8fb19b799b652635857cfa64a</anchor>
+      <arglist>() const </arglist>
+    </member>
+    <member kind="function" virtualness="virtual">
+      <type>virtual bool</type>
+      <name>save</name>
+      <anchorfile>classcasa_1_1VarPrmOneCrustThinningEvent.html</anchorfile>
+      <anchor>a5ebcc01b62b37e5b8e548b0add29fdc5</anchor>
+      <arglist>(CasaSerializer &amp;sz, unsigned int version) const </arglist>
+    </member>
+    <member kind="function">
+      <type></type>
+      <name>VarPrmOneCrustThinningEvent</name>
+      <anchorfile>classcasa_1_1VarPrmOneCrustThinningEvent.html</anchorfile>
+      <anchor>a3ba72e36e18e43c563a89ef69e96154e</anchor>
+      <arglist>(CasaDeserializer &amp;dz, unsigned int objVer)</arglist>
+    </member>
+    <member kind="function" virtualness="virtual">
+      <type>virtual unsigned int</type>
+      <name>version</name>
+      <anchorfile>classcasa_1_1VarPrmOneCrustThinningEvent.html</anchorfile>
+      <anchor>a078fd425e9b8aef4d4d0f5686e1230a6</anchor>
+      <arglist>() const </arglist>
+    </member>
+    <member kind="function" virtualness="virtual">
+      <type>virtual const char *</type>
+      <name>typeName</name>
+      <anchorfile>classcasa_1_1VarPrmOneCrustThinningEvent.html</anchorfile>
+      <anchor>a2b2bbfc8fb19b799b652635857cfa64a</anchor>
+      <arglist>() const </arglist>
+    </member>
+    <member kind="function" virtualness="virtual">
+      <type>virtual bool</type>
+      <name>save</name>
+      <anchorfile>classcasa_1_1VarPrmOneCrustThinningEvent.html</anchorfile>
+      <anchor>a5ebcc01b62b37e5b8e548b0add29fdc5</anchor>
+      <arglist>(CasaSerializer &amp;sz, unsigned int version) const </arglist>
+    </member>
+    <member kind="function">
+      <type></type>
+      <name>VarPrmOneCrustThinningEvent</name>
+      <anchorfile>classcasa_1_1VarPrmOneCrustThinningEvent.html</anchorfile>
+      <anchor>a3ba72e36e18e43c563a89ef69e96154e</anchor>
+      <arglist>(CasaDeserializer &amp;dz, unsigned int objVer)</arglist>
+    </member>
+  </compound>
+  <compound kind="class">
+    <name>casa::VarPrmPermeabilityModel</name>
+    <filename>classcasa_1_1VarPrmPermeabilityModel.html</filename>
+    <base>casa::VarPrmContinuous</base>
+    <member kind="function">
+      <type></type>
+      <name>VarPrmPermeabilityModel</name>
+      <anchorfile>classcasa_1_1VarPrmPermeabilityModel.html</anchorfile>
+      <anchor>ae634b23050211634c1ce630b3aec3aeb</anchor>
+      <arglist>(const char *lithoName, PrmPermeabilityModel::PermeabilityModelType mdlType, const std::vector&lt; double &gt; &amp;baseModelPrms, const std::vector&lt; double &gt; &amp;minModelPrms, const std::vector&lt; double &gt; &amp;maxModelPrms, PDF prmPDF)</arglist>
+    </member>
+    <member kind="function" virtualness="virtual">
+      <type>virtual std::vector&lt; std::string &gt;</type>
+      <name>name</name>
+      <anchorfile>classcasa_1_1VarPrmPermeabilityModel.html</anchorfile>
+      <anchor>a6e4a4ac7c674688bdf4e8867fbfcdabd</anchor>
+      <arglist>() const </arglist>
+    </member>
+    <member kind="function" virtualness="virtual">
+      <type>virtual size_t</type>
+      <name>dimension</name>
+      <anchorfile>classcasa_1_1VarPrmPermeabilityModel.html</anchorfile>
+      <anchor>aa7a93864fd1fa17cb87e4fbaaecc6779</anchor>
+      <arglist>() const </arglist>
+    </member>
+    <member kind="function" virtualness="virtual">
+      <type>virtual SharedParameterPtr</type>
+      <name>newParameterFromDoubles</name>
+      <anchorfile>classcasa_1_1VarPrmPermeabilityModel.html</anchorfile>
+      <anchor>a1472bf69d3d5e5dc583b8bd1f220a1b2</anchor>
+      <arglist>(std::vector&lt; double &gt;::const_iterator &amp;vals) const </arglist>
+    </member>
+    <member kind="function" virtualness="virtual">
+      <type>virtual unsigned int</type>
+      <name>version</name>
+      <anchorfile>classcasa_1_1VarPrmPermeabilityModel.html</anchorfile>
+      <anchor>ab437307d724e06db095b2bba2fc362d4</anchor>
+      <arglist>() const </arglist>
+    </member>
+    <member kind="function" virtualness="virtual">
+      <type>virtual const char *</type>
+      <name>typeName</name>
+      <anchorfile>classcasa_1_1VarPrmPermeabilityModel.html</anchorfile>
+      <anchor>ae4b702e868157af849d40c1b1049ce12</anchor>
+      <arglist>() const </arglist>
+    </member>
+    <member kind="function" virtualness="virtual">
+      <type>virtual bool</type>
+      <name>save</name>
+      <anchorfile>classcasa_1_1VarPrmPermeabilityModel.html</anchorfile>
+      <anchor>a3041855ce682a607a6dc4f0a92a57e70</anchor>
+      <arglist>(CasaSerializer &amp;sz, unsigned int version) const </arglist>
+    </member>
+    <member kind="function">
+      <type></type>
+      <name>VarPrmPermeabilityModel</name>
+      <anchorfile>classcasa_1_1VarPrmPermeabilityModel.html</anchorfile>
+      <anchor>a8c12be1005e02a2cf45328b24593e02e</anchor>
+      <arglist>(CasaDeserializer &amp;dz, unsigned int objVer)</arglist>
+    </member>
+    <member kind="function" static="yes">
+      <type>static std::vector&lt; double &gt;</type>
+      <name>createBaseCaseMPModelPrms</name>
+      <anchorfile>classcasa_1_1VarPrmPermeabilityModel.html</anchorfile>
+      <anchor>a37b032dd3985a6044fa7af28dfbd8ed0</anchor>
+      <arglist>(const std::vector&lt; double &gt; &amp;minModelPrms, const std::vector&lt; double &gt; &amp;maxModelPrms)</arglist>
+    </member>
+    <member kind="function" virtualness="virtual">
+      <type>virtual unsigned int</type>
+      <name>version</name>
+      <anchorfile>classcasa_1_1VarPrmPermeabilityModel.html</anchorfile>
+      <anchor>ab437307d724e06db095b2bba2fc362d4</anchor>
+      <arglist>() const </arglist>
+    </member>
+    <member kind="function" virtualness="virtual">
+      <type>virtual const char *</type>
+      <name>typeName</name>
+      <anchorfile>classcasa_1_1VarPrmPermeabilityModel.html</anchorfile>
+      <anchor>ae4b702e868157af849d40c1b1049ce12</anchor>
+      <arglist>() const </arglist>
+    </member>
+    <member kind="function" virtualness="virtual">
+      <type>virtual bool</type>
+      <name>save</name>
+      <anchorfile>classcasa_1_1VarPrmPermeabilityModel.html</anchorfile>
+      <anchor>a3041855ce682a607a6dc4f0a92a57e70</anchor>
+      <arglist>(CasaSerializer &amp;sz, unsigned int version) const </arglist>
+    </member>
+    <member kind="function">
+      <type></type>
+      <name>VarPrmPermeabilityModel</name>
+      <anchorfile>classcasa_1_1VarPrmPermeabilityModel.html</anchorfile>
+      <anchor>a8c12be1005e02a2cf45328b24593e02e</anchor>
+      <arglist>(CasaDeserializer &amp;dz, unsigned int objVer)</arglist>
+    </member>
+  </compound>
+  <compound kind="class">
+    <name>casa::VarPrmPorosityModel</name>
+    <filename>classcasa_1_1VarPrmPorosityModel.html</filename>
+    <base>casa::VarPrmContinuous</base>
+    <member kind="function">
+      <type></type>
+      <name>VarPrmPorosityModel</name>
+      <anchorfile>classcasa_1_1VarPrmPorosityModel.html</anchorfile>
+      <anchor>abf8b3100ff5d977ae98ea989ac658515</anchor>
+      <arglist>(const char *lithoName, PrmPorosityModel::PorosityModelType mdlType, double baseSurfPor, double minSurfPor, double maxSurfPor, double baseMinPor, double minMinPor, double maxMinPor, double baseCompCoeff, double minCompCoeff, double maxCompCoeff, double baseCompCoeffB, double minCompCoeffB, double maxCompCoeffB, PDF prmPDF)</arglist>
+    </member>
+    <member kind="function" virtualness="virtual">
+      <type>virtual std::vector&lt; std::string &gt;</type>
+      <name>name</name>
+      <anchorfile>classcasa_1_1VarPrmPorosityModel.html</anchorfile>
+      <anchor>aaa55ec96340b523823770e712f493500</anchor>
+      <arglist>() const </arglist>
+    </member>
+    <member kind="function" virtualness="virtual">
+      <type>virtual size_t</type>
+      <name>dimension</name>
+      <anchorfile>classcasa_1_1VarPrmPorosityModel.html</anchorfile>
+      <anchor>a6d4c397aead39676f372f5efd21e2ca0</anchor>
+      <arglist>() const </arglist>
+    </member>
+    <member kind="function" virtualness="virtual">
+      <type>virtual SharedParameterPtr</type>
+      <name>newParameterFromDoubles</name>
+      <anchorfile>classcasa_1_1VarPrmPorosityModel.html</anchorfile>
+      <anchor>af198c2f3d91a77afd2f3316a04b83fa6</anchor>
+      <arglist>(std::vector&lt; double &gt;::const_iterator &amp;vals) const </arglist>
+    </member>
+    <member kind="function" virtualness="virtual">
+      <type>virtual unsigned int</type>
+      <name>version</name>
+      <anchorfile>classcasa_1_1VarPrmPorosityModel.html</anchorfile>
+      <anchor>a5300e7d96f180143ea787ca53aa42755</anchor>
+      <arglist>() const </arglist>
+    </member>
+    <member kind="function" virtualness="virtual">
+      <type>virtual const char *</type>
+      <name>typeName</name>
+      <anchorfile>classcasa_1_1VarPrmPorosityModel.html</anchorfile>
+      <anchor>ab851aaa2f18a7e3d509a1ee1e638497e</anchor>
+      <arglist>() const </arglist>
+    </member>
+    <member kind="function" virtualness="virtual">
+      <type>virtual bool</type>
+      <name>save</name>
+      <anchorfile>classcasa_1_1VarPrmPorosityModel.html</anchorfile>
+      <anchor>a1ada726d8cada8ba347a2447337cdd27</anchor>
+      <arglist>(CasaSerializer &amp;sz, unsigned int version) const </arglist>
+    </member>
+    <member kind="function">
+      <type></type>
+      <name>VarPrmPorosityModel</name>
+      <anchorfile>classcasa_1_1VarPrmPorosityModel.html</anchorfile>
+      <anchor>aea080677122de24c7072b32a3c88295e</anchor>
+      <arglist>(CasaDeserializer &amp;dz, unsigned int objVer)</arglist>
+    </member>
+    <member kind="function" virtualness="virtual">
+      <type>virtual unsigned int</type>
+      <name>version</name>
+      <anchorfile>classcasa_1_1VarPrmPorosityModel.html</anchorfile>
+      <anchor>a5300e7d96f180143ea787ca53aa42755</anchor>
+      <arglist>() const </arglist>
+    </member>
+    <member kind="function" virtualness="virtual">
+      <type>virtual const char *</type>
+      <name>typeName</name>
+      <anchorfile>classcasa_1_1VarPrmPorosityModel.html</anchorfile>
+      <anchor>ab851aaa2f18a7e3d509a1ee1e638497e</anchor>
+      <arglist>() const </arglist>
+    </member>
+    <member kind="function" virtualness="virtual">
+      <type>virtual bool</type>
+      <name>save</name>
+      <anchorfile>classcasa_1_1VarPrmPorosityModel.html</anchorfile>
+      <anchor>a1ada726d8cada8ba347a2447337cdd27</anchor>
+      <arglist>(CasaSerializer &amp;sz, unsigned int version) const </arglist>
+    </member>
+    <member kind="function">
+      <type></type>
+      <name>VarPrmPorosityModel</name>
+      <anchorfile>classcasa_1_1VarPrmPorosityModel.html</anchorfile>
+      <anchor>aea080677122de24c7072b32a3c88295e</anchor>
+      <arglist>(CasaDeserializer &amp;dz, unsigned int objVer)</arglist>
+    </member>
+  </compound>
+  <compound kind="class">
+    <name>casa::VarPrmSourceRockHC</name>
+    <filename>classcasa_1_1VarPrmSourceRockHC.html</filename>
+    <base>casa::VarPrmContinuous</base>
+    <member kind="function">
+      <type></type>
+      <name>VarPrmSourceRockHC</name>
+      <anchorfile>classcasa_1_1VarPrmSourceRockHC.html</anchorfile>
+      <anchor>a3f52399ecb8d47e0c9c60281ea60ef9a</anchor>
+      <arglist>(const char *layerName, double baseValue, double minValue, double maxValue, PDF pdfType=Block)</arglist>
+    </member>
+    <member kind="function" virtualness="virtual">
+      <type>virtual</type>
+      <name>~VarPrmSourceRockHC</name>
+      <anchorfile>classcasa_1_1VarPrmSourceRockHC.html</anchorfile>
+      <anchor>ab873d177bfc27caba4b7d9889cd1e6c7</anchor>
+      <arglist>()</arglist>
+    </member>
+    <member kind="function" virtualness="virtual">
+      <type>virtual std::vector&lt; std::string &gt;</type>
+      <name>name</name>
+      <anchorfile>classcasa_1_1VarPrmSourceRockHC.html</anchorfile>
+      <anchor>a1553ba85b06a78866d5ae69d00d4b8c3</anchor>
+      <arglist>() const </arglist>
+    </member>
+    <member kind="function" virtualness="virtual">
+      <type>virtual size_t</type>
+      <name>dimension</name>
+      <anchorfile>classcasa_1_1VarPrmSourceRockHC.html</anchorfile>
+      <anchor>af9bbb7f3af8479ce68168a3d7ce05c71</anchor>
+      <arglist>() const </arglist>
+    </member>
+    <member kind="function" virtualness="virtual">
+      <type>virtual SharedParameterPtr</type>
+      <name>newParameterFromDoubles</name>
+      <anchorfile>classcasa_1_1VarPrmSourceRockHC.html</anchorfile>
+      <anchor>af7c7f602fd60018b164652e6b18478d6</anchor>
+      <arglist>(std::vector&lt; double &gt;::const_iterator &amp;vals) const </arglist>
+    </member>
+    <member kind="function">
+      <type>std::string</type>
+      <name>layerName</name>
+      <anchorfile>classcasa_1_1VarPrmSourceRockHC.html</anchorfile>
+      <anchor>a787ddc470eb292b94fb76d032665f9c0</anchor>
+      <arglist>() const </arglist>
+    </member>
+    <member kind="function" virtualness="virtual">
+      <type>virtual unsigned int</type>
+      <name>version</name>
+      <anchorfile>classcasa_1_1VarPrmSourceRockHC.html</anchorfile>
+      <anchor>ab87751a70f3349d1469dc30ad56f2dcc</anchor>
+      <arglist>() const </arglist>
+    </member>
+    <member kind="function" virtualness="virtual">
+      <type>virtual const char *</type>
+      <name>typeName</name>
+      <anchorfile>classcasa_1_1VarPrmSourceRockHC.html</anchorfile>
+      <anchor>ada913e57d3be5dedd12fa6f9903cc0c0</anchor>
+      <arglist>() const </arglist>
+    </member>
+    <member kind="function" virtualness="virtual">
+      <type>virtual bool</type>
+      <name>save</name>
+      <anchorfile>classcasa_1_1VarPrmSourceRockHC.html</anchorfile>
+      <anchor>a1701032c3077b1a87641e64921a0a6a6</anchor>
+      <arglist>(CasaSerializer &amp;sz, unsigned int version) const </arglist>
+    </member>
+    <member kind="function">
+      <type></type>
+      <name>VarPrmSourceRockHC</name>
+      <anchorfile>classcasa_1_1VarPrmSourceRockHC.html</anchorfile>
+      <anchor>af3b1079907121c9b7099d6c8b6e6aa66</anchor>
+      <arglist>(CasaDeserializer &amp;dz, unsigned int objVer)</arglist>
+    </member>
+    <member kind="variable" protection="protected">
+      <type>std::string</type>
+      <name>m_layerName</name>
+      <anchorfile>classcasa_1_1VarPrmSourceRockHC.html</anchorfile>
+      <anchor>acc397ea8a1838b46bc4fbcafd81b2efc</anchor>
+      <arglist></arglist>
+    </member>
+    <member kind="function" virtualness="virtual">
+      <type>virtual unsigned int</type>
+      <name>version</name>
+      <anchorfile>classcasa_1_1VarPrmSourceRockHC.html</anchorfile>
+      <anchor>ab87751a70f3349d1469dc30ad56f2dcc</anchor>
+      <arglist>() const </arglist>
+    </member>
+    <member kind="function" virtualness="virtual">
+      <type>virtual const char *</type>
+      <name>typeName</name>
+      <anchorfile>classcasa_1_1VarPrmSourceRockHC.html</anchorfile>
+      <anchor>ada913e57d3be5dedd12fa6f9903cc0c0</anchor>
+      <arglist>() const </arglist>
+    </member>
+    <member kind="function" virtualness="virtual">
+      <type>virtual bool</type>
+      <name>save</name>
+      <anchorfile>classcasa_1_1VarPrmSourceRockHC.html</anchorfile>
+      <anchor>a1701032c3077b1a87641e64921a0a6a6</anchor>
+      <arglist>(CasaSerializer &amp;sz, unsigned int version) const </arglist>
+    </member>
+    <member kind="function">
+      <type></type>
+      <name>VarPrmSourceRockHC</name>
+      <anchorfile>classcasa_1_1VarPrmSourceRockHC.html</anchorfile>
+      <anchor>af3b1079907121c9b7099d6c8b6e6aa66</anchor>
+      <arglist>(CasaDeserializer &amp;dz, unsigned int objVer)</arglist>
+    </member>
+  </compound>
+  <compound kind="class">
+    <name>casa::VarPrmSourceRockHI</name>
+    <filename>classcasa_1_1VarPrmSourceRockHI.html</filename>
+    <base>casa::VarPrmContinuous</base>
+    <member kind="function">
+      <type></type>
+      <name>VarPrmSourceRockHI</name>
+      <anchorfile>classcasa_1_1VarPrmSourceRockHI.html</anchorfile>
+      <anchor>a815faf29f2b6312364ea2d2bde5e7e50</anchor>
+      <arglist>(const char *layerName, double baseValue, double minValue, double maxValue, PDF pdfType=Block)</arglist>
+    </member>
+    <member kind="function" virtualness="virtual">
+      <type>virtual</type>
+      <name>~VarPrmSourceRockHI</name>
+      <anchorfile>classcasa_1_1VarPrmSourceRockHI.html</anchorfile>
+      <anchor>aeddb223a565bde96f8da2df25ed2cdea</anchor>
+      <arglist>()</arglist>
+    </member>
+    <member kind="function" virtualness="virtual">
+      <type>virtual std::vector&lt; std::string &gt;</type>
+      <name>name</name>
+      <anchorfile>classcasa_1_1VarPrmSourceRockHI.html</anchorfile>
+      <anchor>a6cd97b2ad0cd680887045e7ed345f703</anchor>
+      <arglist>() const </arglist>
+    </member>
+    <member kind="function" virtualness="virtual">
+      <type>virtual size_t</type>
+      <name>dimension</name>
+      <anchorfile>classcasa_1_1VarPrmSourceRockHI.html</anchorfile>
+      <anchor>affef3816213a4f89e216fdfbe1638da4</anchor>
+      <arglist>() const </arglist>
+    </member>
+    <member kind="function" virtualness="virtual">
+      <type>virtual SharedParameterPtr</type>
+      <name>newParameterFromDoubles</name>
+      <anchorfile>classcasa_1_1VarPrmSourceRockHI.html</anchorfile>
+      <anchor>a9b42ff76043857425a34521fcdeaa282</anchor>
+      <arglist>(std::vector&lt; double &gt;::const_iterator &amp;vals) const </arglist>
+    </member>
+    <member kind="function">
+      <type>std::string</type>
+      <name>layerName</name>
+      <anchorfile>classcasa_1_1VarPrmSourceRockHI.html</anchorfile>
+      <anchor>a07e791c38e73fb9ef2cea751cc2b5f50</anchor>
+      <arglist>() const </arglist>
+    </member>
+    <member kind="function" virtualness="virtual">
+      <type>virtual unsigned int</type>
+      <name>version</name>
+      <anchorfile>classcasa_1_1VarPrmSourceRockHI.html</anchorfile>
+      <anchor>acbde6c244c08fe16d1201bd71ffbdad4</anchor>
+      <arglist>() const </arglist>
+    </member>
+    <member kind="function" virtualness="virtual">
+      <type>virtual const char *</type>
+      <name>typeName</name>
+      <anchorfile>classcasa_1_1VarPrmSourceRockHI.html</anchorfile>
+      <anchor>ac17e3dade879f933e9182b1bf6cb41ef</anchor>
+      <arglist>() const </arglist>
+    </member>
+    <member kind="function" virtualness="virtual">
+      <type>virtual bool</type>
+      <name>save</name>
+      <anchorfile>classcasa_1_1VarPrmSourceRockHI.html</anchorfile>
+      <anchor>a41ce51ed38a32278eb99fb3be4ed60c6</anchor>
+      <arglist>(CasaSerializer &amp;sz, unsigned int version) const </arglist>
+    </member>
+    <member kind="function">
+      <type></type>
+      <name>VarPrmSourceRockHI</name>
+      <anchorfile>classcasa_1_1VarPrmSourceRockHI.html</anchorfile>
+      <anchor>a0db6765b1db19bd3efc1fbba10aa2bc5</anchor>
+      <arglist>(CasaDeserializer &amp;dz, unsigned int objVer)</arglist>
+    </member>
+    <member kind="variable" protection="protected">
+      <type>std::string</type>
+      <name>m_layerName</name>
+      <anchorfile>classcasa_1_1VarPrmSourceRockHI.html</anchorfile>
+      <anchor>a6134cab2d7e85ad289e4840026b057df</anchor>
+      <arglist></arglist>
+    </member>
+    <member kind="function" virtualness="virtual">
+      <type>virtual unsigned int</type>
+      <name>version</name>
+      <anchorfile>classcasa_1_1VarPrmSourceRockHI.html</anchorfile>
+      <anchor>acbde6c244c08fe16d1201bd71ffbdad4</anchor>
+      <arglist>() const </arglist>
+    </member>
+    <member kind="function" virtualness="virtual">
+      <type>virtual const char *</type>
+      <name>typeName</name>
+      <anchorfile>classcasa_1_1VarPrmSourceRockHI.html</anchorfile>
+      <anchor>ac17e3dade879f933e9182b1bf6cb41ef</anchor>
+      <arglist>() const </arglist>
+    </member>
+    <member kind="function" virtualness="virtual">
+      <type>virtual bool</type>
+      <name>save</name>
+      <anchorfile>classcasa_1_1VarPrmSourceRockHI.html</anchorfile>
+      <anchor>a41ce51ed38a32278eb99fb3be4ed60c6</anchor>
+      <arglist>(CasaSerializer &amp;sz, unsigned int version) const </arglist>
+    </member>
+    <member kind="function">
+      <type></type>
+      <name>VarPrmSourceRockHI</name>
+      <anchorfile>classcasa_1_1VarPrmSourceRockHI.html</anchorfile>
+      <anchor>a0db6765b1db19bd3efc1fbba10aa2bc5</anchor>
+      <arglist>(CasaDeserializer &amp;dz, unsigned int objVer)</arglist>
+    </member>
+  </compound>
+  <compound kind="class">
+    <name>casa::VarPrmSourceRockPreAsphaltStartAct</name>
+    <filename>classcasa_1_1VarPrmSourceRockPreAsphaltStartAct.html</filename>
+    <base>casa::VarPrmContinuous</base>
+    <member kind="function">
+      <type></type>
+      <name>VarPrmSourceRockPreAsphaltStartAct</name>
+      <anchorfile>classcasa_1_1VarPrmSourceRockPreAsphaltStartAct.html</anchorfile>
+      <anchor>ad61fd50ddef9b60aedb61beee2e99271</anchor>
+      <arglist>(const char *layerName, double baseValue, double minValue, double maxValue, PDF pdfType=Block)</arglist>
+    </member>
+    <member kind="function" virtualness="virtual">
+      <type>virtual</type>
+      <name>~VarPrmSourceRockPreAsphaltStartAct</name>
+      <anchorfile>classcasa_1_1VarPrmSourceRockPreAsphaltStartAct.html</anchorfile>
+      <anchor>a701a3b21250b639bd08fdd947542fa1b</anchor>
+      <arglist>()</arglist>
+    </member>
+    <member kind="function" virtualness="virtual">
+      <type>virtual std::vector&lt; std::string &gt;</type>
+      <name>name</name>
+      <anchorfile>classcasa_1_1VarPrmSourceRockPreAsphaltStartAct.html</anchorfile>
+      <anchor>abfec49e7c7e9342c14af43dd53bf27aa</anchor>
+      <arglist>() const </arglist>
+    </member>
+    <member kind="function" virtualness="virtual">
+      <type>virtual size_t</type>
+      <name>dimension</name>
+      <anchorfile>classcasa_1_1VarPrmSourceRockPreAsphaltStartAct.html</anchorfile>
+      <anchor>a4f0bd20cef85dd144912f702a121a136</anchor>
+      <arglist>() const </arglist>
+    </member>
+    <member kind="function" virtualness="virtual">
+      <type>virtual SharedParameterPtr</type>
+      <name>newParameterFromDoubles</name>
+      <anchorfile>classcasa_1_1VarPrmSourceRockPreAsphaltStartAct.html</anchorfile>
+      <anchor>a9b0a2b245a85a075db43af6239f4b61d</anchor>
+      <arglist>(std::vector&lt; double &gt;::const_iterator &amp;vals) const </arglist>
+    </member>
+    <member kind="function">
+      <type>std::string</type>
+      <name>layerName</name>
+      <anchorfile>classcasa_1_1VarPrmSourceRockPreAsphaltStartAct.html</anchorfile>
+      <anchor>a90588b258ab0679fda3bcff631ce9dca</anchor>
+      <arglist>() const </arglist>
+    </member>
+    <member kind="function" virtualness="virtual">
+      <type>virtual unsigned int</type>
+      <name>version</name>
+      <anchorfile>classcasa_1_1VarPrmSourceRockPreAsphaltStartAct.html</anchorfile>
+      <anchor>a9657e1e526d91820dd57fb8cf1c76d6f</anchor>
+      <arglist>() const </arglist>
+    </member>
+    <member kind="function" virtualness="virtual">
+      <type>virtual const char *</type>
+      <name>typeName</name>
+      <anchorfile>classcasa_1_1VarPrmSourceRockPreAsphaltStartAct.html</anchorfile>
+      <anchor>ab22af6483da4be3b5ee570f20f07bdbe</anchor>
+      <arglist>() const </arglist>
+    </member>
+    <member kind="function" virtualness="virtual">
+      <type>virtual bool</type>
+      <name>save</name>
+      <anchorfile>classcasa_1_1VarPrmSourceRockPreAsphaltStartAct.html</anchorfile>
+      <anchor>a00be9ce481801c92112733532a85b1a5</anchor>
+      <arglist>(CasaSerializer &amp;sz, unsigned int version) const </arglist>
+    </member>
+    <member kind="function">
+      <type></type>
+      <name>VarPrmSourceRockPreAsphaltStartAct</name>
+      <anchorfile>classcasa_1_1VarPrmSourceRockPreAsphaltStartAct.html</anchorfile>
+      <anchor>a2f7a50a79ba88e416524c8a8a38bbb18</anchor>
+      <arglist>(CasaDeserializer &amp;dz, unsigned int objVer)</arglist>
+    </member>
+    <member kind="variable" protection="protected">
+      <type>std::string</type>
+      <name>m_layerName</name>
+      <anchorfile>classcasa_1_1VarPrmSourceRockPreAsphaltStartAct.html</anchorfile>
+      <anchor>af0f41d2a6c9f2236ff94ea0dce2f04d5</anchor>
+      <arglist></arglist>
+    </member>
+    <member kind="function" virtualness="virtual">
+      <type>virtual unsigned int</type>
+      <name>version</name>
+      <anchorfile>classcasa_1_1VarPrmSourceRockPreAsphaltStartAct.html</anchorfile>
+      <anchor>a9657e1e526d91820dd57fb8cf1c76d6f</anchor>
+      <arglist>() const </arglist>
+    </member>
+    <member kind="function" virtualness="virtual">
+      <type>virtual const char *</type>
+      <name>typeName</name>
+      <anchorfile>classcasa_1_1VarPrmSourceRockPreAsphaltStartAct.html</anchorfile>
+      <anchor>ab22af6483da4be3b5ee570f20f07bdbe</anchor>
+      <arglist>() const </arglist>
+    </member>
+    <member kind="function" virtualness="virtual">
+      <type>virtual bool</type>
+      <name>save</name>
+      <anchorfile>classcasa_1_1VarPrmSourceRockPreAsphaltStartAct.html</anchorfile>
+      <anchor>a00be9ce481801c92112733532a85b1a5</anchor>
+      <arglist>(CasaSerializer &amp;sz, unsigned int version) const </arglist>
+    </member>
+    <member kind="function">
+      <type></type>
+      <name>VarPrmSourceRockPreAsphaltStartAct</name>
+      <anchorfile>classcasa_1_1VarPrmSourceRockPreAsphaltStartAct.html</anchorfile>
+      <anchor>a2f7a50a79ba88e416524c8a8a38bbb18</anchor>
+      <arglist>(CasaDeserializer &amp;dz, unsigned int objVer)</arglist>
+    </member>
+  </compound>
+  <compound kind="class">
+    <name>casa::VarPrmSourceRockTOC</name>
+    <filename>classcasa_1_1VarPrmSourceRockTOC.html</filename>
+    <base>casa::VarPrmContinuous</base>
+    <member kind="function">
+      <type></type>
+      <name>VarPrmSourceRockTOC</name>
+      <anchorfile>classcasa_1_1VarPrmSourceRockTOC.html</anchorfile>
+      <anchor>a553a7d0ace8ca8182fb3407e80bb2e7c</anchor>
+      <arglist>(const char *layerName, double baseValue, double minValue, double maxValue, PDF pdfType=Block)</arglist>
+    </member>
+    <member kind="function" virtualness="virtual">
+      <type>virtual</type>
+      <name>~VarPrmSourceRockTOC</name>
+      <anchorfile>classcasa_1_1VarPrmSourceRockTOC.html</anchorfile>
+      <anchor>a0e557bee85ea334739826395fb33eaf2</anchor>
+      <arglist>()</arglist>
+    </member>
+    <member kind="function" virtualness="virtual">
+      <type>virtual std::vector&lt; std::string &gt;</type>
+      <name>name</name>
+      <anchorfile>classcasa_1_1VarPrmSourceRockTOC.html</anchorfile>
+      <anchor>a13d28ebbf4b03f241b565204d45c74e7</anchor>
+      <arglist>() const </arglist>
+    </member>
+    <member kind="function" virtualness="virtual">
+      <type>virtual size_t</type>
+      <name>dimension</name>
+      <anchorfile>classcasa_1_1VarPrmSourceRockTOC.html</anchorfile>
+      <anchor>a2b87fd277a614e7260d549f10657206c</anchor>
+      <arglist>() const </arglist>
+    </member>
+    <member kind="function" virtualness="virtual">
+      <type>virtual SharedParameterPtr</type>
+      <name>newParameterFromDoubles</name>
+      <anchorfile>classcasa_1_1VarPrmSourceRockTOC.html</anchorfile>
+      <anchor>a49ce3bc3fd9db49a1aef3066473773c9</anchor>
+      <arglist>(std::vector&lt; double &gt;::const_iterator &amp;vals) const </arglist>
+    </member>
+    <member kind="function">
+      <type>std::string</type>
+      <name>layerName</name>
+      <anchorfile>classcasa_1_1VarPrmSourceRockTOC.html</anchorfile>
+      <anchor>a55d636257328b5e4fa6c335ac9509929</anchor>
+      <arglist>() const </arglist>
+    </member>
+    <member kind="function" virtualness="virtual">
+      <type>virtual unsigned int</type>
+      <name>version</name>
+      <anchorfile>classcasa_1_1VarPrmSourceRockTOC.html</anchorfile>
+      <anchor>a2b692719e514296e104092d2511df436</anchor>
+      <arglist>() const </arglist>
+    </member>
+    <member kind="function" virtualness="virtual">
+      <type>virtual const char *</type>
+      <name>typeName</name>
+      <anchorfile>classcasa_1_1VarPrmSourceRockTOC.html</anchorfile>
+      <anchor>ac060cdbc1045a4352b202e7db05e5340</anchor>
+      <arglist>() const </arglist>
+    </member>
+    <member kind="function" virtualness="virtual">
+      <type>virtual bool</type>
+      <name>save</name>
+      <anchorfile>classcasa_1_1VarPrmSourceRockTOC.html</anchorfile>
+      <anchor>a50a70f176821e430c29d699de7c7857d</anchor>
+      <arglist>(CasaSerializer &amp;sz, unsigned int version) const </arglist>
+    </member>
+    <member kind="function">
+      <type></type>
+      <name>VarPrmSourceRockTOC</name>
+      <anchorfile>classcasa_1_1VarPrmSourceRockTOC.html</anchorfile>
+      <anchor>a0d8fc5bf9a3b6241592a01714fbd22f3</anchor>
+      <arglist>(CasaDeserializer &amp;dz, unsigned int objVer)</arglist>
+    </member>
+    <member kind="variable" protection="protected">
+      <type>std::string</type>
+      <name>m_layerName</name>
+      <anchorfile>classcasa_1_1VarPrmSourceRockTOC.html</anchorfile>
+      <anchor>ad990ed7dff14d40653dd4f164e0530c7</anchor>
+      <arglist></arglist>
+    </member>
+    <member kind="function" virtualness="virtual">
+      <type>virtual unsigned int</type>
+      <name>version</name>
+      <anchorfile>classcasa_1_1VarPrmSourceRockTOC.html</anchorfile>
+      <anchor>a2b692719e514296e104092d2511df436</anchor>
+      <arglist>() const </arglist>
+    </member>
+    <member kind="function" virtualness="virtual">
+      <type>virtual const char *</type>
+      <name>typeName</name>
+      <anchorfile>classcasa_1_1VarPrmSourceRockTOC.html</anchorfile>
+      <anchor>ac060cdbc1045a4352b202e7db05e5340</anchor>
+      <arglist>() const </arglist>
+    </member>
+    <member kind="function" virtualness="virtual">
+      <type>virtual bool</type>
+      <name>save</name>
+      <anchorfile>classcasa_1_1VarPrmSourceRockTOC.html</anchorfile>
+      <anchor>a50a70f176821e430c29d699de7c7857d</anchor>
+      <arglist>(CasaSerializer &amp;sz, unsigned int version) const </arglist>
+    </member>
+    <member kind="function">
+      <type></type>
+      <name>VarPrmSourceRockTOC</name>
+      <anchorfile>classcasa_1_1VarPrmSourceRockTOC.html</anchorfile>
+      <anchor>a0d8fc5bf9a3b6241592a01714fbd22f3</anchor>
+      <arglist>(CasaDeserializer &amp;dz, unsigned int objVer)</arglist>
+    </member>
+  </compound>
+  <compound kind="class">
+    <name>casa::VarPrmSourceRockType</name>
+    <filename>classcasa_1_1VarPrmSourceRockType.html</filename>
+    <base>casa::VarPrmCategorical</base>
+    <member kind="function">
+      <type></type>
+      <name>VarPrmSourceRockType</name>
+      <anchorfile>classcasa_1_1VarPrmSourceRockType.html</anchorfile>
+      <anchor>a867373b2c35cc8d873543c46813cd9db</anchor>
+      <arglist>(const char *layerName, const std::string &amp;baseVal, const std::vector&lt; std::string &gt; &amp;variation, const std::vector&lt; double &gt; &amp;weights)</arglist>
+    </member>
+    <member kind="function" virtualness="virtual">
+      <type>virtual</type>
+      <name>~VarPrmSourceRockType</name>
+      <anchorfile>classcasa_1_1VarPrmSourceRockType.html</anchorfile>
+      <anchor>a818402f34d0e6fc0bf411c89a69b7fe0</anchor>
+      <arglist>()</arglist>
+    </member>
+    <member kind="function" virtualness="virtual">
+      <type>virtual std::vector&lt; std::string &gt;</type>
+      <name>name</name>
+      <anchorfile>classcasa_1_1VarPrmSourceRockType.html</anchorfile>
+      <anchor>a6d360aef4281a2c7c76a323d744ec44c</anchor>
+      <arglist>() const </arglist>
+    </member>
+    <member kind="function" virtualness="virtual">
+      <type>virtual size_t</type>
+      <name>dimension</name>
+      <anchorfile>classcasa_1_1VarPrmSourceRockType.html</anchorfile>
+      <anchor>a702506aac78433f4f305fa59477b27c6</anchor>
+      <arglist>() const </arglist>
+    </member>
+    <member kind="function">
+      <type>int</type>
+      <name>index</name>
+      <anchorfile>classcasa_1_1VarPrmSourceRockType.html</anchorfile>
+      <anchor>a10585a3caed6aa2786e2bbe3a676a03f</anchor>
+      <arglist>(const PrmSourceRockType *prm) const </arglist>
+    </member>
+    <member kind="function" virtualness="virtual">
+      <type>virtual unsigned int</type>
+      <name>version</name>
+      <anchorfile>classcasa_1_1VarPrmSourceRockType.html</anchorfile>
+      <anchor>aa71188c8d78b8d1a5f095e69223decd4</anchor>
+      <arglist>() const </arglist>
+    </member>
+    <member kind="function" virtualness="virtual">
+      <type>virtual const char *</type>
+      <name>typeName</name>
+      <anchorfile>classcasa_1_1VarPrmSourceRockType.html</anchorfile>
+      <anchor>a4067df1f658151b7e02225d1d0d72eb4</anchor>
+      <arglist>() const </arglist>
+    </member>
+    <member kind="function" virtualness="virtual">
+      <type>virtual bool</type>
+      <name>save</name>
+      <anchorfile>classcasa_1_1VarPrmSourceRockType.html</anchorfile>
+      <anchor>acfe67f3e6ec472ed95e61bdab08cab16</anchor>
+      <arglist>(CasaSerializer &amp;sz, unsigned int version) const </arglist>
+    </member>
+    <member kind="function">
+      <type></type>
+      <name>VarPrmSourceRockType</name>
+      <anchorfile>classcasa_1_1VarPrmSourceRockType.html</anchorfile>
+      <anchor>a2d8c56d2dd64ac2fd3c5df7078a5861b</anchor>
+      <arglist>(CasaDeserializer &amp;dz, unsigned int objVer)</arglist>
+    </member>
+    <member kind="function" virtualness="virtual">
+      <type>virtual unsigned int</type>
+      <name>version</name>
+      <anchorfile>classcasa_1_1VarPrmSourceRockType.html</anchorfile>
+      <anchor>aa71188c8d78b8d1a5f095e69223decd4</anchor>
+      <arglist>() const </arglist>
+    </member>
+    <member kind="function" virtualness="virtual">
+      <type>virtual const char *</type>
+      <name>typeName</name>
+      <anchorfile>classcasa_1_1VarPrmSourceRockType.html</anchorfile>
+      <anchor>a4067df1f658151b7e02225d1d0d72eb4</anchor>
+      <arglist>() const </arglist>
+    </member>
+    <member kind="function" virtualness="virtual">
+      <type>virtual bool</type>
+      <name>save</name>
+      <anchorfile>classcasa_1_1VarPrmSourceRockType.html</anchorfile>
+      <anchor>acfe67f3e6ec472ed95e61bdab08cab16</anchor>
+      <arglist>(CasaSerializer &amp;sz, unsigned int version) const </arglist>
+    </member>
+    <member kind="function">
+      <type></type>
+      <name>VarPrmSourceRockType</name>
+      <anchorfile>classcasa_1_1VarPrmSourceRockType.html</anchorfile>
+      <anchor>a2d8c56d2dd64ac2fd3c5df7078a5861b</anchor>
+      <arglist>(CasaDeserializer &amp;dz, unsigned int objVer)</arglist>
+    </member>
+  </compound>
+  <compound kind="class">
+    <name>casa::VarPrmTopCrustHeatProduction</name>
+    <filename>classcasa_1_1VarPrmTopCrustHeatProduction.html</filename>
+    <base>casa::VarPrmContinuous</base>
+    <member kind="function">
+      <type></type>
+      <name>VarPrmTopCrustHeatProduction</name>
+      <anchorfile>classcasa_1_1VarPrmTopCrustHeatProduction.html</anchorfile>
+      <anchor>a0d0c666cefef420bcd7ef39a4e84d6a9</anchor>
+      <arglist>(double baseValue, double minValue, double maxValue, PDF pdfType)</arglist>
+    </member>
+    <member kind="function" virtualness="virtual">
+      <type>virtual</type>
+      <name>~VarPrmTopCrustHeatProduction</name>
+      <anchorfile>classcasa_1_1VarPrmTopCrustHeatProduction.html</anchorfile>
+      <anchor>af38361272f0baee74ebfeed759afb688</anchor>
+      <arglist>()</arglist>
+    </member>
+    <member kind="function" virtualness="virtual">
+      <type>virtual std::vector&lt; std::string &gt;</type>
+      <name>name</name>
+      <anchorfile>classcasa_1_1VarPrmTopCrustHeatProduction.html</anchorfile>
+      <anchor>a3be8c5d1bb24efa8c0d1b36017db00e2</anchor>
+      <arglist>() const </arglist>
+    </member>
+    <member kind="function" virtualness="virtual">
+      <type>virtual size_t</type>
+      <name>dimension</name>
+      <anchorfile>classcasa_1_1VarPrmTopCrustHeatProduction.html</anchorfile>
+      <anchor>a1b728e16a1b954dcf45d034025f05ab5</anchor>
+      <arglist>() const </arglist>
+    </member>
+    <member kind="function" virtualness="virtual">
+      <type>virtual SharedParameterPtr</type>
+      <name>newParameterFromDoubles</name>
+      <anchorfile>classcasa_1_1VarPrmTopCrustHeatProduction.html</anchorfile>
+      <anchor>a876518430ed3cb26474ae482c2a58061</anchor>
+      <arglist>(std::vector&lt; double &gt;::const_iterator &amp;vals) const </arglist>
+    </member>
+    <member kind="function" virtualness="virtual">
+      <type>virtual unsigned int</type>
+      <name>version</name>
+      <anchorfile>classcasa_1_1VarPrmTopCrustHeatProduction.html</anchorfile>
+      <anchor>a0bc693a573d4f754f6832b9491eb8a2c</anchor>
+      <arglist>() const </arglist>
+    </member>
+    <member kind="function" virtualness="virtual">
+      <type>virtual const char *</type>
+      <name>typeName</name>
+      <anchorfile>classcasa_1_1VarPrmTopCrustHeatProduction.html</anchorfile>
+      <anchor>afa4c4526523bd7f5adad78f85e1aa98d</anchor>
+      <arglist>() const </arglist>
+    </member>
+    <member kind="function" virtualness="virtual">
+      <type>virtual bool</type>
+      <name>save</name>
+      <anchorfile>classcasa_1_1VarPrmTopCrustHeatProduction.html</anchorfile>
+      <anchor>a953de6ade118b0649e448b7afcfc97a8</anchor>
+      <arglist>(CasaSerializer &amp;sz, unsigned int version) const </arglist>
+    </member>
+    <member kind="function">
+      <type></type>
+      <name>VarPrmTopCrustHeatProduction</name>
+      <anchorfile>classcasa_1_1VarPrmTopCrustHeatProduction.html</anchorfile>
+      <anchor>a2b3d30c8865bbe5de6b3428bca21acff</anchor>
+      <arglist>(CasaDeserializer &amp;dz, unsigned int objVer)</arglist>
+    </member>
+    <member kind="function" virtualness="virtual">
+      <type>virtual unsigned int</type>
+      <name>version</name>
+      <anchorfile>classcasa_1_1VarPrmTopCrustHeatProduction.html</anchorfile>
+      <anchor>a0bc693a573d4f754f6832b9491eb8a2c</anchor>
+      <arglist>() const </arglist>
+    </member>
+    <member kind="function" virtualness="virtual">
+      <type>virtual const char *</type>
+      <name>typeName</name>
+      <anchorfile>classcasa_1_1VarPrmTopCrustHeatProduction.html</anchorfile>
+      <anchor>afa4c4526523bd7f5adad78f85e1aa98d</anchor>
+      <arglist>() const </arglist>
+    </member>
+    <member kind="function" virtualness="virtual">
+      <type>virtual bool</type>
+      <name>save</name>
+      <anchorfile>classcasa_1_1VarPrmTopCrustHeatProduction.html</anchorfile>
+      <anchor>a953de6ade118b0649e448b7afcfc97a8</anchor>
+      <arglist>(CasaSerializer &amp;sz, unsigned int version) const </arglist>
+    </member>
+    <member kind="function">
+      <type></type>
+      <name>VarPrmTopCrustHeatProduction</name>
+      <anchorfile>classcasa_1_1VarPrmTopCrustHeatProduction.html</anchorfile>
+      <anchor>a2b3d30c8865bbe5de6b3428bca21acff</anchor>
+      <arglist>(CasaDeserializer &amp;dz, unsigned int objVer)</arglist>
+    </member>
+  </compound>
+  <compound kind="class">
+    <name>casa::VarSpace</name>
+    <filename>classcasa_1_1VarSpace.html</filename>
+    <base>casa::CasaSerializable</base>
+    <member kind="function" virtualness="pure">
+      <type>virtual ErrorHandler::ReturnCode</type>
+      <name>addParameter</name>
+      <anchorfile>classcasa_1_1VarSpace.html</anchorfile>
+      <anchor>ae6eb3eca60d530933ed6b6ea414f6edd</anchor>
+      <arglist>(VarParameter *prm)=0</arglist>
+    </member>
+    <member kind="function" virtualness="pure">
+      <type>virtual size_t</type>
+      <name>size</name>
+      <anchorfile>classcasa_1_1VarSpace.html</anchorfile>
+      <anchor>a15ac7ddafe041d13714904cc9207e497</anchor>
+      <arglist>() const =0</arglist>
+    </member>
+    <member kind="function" virtualness="pure">
+      <type>virtual size_t</type>
+      <name>numberOfContPrms</name>
+      <anchorfile>classcasa_1_1VarSpace.html</anchorfile>
+      <anchor>a135f3bbf75b179aecb8c39a5881cdc9c</anchor>
+      <arglist>() const =0</arglist>
+    </member>
+    <member kind="function" virtualness="pure">
+      <type>virtual size_t</type>
+      <name>numberOfDiscrPrms</name>
+      <anchorfile>classcasa_1_1VarSpace.html</anchorfile>
+      <anchor>aa5f87a856637a472fec4766bef4b741f</anchor>
+      <arglist>() const =0</arglist>
+    </member>
+    <member kind="function" virtualness="pure">
+      <type>virtual size_t</type>
+      <name>numberOfCategPrms</name>
+      <anchorfile>classcasa_1_1VarSpace.html</anchorfile>
+      <anchor>a5e9bbd4903b3005175aedb94102f969c</anchor>
+      <arglist>() const =0</arglist>
+    </member>
+    <member kind="function" virtualness="pure">
+      <type>virtual const VarParameter *</type>
+      <name>parameter</name>
+      <anchorfile>classcasa_1_1VarSpace.html</anchorfile>
+      <anchor>a99cf7c8702c6486ba0dcf6549b9e16c0</anchor>
+      <arglist>(size_t i) const =0</arglist>
+    </member>
+    <member kind="function" virtualness="pure">
+      <type>virtual const VarPrmContinuous *</type>
+      <name>continuousParameter</name>
+      <anchorfile>classcasa_1_1VarSpace.html</anchorfile>
+      <anchor>a30d4b131b84fc65bfd50c2e923ffaa22</anchor>
+      <arglist>(size_t i) const =0</arglist>
+    </member>
+    <member kind="function" virtualness="pure">
+      <type>virtual const VarPrmDiscrete *</type>
+      <name>discreteParameter</name>
+      <anchorfile>classcasa_1_1VarSpace.html</anchorfile>
+      <anchor>a93b0ec881d6cb462952a53ef9c51efef</anchor>
+      <arglist>(size_t i) const =0</arglist>
+    </member>
+    <member kind="function" virtualness="pure">
+      <type>virtual const VarPrmCategorical *</type>
+      <name>categoricalParameter</name>
+      <anchorfile>classcasa_1_1VarSpace.html</anchorfile>
+      <anchor>a6a0a48cd414e4dc3b799a3870f524c0c</anchor>
+      <arglist>(size_t i) const =0</arglist>
+    </member>
   </compound>
   <compound kind="namespace">
     <name>casa</name>
@@ -1233,6606 +7878,6 @@
       <arglist>(double clayFrac)</arglist>
     </member>
   </compound>
-  <compound kind="class">
-    <name>casa::CasaDeserializer</name>
-    <filename>classcasa_1_1CasaDeserializer.html</filename>
-    <member kind="function" virtualness="virtual">
-      <type>virtual</type>
-      <name>~CasaDeserializer</name>
-      <anchorfile>classcasa_1_1CasaDeserializer.html</anchorfile>
-      <anchor>ad5e1d47fe95e863719c4e8038ed2452a</anchor>
-      <arglist>()</arglist>
-    </member>
-    <member kind="function" virtualness="pure">
-      <type>virtual bool</type>
-      <name>checkObjectDescription</name>
-      <anchorfile>classcasa_1_1CasaDeserializer.html</anchorfile>
-      <anchor>ad3d421dbfeda9a070fa2eddd72d440a7</anchor>
-      <arglist>(const char *objType, const std::string &amp;objName, unsigned int &amp;ver)=0</arglist>
-    </member>
-    <member kind="function" virtualness="pure">
-      <type>virtual bool</type>
-      <name>loadObjectDescription</name>
-      <anchorfile>classcasa_1_1CasaDeserializer.html</anchorfile>
-      <anchor>ab469a922af94acee60e9d46b50eeb9c7</anchor>
-      <arglist>(std::string &amp;objType, std::string &amp;objName, unsigned int &amp;ver)=0</arglist>
-    </member>
-    <member kind="function" virtualness="pure">
-      <type>virtual bool</type>
-      <name>load</name>
-      <anchorfile>classcasa_1_1CasaDeserializer.html</anchorfile>
-      <anchor>a0903fbeb4bd5ae0e7bb5e03ff524290a</anchor>
-      <arglist>(SUMlib::ISerializable &amp;so, const std::string &amp;objName)=0</arglist>
-    </member>
-    <member kind="function" virtualness="pure">
-      <type>virtual bool</type>
-      <name>load</name>
-      <anchorfile>classcasa_1_1CasaDeserializer.html</anchorfile>
-      <anchor>a1e5c65fef2dcd33a73691f0b49a38a56</anchor>
-      <arglist>(bool &amp;val, const std::string &amp;valName)=0</arglist>
-    </member>
-    <member kind="function" virtualness="pure">
-      <type>virtual bool</type>
-      <name>load</name>
-      <anchorfile>classcasa_1_1CasaDeserializer.html</anchorfile>
-      <anchor>a2bfbc21e14cd60a11bf72b7d2803d3a6</anchor>
-      <arglist>(int &amp;val, const std::string &amp;valName)=0</arglist>
-    </member>
-    <member kind="function" virtualness="pure">
-      <type>virtual bool</type>
-      <name>load</name>
-      <anchorfile>classcasa_1_1CasaDeserializer.html</anchorfile>
-      <anchor>afa98a9b20dcdd0a69c4bfaf4bdc6d844</anchor>
-      <arglist>(unsigned int &amp;val, const std::string &amp;valName)=0</arglist>
-    </member>
-    <member kind="function" virtualness="pure">
-      <type>virtual bool</type>
-      <name>load</name>
-      <anchorfile>classcasa_1_1CasaDeserializer.html</anchorfile>
-      <anchor>aaa057445b9a15cfe4f35fe8c22d905c6</anchor>
-      <arglist>(long long &amp;val, const std::string &amp;valName)=0</arglist>
-    </member>
-    <member kind="function" virtualness="pure">
-      <type>virtual bool</type>
-      <name>load</name>
-      <anchorfile>classcasa_1_1CasaDeserializer.html</anchorfile>
-      <anchor>a81f57c9f5004e93cfc92daf5b10079ee</anchor>
-      <arglist>(unsigned long long &amp;val, const std::string &amp;valName)=0</arglist>
-    </member>
-    <member kind="function" virtualness="pure">
-      <type>virtual bool</type>
-      <name>load</name>
-      <anchorfile>classcasa_1_1CasaDeserializer.html</anchorfile>
-      <anchor>af0a57379f981fb073524337961349007</anchor>
-      <arglist>(ObjRefID &amp;val, const std::string &amp;valName)=0</arglist>
-    </member>
-    <member kind="function" virtualness="pure">
-      <type>virtual bool</type>
-      <name>load</name>
-      <anchorfile>classcasa_1_1CasaDeserializer.html</anchorfile>
-      <anchor>aae69830e8867c48d850e8738d5468bd3</anchor>
-      <arglist>(float &amp;val, const std::string &amp;valName)=0</arglist>
-    </member>
-    <member kind="function" virtualness="pure">
-      <type>virtual bool</type>
-      <name>load</name>
-      <anchorfile>classcasa_1_1CasaDeserializer.html</anchorfile>
-      <anchor>a3da2b272fad0e53fc7b93f944025d9f8</anchor>
-      <arglist>(double &amp;val, const std::string &amp;valName)=0</arglist>
-    </member>
-    <member kind="function" virtualness="pure">
-      <type>virtual bool</type>
-      <name>load</name>
-      <anchorfile>classcasa_1_1CasaDeserializer.html</anchorfile>
-      <anchor>aa859d76439c7ef196cb9e762c52a07fe</anchor>
-      <arglist>(std::string &amp;val, const std::string &amp;valName)=0</arglist>
-    </member>
-    <member kind="function" virtualness="pure">
-      <type>virtual bool</type>
-      <name>load</name>
-      <anchorfile>classcasa_1_1CasaDeserializer.html</anchorfile>
-      <anchor>afdbda3d341e221fc5750f8f1569d1994</anchor>
-      <arglist>(std::vector&lt; bool &gt; &amp;vec, const std::string &amp;vecName)=0</arglist>
-    </member>
-    <member kind="function" virtualness="pure">
-      <type>virtual bool</type>
-      <name>load</name>
-      <anchorfile>classcasa_1_1CasaDeserializer.html</anchorfile>
-      <anchor>a1f8fe5e86673e2a218109a6fcb81cd96</anchor>
-      <arglist>(std::vector&lt; int &gt; &amp;vec, const std::string &amp;vecName)=0</arglist>
-    </member>
-    <member kind="function" virtualness="pure">
-      <type>virtual bool</type>
-      <name>load</name>
-      <anchorfile>classcasa_1_1CasaDeserializer.html</anchorfile>
-      <anchor>ad559ef08eb58f4f957d2a5682997e977</anchor>
-      <arglist>(std::vector&lt; unsigned int &gt; &amp;vec, const std::string &amp;vecName)=0</arglist>
-    </member>
-    <member kind="function" virtualness="pure">
-      <type>virtual bool</type>
-      <name>load</name>
-      <anchorfile>classcasa_1_1CasaDeserializer.html</anchorfile>
-      <anchor>a157250e11a55fc1483c26f69f42a1b7a</anchor>
-      <arglist>(std::vector&lt; long long &gt; &amp;vec, const std::string &amp;vecName)=0</arglist>
-    </member>
-    <member kind="function" virtualness="pure">
-      <type>virtual bool</type>
-      <name>load</name>
-      <anchorfile>classcasa_1_1CasaDeserializer.html</anchorfile>
-      <anchor>a137a9c017f7ad5f2c4ac464921876bae</anchor>
-      <arglist>(std::vector&lt; unsigned long long &gt; &amp;vec, const std::string &amp;vecName)=0</arglist>
-    </member>
-    <member kind="function" virtualness="pure">
-      <type>virtual bool</type>
-      <name>load</name>
-      <anchorfile>classcasa_1_1CasaDeserializer.html</anchorfile>
-      <anchor>a1b05fd1cc8b5f668b38b5203db8fff14</anchor>
-      <arglist>(std::vector&lt; ObjRefID &gt; &amp;vec, const std::string &amp;vecName)=0</arglist>
-    </member>
-    <member kind="function" virtualness="pure">
-      <type>virtual bool</type>
-      <name>load</name>
-      <anchorfile>classcasa_1_1CasaDeserializer.html</anchorfile>
-      <anchor>a7dbcd738c0be4c59d2204b8b46e69974</anchor>
-      <arglist>(std::vector&lt; float &gt; &amp;vec, const std::string &amp;vecName)=0</arglist>
-    </member>
-    <member kind="function" virtualness="pure">
-      <type>virtual bool</type>
-      <name>load</name>
-      <anchorfile>classcasa_1_1CasaDeserializer.html</anchorfile>
-      <anchor>a379dbc8024fb2da8368f342cea772471</anchor>
-      <arglist>(std::vector&lt; double &gt; &amp;vec, const std::string &amp;vecName)=0</arglist>
-    </member>
-    <member kind="function" virtualness="pure">
-      <type>virtual bool</type>
-      <name>load</name>
-      <anchorfile>classcasa_1_1CasaDeserializer.html</anchorfile>
-      <anchor>a57196659b969796ccf05778fbd52fdff</anchor>
-      <arglist>(std::vector&lt; std::string &gt; &amp;vec, const std::string &amp;vecName)=0</arglist>
-    </member>
-    <member kind="function" virtualness="pure">
-      <type>virtual int</type>
-      <name>version</name>
-      <anchorfile>classcasa_1_1CasaDeserializer.html</anchorfile>
-      <anchor>aa022a5de95bac7a55245f61f5f94fff5</anchor>
-      <arglist>()=0</arglist>
-    </member>
-    <member kind="function" protection="protected">
-      <type></type>
-      <name>CasaDeserializer</name>
-      <anchorfile>classcasa_1_1CasaDeserializer.html</anchorfile>
-      <anchor>a00220914e0d81d806a1e4d78b0050856</anchor>
-      <arglist>()</arglist>
-    </member>
-  </compound>
->>>>>>> 1fba87c1
-  <compound kind="class">
-    <name>casa::CasaSerializable</name>
-    <filename>classcasa_1_1CasaSerializable.html</filename>
-    <member kind="function">
-      <type></type>
-      <name>CasaSerializable</name>
-      <anchorfile>classcasa_1_1CasaSerializable.html</anchorfile>
-      <anchor>a5e75f3453ef6b200ad1636327417eb9b</anchor>
-      <arglist>()</arglist>
-    </member>
-  </compound>
-  <compound kind="class">
-    <name>casa::CasaSerializer</name>
-    <filename>classcasa_1_1CasaSerializer.html</filename>
-    <member kind="function" virtualness="virtual">
-      <type>virtual</type>
-      <name>~CasaSerializer</name>
-      <anchorfile>classcasa_1_1CasaSerializer.html</anchorfile>
-      <anchor>a1388a8f3ad23f49525c79e2a34014e73</anchor>
-      <arglist>()</arglist>
-    </member>
-    <member kind="function" virtualness="pure">
-      <type>virtual bool</type>
-      <name>save</name>
-      <anchorfile>classcasa_1_1CasaSerializer.html</anchorfile>
-      <anchor>aac22d377e058f8ffe231d5d10c306416</anchor>
-      <arglist>(const CasaSerializable &amp;so, const std::string &amp;objName)=0</arglist>
-    </member>
-    <member kind="function" virtualness="pure">
-      <type>virtual bool</type>
-      <name>save</name>
-      <anchorfile>classcasa_1_1CasaSerializer.html</anchorfile>
-      <anchor>a0a75381a9a0961d12c82fb45dc614349</anchor>
-      <arglist>(const SUMlib::ISerializable &amp;so, const std::string &amp;objName)=0</arglist>
-    </member>
-    <member kind="function" virtualness="pure">
-      <type>virtual bool</type>
-      <name>save</name>
-      <anchorfile>classcasa_1_1CasaSerializer.html</anchorfile>
-      <anchor>a362122e18202532e9d23b4c9a960fff8</anchor>
-      <arglist>(bool val, const std::string &amp;valName)=0</arglist>
-    </member>
-    <member kind="function" virtualness="pure">
-      <type>virtual bool</type>
-      <name>save</name>
-      <anchorfile>classcasa_1_1CasaSerializer.html</anchorfile>
-      <anchor>ae68be1df03f33e92d97b32db490df43c</anchor>
-      <arglist>(int val, const std::string &amp;valName)=0</arglist>
-    </member>
-    <member kind="function" virtualness="pure">
-      <type>virtual bool</type>
-      <name>save</name>
-      <anchorfile>classcasa_1_1CasaSerializer.html</anchorfile>
-      <anchor>a4b85270bbc2d2755e405e14a8232c95f</anchor>
-      <arglist>(unsigned int val, const std::string &amp;valName)=0</arglist>
-    </member>
-    <member kind="function" virtualness="pure">
-      <type>virtual bool</type>
-      <name>save</name>
-      <anchorfile>classcasa_1_1CasaSerializer.html</anchorfile>
-      <anchor>a74c61619723a5b4c10299c0074b51e10</anchor>
-      <arglist>(long long val, const std::string &amp;valName)=0</arglist>
-    </member>
-    <member kind="function" virtualness="pure">
-      <type>virtual bool</type>
-      <name>save</name>
-      <anchorfile>classcasa_1_1CasaSerializer.html</anchorfile>
-      <anchor>a17368bc0caae70c3521764ea27b09b26</anchor>
-      <arglist>(unsigned long long val, const std::string &amp;valName)=0</arglist>
-    </member>
-    <member kind="function" virtualness="pure">
-      <type>virtual bool</type>
-      <name>save</name>
-      <anchorfile>classcasa_1_1CasaSerializer.html</anchorfile>
-      <anchor>adc96ff892b82a5eeb1779e4597d13247</anchor>
-      <arglist>(ObjRefID val, const std::string &amp;valName)=0</arglist>
-    </member>
-    <member kind="function" virtualness="pure">
-      <type>virtual bool</type>
-      <name>save</name>
-      <anchorfile>classcasa_1_1CasaSerializer.html</anchorfile>
-      <anchor>a96d57ab4c61b6f92c2e7bef543b231ce</anchor>
-      <arglist>(float val, const std::string &amp;valName)=0</arglist>
-    </member>
-    <member kind="function" virtualness="pure">
-      <type>virtual bool</type>
-      <name>save</name>
-      <anchorfile>classcasa_1_1CasaSerializer.html</anchorfile>
-      <anchor>af4792a327c41b8db64609b9f43c3b55e</anchor>
-      <arglist>(double val, const std::string &amp;valName)=0</arglist>
-    </member>
-    <member kind="function" virtualness="pure">
-      <type>virtual bool</type>
-      <name>save</name>
-      <anchorfile>classcasa_1_1CasaSerializer.html</anchorfile>
-      <anchor>a0acaba3c78f2df6184ee358d05f3cb9e</anchor>
-      <arglist>(const std::string &amp;val, const std::string &amp;valName)=0</arglist>
-    </member>
-    <member kind="function" virtualness="pure">
-      <type>virtual bool</type>
-      <name>save</name>
-      <anchorfile>classcasa_1_1CasaSerializer.html</anchorfile>
-      <anchor>a6bf050890a21ff59cdeb18a9c7e96dc0</anchor>
-      <arglist>(const std::vector&lt; bool &gt; &amp;vec, const std::string &amp;vecName)=0</arglist>
-    </member>
-    <member kind="function" virtualness="pure">
-      <type>virtual bool</type>
-      <name>save</name>
-      <anchorfile>classcasa_1_1CasaSerializer.html</anchorfile>
-      <anchor>ad4ca08cd8857428b4e054fdeffa5ce74</anchor>
-      <arglist>(const std::vector&lt; int &gt; &amp;vec, const std::string &amp;vecName)=0</arglist>
-    </member>
-    <member kind="function" virtualness="pure">
-      <type>virtual bool</type>
-      <name>save</name>
-      <anchorfile>classcasa_1_1CasaSerializer.html</anchorfile>
-      <anchor>aa60298c26755bcd7272fcb9a831f5990</anchor>
-      <arglist>(const std::vector&lt; unsigned int &gt; &amp;vec, const std::string &amp;vecName)=0</arglist>
-    </member>
-    <member kind="function" virtualness="pure">
-      <type>virtual bool</type>
-      <name>save</name>
-      <anchorfile>classcasa_1_1CasaSerializer.html</anchorfile>
-      <anchor>a7b9f41196cc74a790d2ad88d4da50df5</anchor>
-      <arglist>(const std::vector&lt; long long &gt; &amp;vec, const std::string &amp;vecName)=0</arglist>
-    </member>
-    <member kind="function" virtualness="pure">
-      <type>virtual bool</type>
-      <name>save</name>
-      <anchorfile>classcasa_1_1CasaSerializer.html</anchorfile>
-      <anchor>a02d50247fbf83374c5957a42a7bfd887</anchor>
-      <arglist>(const std::vector&lt; unsigned long long &gt; &amp;vec, const std::string &amp;vecName)=0</arglist>
-    </member>
-    <member kind="function" virtualness="pure">
-      <type>virtual bool</type>
-      <name>save</name>
-      <anchorfile>classcasa_1_1CasaSerializer.html</anchorfile>
-      <anchor>a582c339b9643c9948a79e03aead75f90</anchor>
-      <arglist>(const std::vector&lt; ObjRefID &gt; &amp;vec, const std::string &amp;vecName)=0</arglist>
-    </member>
-    <member kind="function" virtualness="pure">
-      <type>virtual bool</type>
-      <name>save</name>
-      <anchorfile>classcasa_1_1CasaSerializer.html</anchorfile>
-      <anchor>a07af59ff3f11b5a88b15f05a695f7eff</anchor>
-      <arglist>(const std::vector&lt; float &gt; &amp;vec, const std::string &amp;vecName)=0</arglist>
-    </member>
-    <member kind="function" virtualness="pure">
-      <type>virtual bool</type>
-      <name>save</name>
-      <anchorfile>classcasa_1_1CasaSerializer.html</anchorfile>
-      <anchor>a0df511cdcdaca7cabcedbff7f236daa1</anchor>
-      <arglist>(const std::vector&lt; double &gt; &amp;vec, const std::string &amp;vecName)=0</arglist>
-    </member>
-    <member kind="function" virtualness="pure">
-      <type>virtual bool</type>
-      <name>save</name>
-      <anchorfile>classcasa_1_1CasaSerializer.html</anchorfile>
-      <anchor>ab4eade9a414540b879c978091ee60d7b</anchor>
-      <arglist>(const std::vector&lt; std::string &gt; &amp;vec, const std::string &amp;vecName)=0</arglist>
-    </member>
-    <member kind="function" virtualness="pure">
-      <type>virtual int</type>
-      <name>version</name>
-      <anchorfile>classcasa_1_1CasaSerializer.html</anchorfile>
-      <anchor>a725fcb6a9ac3a91e11ad3b78ea161d4f</anchor>
-      <arglist>()=0</arglist>
-    </member>
-    <member kind="function">
-      <type>ObjRefID</type>
-      <name>ptr2id</name>
-      <anchorfile>classcasa_1_1CasaSerializer.html</anchorfile>
-      <anchor>aab09dc624ea4f7c48d0fb80f65b7b6d9</anchor>
-      <arglist>(const T *obj)</arglist>
-    </member>
-    <member kind="function" protection="protected">
-      <type></type>
-      <name>CasaSerializer</name>
-      <anchorfile>classcasa_1_1CasaSerializer.html</anchorfile>
-      <anchor>a91fbbfead7311ff2b08026bf6d21ea76</anchor>
-      <arglist>()</arglist>
-    </member>
-  </compound>
-  <compound kind="class">
-    <name>casa::CauldronApp</name>
-    <filename>classcasa_1_1CauldronApp.html</filename>
-    <base>casa::CasaSerializable</base>
-    <member kind="enumeration">
-      <type></type>
-      <name>ShellType</name>
-      <anchorfile>classcasa_1_1CauldronApp.html</anchorfile>
-      <anchor>a0c1b35d4bb55066c9da143d3eac8c74c</anchor>
-      <arglist></arglist>
-    </member>
-    <member kind="function">
-      <type></type>
-      <name>CauldronApp</name>
-      <anchorfile>classcasa_1_1CauldronApp.html</anchorfile>
-      <anchor>a66c9b6b83bc92a82e7fa1a4c133eeeed</anchor>
-      <arglist>(ShellType sh, const std::string &amp;appName, bool isParallel=true)</arglist>
-    </member>
-    <member kind="function" virtualness="virtual">
-      <type>virtual</type>
-      <name>~CauldronApp</name>
-      <anchorfile>classcasa_1_1CauldronApp.html</anchorfile>
-      <anchor>a3290d08c96607201702c4ffaed1bba51</anchor>
-      <arglist>()</arglist>
-    </member>
-    <member kind="function">
-      <type>void</type>
-      <name>setScriptBody</name>
-      <anchorfile>classcasa_1_1CauldronApp.html</anchorfile>
-      <anchor>ac59a5cdae063521f89ef537786e1d5da</anchor>
-      <arglist>(const std::string &amp;cmdLine)</arglist>
-    </member>
-    <member kind="function" virtualness="virtual">
-      <type>virtual void</type>
-      <name>setCauldronVersion</name>
-      <anchorfile>classcasa_1_1CauldronApp.html</anchorfile>
-      <anchor>a00fb16fc9b5b2b0084378eefaa1925c8</anchor>
-      <arglist>(const std::string &amp;ver)</arglist>
-    </member>
-    <member kind="function" virtualness="virtual">
-      <type>virtual std::string</type>
-      <name>generateScript</name>
-      <anchorfile>classcasa_1_1CauldronApp.html</anchorfile>
-      <anchor>a1103bfe2220898ffcf5ca7ddcd289d06</anchor>
-      <arglist>(const std::string &amp;inProjectFile, const std::string &amp;outProjectFile)</arglist>
-    </member>
-    <member kind="function" virtualness="virtual">
-      <type>virtual void</type>
-      <name>setPathToApp</name>
-      <anchorfile>classcasa_1_1CauldronApp.html</anchorfile>
-      <anchor>a32da7033b689116cc3460bbc25a01bb1</anchor>
-      <arglist>(const std::string &amp;rootPath)</arglist>
-    </member>
-    <member kind="function">
-      <type>void</type>
-      <name>setCPUs</name>
-      <anchorfile>classcasa_1_1CauldronApp.html</anchorfile>
-      <anchor>a274b94185bf9bddb7b1917c33f118e96</anchor>
-      <arglist>(int numOfCPUs)</arglist>
-    </member>
-    <member kind="function">
-      <type>int</type>
-      <name>cpus</name>
-      <anchorfile>classcasa_1_1CauldronApp.html</anchorfile>
-      <anchor>ac79e483958c26de93ec0e9f5342f8a59</anchor>
-      <arglist>()</arglist>
-    </member>
-    <member kind="function">
-      <type>void</type>
-      <name>addOption</name>
-      <anchorfile>classcasa_1_1CauldronApp.html</anchorfile>
-      <anchor>a1225ce3fb2c67c9c305596a5fac1d4d6</anchor>
-      <arglist>(const std::string &amp;opt)</arglist>
-    </member>
-    <member kind="function">
-      <type>const char *</type>
-      <name>scriptSuffix</name>
-      <anchorfile>classcasa_1_1CauldronApp.html</anchorfile>
-      <anchor>adcc3877c79d0ebd88a1e93025c02ccc7</anchor>
-      <arglist>() const </arglist>
-    </member>
-    <member kind="function" virtualness="virtual">
-      <type>virtual unsigned int</type>
-      <name>version</name>
-      <anchorfile>classcasa_1_1CauldronApp.html</anchorfile>
-      <anchor>aeaa19c2f571751791266cbcede34f52b</anchor>
-      <arglist>() const </arglist>
-    </member>
-    <member kind="function" virtualness="virtual">
-      <type>virtual bool</type>
-      <name>save</name>
-      <anchorfile>classcasa_1_1CauldronApp.html</anchorfile>
-      <anchor>ac5740ed43d9d29f2ce8e951d8361d842</anchor>
-      <arglist>(CasaSerializer &amp;sz, unsigned int version) const </arglist>
-    </member>
-    <member kind="function" virtualness="virtual">
-      <type>virtual const char *</type>
-      <name>typeName</name>
-      <anchorfile>classcasa_1_1CauldronApp.html</anchorfile>
-      <anchor>a0b568ff3d2cff0252b4a14fa362162ad</anchor>
-      <arglist>() const </arglist>
-    </member>
-    <member kind="function">
-      <type></type>
-      <name>CauldronApp</name>
-      <anchorfile>classcasa_1_1CauldronApp.html</anchorfile>
-      <anchor>aa94a4a6036555cd3a029b2e92b20e577</anchor>
-      <arglist>(CasaDeserializer &amp;inStream, const char *objName)</arglist>
-    </member>
-    <member kind="function" protection="protected">
-      <type>const char *</type>
-      <name>env</name>
-      <anchorfile>classcasa_1_1CauldronApp.html</anchorfile>
-      <anchor>a1659b80c59c08d805ea047266ad673c5</anchor>
-      <arglist>(const char *varName)</arglist>
-    </member>
-    <member kind="function" protection="protected">
-      <type>void</type>
-      <name>dumpEnv</name>
-      <anchorfile>classcasa_1_1CauldronApp.html</anchorfile>
-      <anchor>a482fa9a3eb028f966fb4dccac47acc5b</anchor>
-      <arglist>(std::ostream &amp;oss)</arglist>
-    </member>
-    <member kind="function" protection="protected">
-      <type>bool</type>
-      <name>pushDefaultEnv</name>
-      <anchorfile>classcasa_1_1CauldronApp.html</anchorfile>
-      <anchor>a61e40c51ac09950f7e73fd3d7060a5ec</anchor>
-      <arglist>(const std::string &amp;varName, const std::string &amp;varValue)</arglist>
-    </member>
-    <member kind="variable" protection="protected">
-      <type>std::map&lt; std::string, std::string &gt;</type>
-      <name>m_env</name>
-      <anchorfile>classcasa_1_1CauldronApp.html</anchorfile>
-      <anchor>abdfb2c8407f0948d05aec17e5d061cb0</anchor>
-      <arglist></arglist>
-    </member>
-    <member kind="variable" protection="protected">
-      <type>std::string</type>
-      <name>m_appName</name>
-      <anchorfile>classcasa_1_1CauldronApp.html</anchorfile>
-      <anchor>a0df1c825033cd84703b4372b6294efd9</anchor>
-      <arglist></arglist>
-    </member>
-    <member kind="variable" protection="protected">
-      <type>std::string</type>
-      <name>m_scriptBody</name>
-      <anchorfile>classcasa_1_1CauldronApp.html</anchorfile>
-      <anchor>a0cf4bea9f6b8d346af400a50e241a1a6</anchor>
-      <arglist></arglist>
-    </member>
-    <member kind="variable" protection="protected">
-      <type>bool</type>
-      <name>m_parallel</name>
-      <anchorfile>classcasa_1_1CauldronApp.html</anchorfile>
-      <anchor>a8fd0cc4585ab86e986f1e45577eefade</anchor>
-      <arglist></arglist>
-    </member>
-    <member kind="variable" protection="protected">
-      <type>int</type>
-      <name>m_cpus</name>
-      <anchorfile>classcasa_1_1CauldronApp.html</anchorfile>
-      <anchor>a9ac5f8be32fd21569d9f27502d6edd03</anchor>
-      <arglist></arglist>
-    </member>
-    <member kind="variable" protection="protected">
-      <type>ShellType</type>
-      <name>m_sh</name>
-      <anchorfile>classcasa_1_1CauldronApp.html</anchorfile>
-      <anchor>a3efa1758a91a66f0c7ec5e631ac9459a</anchor>
-      <arglist></arglist>
-    </member>
-    <member kind="variable" protection="protected">
-      <type>std::string</type>
-      <name>m_version</name>
-      <anchorfile>classcasa_1_1CauldronApp.html</anchorfile>
-      <anchor>a5a501e94ab74f5c5e23644143ce897f5</anchor>
-      <arglist></arglist>
-    </member>
-    <member kind="variable" protection="protected">
-      <type>std::string</type>
-      <name>m_rootPath</name>
-      <anchorfile>classcasa_1_1CauldronApp.html</anchorfile>
-      <anchor>a4c640c4a9b124ed55d7a79c938ff6058</anchor>
-      <arglist></arglist>
-    </member>
-    <member kind="variable" protection="protected">
-      <type>std::string</type>
-      <name>m_mpirunCmd</name>
-      <anchorfile>classcasa_1_1CauldronApp.html</anchorfile>
-      <anchor>a30dd3c46bc8ccda178b14ba809bf9dec</anchor>
-      <arglist></arglist>
-    </member>
-    <member kind="variable" protection="protected">
-      <type>std::string</type>
-      <name>m_inputOpt</name>
-      <anchorfile>classcasa_1_1CauldronApp.html</anchorfile>
-      <anchor>ad1138f60facd595556b0588cf8dd47cf</anchor>
-      <arglist></arglist>
-    </member>
-    <member kind="variable" protection="protected">
-      <type>std::string</type>
-      <name>m_outputOpt</name>
-      <anchorfile>classcasa_1_1CauldronApp.html</anchorfile>
-      <anchor>ac8a0e919c8647763510b1d7876cebd41</anchor>
-      <arglist></arglist>
-    </member>
-    <member kind="variable" protection="protected">
-      <type>std::vector&lt; std::string &gt;</type>
-      <name>m_optionsList</name>
-      <anchorfile>classcasa_1_1CauldronApp.html</anchorfile>
-      <anchor>a8691ee75a27bcf2c332cd0dd5ffe4ad4</anchor>
-      <arglist></arglist>
-    </member>
-    <member kind="function" virtualness="virtual">
-      <type>virtual unsigned int</type>
-      <name>version</name>
-      <anchorfile>classcasa_1_1CauldronApp.html</anchorfile>
-      <anchor>aeaa19c2f571751791266cbcede34f52b</anchor>
-      <arglist>() const </arglist>
-    </member>
-    <member kind="function" virtualness="virtual">
-      <type>virtual bool</type>
-      <name>save</name>
-      <anchorfile>classcasa_1_1CauldronApp.html</anchorfile>
-      <anchor>ac5740ed43d9d29f2ce8e951d8361d842</anchor>
-      <arglist>(CasaSerializer &amp;sz, unsigned int version) const </arglist>
-    </member>
-    <member kind="function" virtualness="virtual">
-      <type>virtual const char *</type>
-      <name>typeName</name>
-      <anchorfile>classcasa_1_1CauldronApp.html</anchorfile>
-      <anchor>a0b568ff3d2cff0252b4a14fa362162ad</anchor>
-      <arglist>() const </arglist>
-    </member>
-    <member kind="function">
-      <type></type>
-      <name>CauldronApp</name>
-      <anchorfile>classcasa_1_1CauldronApp.html</anchorfile>
-      <anchor>aa94a4a6036555cd3a029b2e92b20e577</anchor>
-      <arglist>(CasaDeserializer &amp;inStream, const char *objName)</arglist>
-    </member>
-  </compound>
-  <compound kind="class">
-    <name>casa::DataDigger</name>
-    <filename>classcasa_1_1DataDigger.html</filename>
-    <base>casa::CasaSerializable</base>
-    <member kind="function" virtualness="virtual">
-      <type>virtual</type>
-      <name>~DataDigger</name>
-      <anchorfile>classcasa_1_1DataDigger.html</anchorfile>
-      <anchor>a0eee80f0436103ab2051e03a24514c26</anchor>
-      <arglist>()</arglist>
-    </member>
-    <member kind="function" virtualness="pure">
-      <type>virtual ErrorHandler::ReturnCode</type>
-      <name>requestObservables</name>
-      <anchorfile>classcasa_1_1DataDigger.html</anchorfile>
-      <anchor>a517d1d7ca5da33ee6231fe14e564b192</anchor>
-      <arglist>(ObsSpace &amp;obs, RunCaseSet &amp;rcs)=0</arglist>
-    </member>
-    <member kind="function" virtualness="pure">
-      <type>virtual ErrorHandler::ReturnCode</type>
-      <name>collectRunResults</name>
-      <anchorfile>classcasa_1_1DataDigger.html</anchorfile>
-      <anchor>a20652ba865da8b3794156fbe9847d99f</anchor>
-      <arglist>(ObsSpace &amp;obs, RunCaseSet &amp;rcs)=0</arglist>
-    </member>
-  </compound>
-  <compound kind="class">
-    <name>casa::DoEGenerator</name>
-    <filename>classcasa_1_1DoEGenerator.html</filename>
-    <base>casa::CasaSerializable</base>
-    <member kind="enumeration">
-      <type></type>
-      <name>DoEAlgorithm</name>
-      <anchorfile>classcasa_1_1DoEGenerator.html</anchorfile>
-      <anchor>ac39a3df55efca555fdc7a02be88c632b</anchor>
-      <arglist></arglist>
-    </member>
-    <member kind="enumvalue">
-      <name>TheFirstDoEAlgo</name>
-      <anchorfile>classcasa_1_1DoEGenerator.html</anchorfile>
-      <anchor>ac39a3df55efca555fdc7a02be88c632ba281fac8d75944e9c5af502ec1314f603</anchor>
-      <arglist></arglist>
-    </member>
-    <member kind="enumvalue">
-      <name>BoxBehnken</name>
-      <anchorfile>classcasa_1_1DoEGenerator.html</anchorfile>
-      <anchor>ac39a3df55efca555fdc7a02be88c632ba2e873d1b613da318174c70aeec807f2f</anchor>
-      <arglist></arglist>
-    </member>
-    <member kind="enumvalue">
-      <name>Tornado</name>
-      <anchorfile>classcasa_1_1DoEGenerator.html</anchorfile>
-      <anchor>ac39a3df55efca555fdc7a02be88c632ba165be644ea4ffe84fc3816b54e967abe</anchor>
-      <arglist></arglist>
-    </member>
-    <member kind="enumvalue">
-      <name>PlackettBurman</name>
-      <anchorfile>classcasa_1_1DoEGenerator.html</anchorfile>
-      <anchor>ac39a3df55efca555fdc7a02be88c632ba514e266c6ed0bb1f512d868a9dcd942b</anchor>
-      <arglist></arglist>
-    </member>
-    <member kind="enumvalue">
-      <name>PlackettBurmanMirror</name>
-      <anchorfile>classcasa_1_1DoEGenerator.html</anchorfile>
-      <anchor>ac39a3df55efca555fdc7a02be88c632bad144a347ca1dfea7603388fb4abb8239</anchor>
-      <arglist></arglist>
-    </member>
-    <member kind="enumvalue">
-      <name>FullFactorial</name>
-      <anchorfile>classcasa_1_1DoEGenerator.html</anchorfile>
-      <anchor>ac39a3df55efca555fdc7a02be88c632bad6bf5b499a89883518aa6af8500b230f</anchor>
-      <arglist></arglist>
-    </member>
-    <member kind="enumvalue">
-      <name>LatinHypercube</name>
-      <anchorfile>classcasa_1_1DoEGenerator.html</anchorfile>
-      <anchor>ac39a3df55efca555fdc7a02be88c632bac6931347b3c59dda1bbb2056ea1e914c</anchor>
-      <arglist></arglist>
-    </member>
-    <member kind="enumvalue">
-      <name>SpaceFilling</name>
-      <anchorfile>classcasa_1_1DoEGenerator.html</anchorfile>
-      <anchor>ac39a3df55efca555fdc7a02be88c632ba9f0864e7421441af26f458fdc5a5b999</anchor>
-      <arglist></arglist>
-    </member>
-    <member kind="enumvalue">
-      <name>TheLastDoEAlgo</name>
-      <anchorfile>classcasa_1_1DoEGenerator.html</anchorfile>
-      <anchor>ac39a3df55efca555fdc7a02be88c632bab32458dbd2dadee25039d24ae0f56e75</anchor>
-      <arglist></arglist>
-    </member>
-    <member kind="function" virtualness="virtual">
-      <type>virtual</type>
-      <name>~DoEGenerator</name>
-      <anchorfile>classcasa_1_1DoEGenerator.html</anchorfile>
-      <anchor>a026cd51f49fdd06bfa09f6cdcc27c11b</anchor>
-      <arglist>()</arglist>
-    </member>
-    <member kind="function" virtualness="pure">
-      <type>virtual ErrorHandler::ReturnCode</type>
-      <name>generateDoE</name>
-      <anchorfile>classcasa_1_1DoEGenerator.html</anchorfile>
-      <anchor>ad63a575f071a94c5892b10e9db68156d</anchor>
-      <arglist>(const VarSpace &amp;varPrmsSet, RunCaseSet &amp;rcSet, size_t runsNum=0)=0</arglist>
-    </member>
-    <member kind="function" virtualness="pure">
-      <type>virtual DoEAlgorithm</type>
-      <name>algorithm</name>
-      <anchorfile>classcasa_1_1DoEGenerator.html</anchorfile>
-      <anchor>a02aefbc6f07485c296262c80df86238f</anchor>
-      <arglist>()=0</arglist>
-    </member>
-    <member kind="function" static="yes">
-      <type>static std::string</type>
-      <name>DoEName</name>
-      <anchorfile>classcasa_1_1DoEGenerator.html</anchorfile>
-      <anchor>a8c337ffc87a64c714f67ebef687230a3</anchor>
-      <arglist>(DoEAlgorithm algo)</arglist>
-    </member>
-  </compound>
-  <compound kind="class">
-    <name>casa::MonteCarloSolver</name>
-    <filename>classcasa_1_1MonteCarloSolver.html</filename>
-    <base>casa::CasaSerializable</base>
-    <member kind="enumeration">
-      <type></type>
-      <name>Algorithm</name>
-      <anchorfile>classcasa_1_1MonteCarloSolver.html</anchorfile>
-      <anchor>a2b645e350513a4ca7e0c2ff5a53d7dfa</anchor>
-      <arglist></arglist>
-    </member>
-    <member kind="enumeration">
-      <type></type>
-      <name>KrigingType</name>
-      <anchorfile>classcasa_1_1MonteCarloSolver.html</anchorfile>
-      <anchor>a6c907ffba723ae7154ee0d678fd04a5f</anchor>
-      <arglist></arglist>
-    </member>
-    <member kind="enumeration">
-      <type></type>
-      <name>MeasurementDistribution</name>
-      <anchorfile>classcasa_1_1MonteCarloSolver.html</anchorfile>
-      <anchor>a37493f9bd7c022f1bf70006a75df45be</anchor>
-      <arglist></arglist>
-    </member>
-    <member kind="enumeration">
-      <type></type>
-      <name>PriorDistribution</name>
-      <anchorfile>classcasa_1_1MonteCarloSolver.html</anchorfile>
-      <anchor>a072759f74bd4c0a42c5975f7c2d40ef6</anchor>
-      <arglist></arglist>
-    </member>
-    <member kind="typedef">
-      <type>std::pair&lt; double, RunCase * &gt;</type>
-      <name>MCSamplingPoint</name>
-      <anchorfile>classcasa_1_1MonteCarloSolver.html</anchorfile>
-      <anchor>ab36c36aeebe6cefa876c24909a82a391</anchor>
-      <arglist></arglist>
-    </member>
-    <member kind="typedef">
-      <type>std::vector&lt; MCSamplingPoint &gt;</type>
-      <name>MCResults</name>
-      <anchorfile>classcasa_1_1MonteCarloSolver.html</anchorfile>
-      <anchor>a1290f2b54bdf681fa4f669fe7b3835b2</anchor>
-      <arglist></arglist>
-    </member>
-    <member kind="enumvalue">
-      <name>MonteCarlo</name>
-      <anchorfile>classcasa_1_1MonteCarloSolver.html</anchorfile>
-      <anchor>a2b645e350513a4ca7e0c2ff5a53d7dfaaa7030c1ad9b5896bf20374435a78eabd</anchor>
-      <arglist></arglist>
-    </member>
-    <member kind="enumvalue">
-      <name>MCMC</name>
-      <anchorfile>classcasa_1_1MonteCarloSolver.html</anchorfile>
-      <anchor>a2b645e350513a4ca7e0c2ff5a53d7dfaa7569a0a9fd9e6a1bd4b7c6b68a8f8f7d</anchor>
-      <arglist></arglist>
-    </member>
-    <member kind="enumvalue">
-      <name>MCLocSolver</name>
-      <anchorfile>classcasa_1_1MonteCarloSolver.html</anchorfile>
-      <anchor>a2b645e350513a4ca7e0c2ff5a53d7dfaa5249004ebeb8afb661acaa97c9dbb6a6</anchor>
-      <arglist></arglist>
-    </member>
-    <member kind="enumvalue">
-      <name>NoKriging</name>
-      <anchorfile>classcasa_1_1MonteCarloSolver.html</anchorfile>
-      <anchor>a6c907ffba723ae7154ee0d678fd04a5fa8554bdc9d5829b560fa985bc8fcdc3c4</anchor>
-      <arglist></arglist>
-    </member>
-    <member kind="enumvalue">
-      <name>SmartKriging</name>
-      <anchorfile>classcasa_1_1MonteCarloSolver.html</anchorfile>
-      <anchor>a6c907ffba723ae7154ee0d678fd04a5fa2b6f249d87d5b730a82b0c0b7ad69c3a</anchor>
-      <arglist></arglist>
-    </member>
-    <member kind="enumvalue">
-      <name>GlobalKriging</name>
-      <anchorfile>classcasa_1_1MonteCarloSolver.html</anchorfile>
-      <anchor>a6c907ffba723ae7154ee0d678fd04a5fa0c7640a0675908bbab0034aaeb16c2ef</anchor>
-      <arglist></arglist>
-    </member>
-    <member kind="enumvalue">
-      <name>Normal</name>
-      <anchorfile>classcasa_1_1MonteCarloSolver.html</anchorfile>
-      <anchor>a37493f9bd7c022f1bf70006a75df45bea11e03200fe6e87003cfacf384ff6233f</anchor>
-      <arglist></arglist>
-    </member>
-    <member kind="enumvalue">
-      <name>Robust</name>
-      <anchorfile>classcasa_1_1MonteCarloSolver.html</anchorfile>
-      <anchor>a37493f9bd7c022f1bf70006a75df45bea9711a6fd5898efb4f493552e961afb3e</anchor>
-      <arglist></arglist>
-    </member>
-    <member kind="enumvalue">
-      <name>Mixed</name>
-      <anchorfile>classcasa_1_1MonteCarloSolver.html</anchorfile>
-      <anchor>a37493f9bd7c022f1bf70006a75df45beaa23e2938cceba60915342b6bdd841c6d</anchor>
-      <arglist></arglist>
-    </member>
-    <member kind="enumvalue">
-      <name>NoPrior</name>
-      <anchorfile>classcasa_1_1MonteCarloSolver.html</anchorfile>
-      <anchor>a072759f74bd4c0a42c5975f7c2d40ef6a9f27f0c5b734c1583af3186e2c0b54e5</anchor>
-      <arglist></arglist>
-    </member>
-    <member kind="enumvalue">
-      <name>MarginalPrior</name>
-      <anchorfile>classcasa_1_1MonteCarloSolver.html</anchorfile>
-      <anchor>a072759f74bd4c0a42c5975f7c2d40ef6a4ded07f284e666b28ea34f1ad02ff430</anchor>
-      <arglist></arglist>
-    </member>
-    <member kind="enumvalue">
-      <name>MultivariatePrior</name>
-      <anchorfile>classcasa_1_1MonteCarloSolver.html</anchorfile>
-      <anchor>a072759f74bd4c0a42c5975f7c2d40ef6a4bba6fa35379b6b9635f90619db7934c</anchor>
-      <arglist></arglist>
-    </member>
-    <member kind="function" virtualness="virtual">
-      <type>virtual</type>
-      <name>~MonteCarloSolver</name>
-      <anchorfile>classcasa_1_1MonteCarloSolver.html</anchorfile>
-      <anchor>af2005aefd980ede1a5ff7cfbb5f644b2</anchor>
-      <arglist>()</arglist>
-    </member>
-    <member kind="function" virtualness="pure">
-      <type>virtual Algorithm</type>
-      <name>algorithm</name>
-      <anchorfile>classcasa_1_1MonteCarloSolver.html</anchorfile>
-      <anchor>ac95e5765651725c553a89db748b4e8b5</anchor>
-      <arglist>() const =0</arglist>
-    </member>
-    <member kind="function" virtualness="pure">
-      <type>virtual KrigingType</type>
-      <name>kriging</name>
-      <anchorfile>classcasa_1_1MonteCarloSolver.html</anchorfile>
-      <anchor>a425a129c3f36d8ed64c0dc7b0fc839cd</anchor>
-      <arglist>() const =0</arglist>
-    </member>
-    <member kind="function" virtualness="pure">
-      <type>virtual MeasurementDistribution</type>
-      <name>measurementDistrib</name>
-      <anchorfile>classcasa_1_1MonteCarloSolver.html</anchorfile>
-      <anchor>a1492acecc108596985ff63f7fd602d0f</anchor>
-      <arglist>() const =0</arglist>
-    </member>
-    <member kind="function" virtualness="pure">
-      <type>virtual PriorDistribution</type>
-      <name>priorDistribution</name>
-      <anchorfile>classcasa_1_1MonteCarloSolver.html</anchorfile>
-      <anchor>aa5bd6993d06ead1edbb00296430d06c0</anchor>
-      <arglist>() const =0</arglist>
-    </member>
-    <member kind="function" virtualness="pure">
-      <type>virtual double</type>
-      <name>GOF</name>
-      <anchorfile>classcasa_1_1MonteCarloSolver.html</anchorfile>
-      <anchor>a5f53058fd81d19bbe2bbf81519af5f2d</anchor>
-      <arglist>() const =0</arglist>
-    </member>
-    <member kind="function" virtualness="pure">
-      <type>virtual double</type>
-      <name>stdDevFactor</name>
-      <anchorfile>classcasa_1_1MonteCarloSolver.html</anchorfile>
-      <anchor>a147f49f9cac43586965815423e625704</anchor>
-      <arglist>() const =0</arglist>
-    </member>
-    <member kind="function" virtualness="pure">
-      <type>virtual double</type>
-      <name>proposedStdDevFactor</name>
-      <anchorfile>classcasa_1_1MonteCarloSolver.html</anchorfile>
-      <anchor>af9c7fcdbde478a80d0812213bac085b1</anchor>
-      <arglist>() const =0</arglist>
-    </member>
-    <member kind="function" virtualness="pure">
-      <type>virtual ErrorHandler::ReturnCode</type>
-      <name>runSimulation</name>
-      <anchorfile>classcasa_1_1MonteCarloSolver.html</anchorfile>
-      <anchor>a93cf418cea930ec49be7c0363a017e9d</anchor>
-      <arglist>(RSProxy &amp;proxy, const VarSpace &amp;proxyVsp, const VarSpace &amp;mcmcVsp, const ObsSpace &amp;obs, unsigned int numOfSamples, unsigned int maxNumSteps, double stdDevFactor=1.0)=0</arglist>
-    </member>
-    <member kind="function" virtualness="pure">
-      <type>virtual ErrorHandler::ReturnCode</type>
-      <name>prepareSimulation</name>
-      <anchorfile>classcasa_1_1MonteCarloSolver.html</anchorfile>
-      <anchor>a5344c94594d7b15ce90fa67ca9cc0c9a</anchor>
-      <arglist>(RSProxy &amp;proxy, const VarSpace &amp;proxyVsp, const VarSpace &amp;mcmcVsp, const ObsSpace &amp;obs, unsigned int numOfSamples, unsigned int maxNumSteps, double stdDevFactor=1.0)=0</arglist>
-    </member>
-    <member kind="function" virtualness="pure">
-      <type>virtual ErrorHandler::ReturnCode</type>
-      <name>iterateOnce</name>
-      <anchorfile>classcasa_1_1MonteCarloSolver.html</anchorfile>
-      <anchor>ab62bc0903fbc4e577f4579bded448a30</anchor>
-      <arglist>(int &amp;itNum)=0</arglist>
-    </member>
-    <member kind="function" virtualness="pure">
-      <type>virtual ErrorHandler::ReturnCode</type>
-      <name>collectMCResults</name>
-      <anchorfile>classcasa_1_1MonteCarloSolver.html</anchorfile>
-      <anchor>aa17412f127d3e74fa5a598d2b1729484</anchor>
-      <arglist>(const VarSpace &amp;proxyVsp, const ObsSpace &amp;obs)=0</arglist>
-    </member>
-    <member kind="function" virtualness="pure">
-      <type>virtual const MCResults &amp;</type>
-      <name>getSimulationResults</name>
-      <anchorfile>classcasa_1_1MonteCarloSolver.html</anchorfile>
-      <anchor>a216ab89351fc60e8ff6a9642bcedc893</anchor>
-      <arglist>()=0</arglist>
-    </member>
-    <member kind="function" virtualness="pure">
-      <type>virtual const std::vector&lt; std::vector&lt; double &gt; &gt; &amp;</type>
-      <name>p10p90CDF</name>
-      <anchorfile>classcasa_1_1MonteCarloSolver.html</anchorfile>
-      <anchor>a203427f5a27a1ed52a4431f7e6f207ed</anchor>
-      <arglist>() const =0</arglist>
-    </member>
-    <member kind="function" virtualness="pure">
-      <type>virtual size_t</type>
-      <name>samplingsNumber</name>
-      <anchorfile>classcasa_1_1MonteCarloSolver.html</anchorfile>
-      <anchor>a67ba56bfe4ef23bd03f2cdf0bf341162</anchor>
-      <arglist>() const =0</arglist>
-    </member>
-    <member kind="function" virtualness="pure">
-      <type>virtual double</type>
-      <name>RMSE</name>
-      <anchorfile>classcasa_1_1MonteCarloSolver.html</anchorfile>
-      <anchor>a57b49e904bf785889063109126aed0c9</anchor>
-      <arglist>(size_t i) const =0</arglist>
-    </member>
-    <member kind="function" virtualness="pure">
-      <type>virtual const RunCase *</type>
-      <name>samplingPoint</name>
-      <anchorfile>classcasa_1_1MonteCarloSolver.html</anchorfile>
-      <anchor>a9db297e9d1ea071f5d4b667ee43ea4ad</anchor>
-      <arglist>(size_t i) const =0</arglist>
-    </member>
-  </compound>
-  <compound kind="class">
-    <name>casa::Observable</name>
-    <filename>classcasa_1_1Observable.html</filename>
-    <base>casa::CasaSerializable</base>
-    <member kind="function" virtualness="virtual">
-      <type>virtual</type>
-      <name>~Observable</name>
-      <anchorfile>classcasa_1_1Observable.html</anchorfile>
-      <anchor>a64dbb1fe98bdd9794958a7dc2d5d451e</anchor>
-      <arglist>()</arglist>
-    </member>
-    <member kind="function" virtualness="pure">
-      <type>virtual std::vector&lt; std::string &gt;</type>
-      <name>name</name>
-      <anchorfile>classcasa_1_1Observable.html</anchorfile>
-      <anchor>a4b2533dec33b41ba0fec75d28b494006</anchor>
-      <arglist>() const =0</arglist>
-    </member>
-    <member kind="function" virtualness="pure">
-      <type>virtual size_t</type>
-      <name>dimension</name>
-      <anchorfile>classcasa_1_1Observable.html</anchorfile>
-      <anchor>af2c9cedf3a75320870e145fecfee403d</anchor>
-      <arglist>() const =0</arglist>
-    </member>
-    <member kind="function" virtualness="pure">
-      <type>virtual bool</type>
-      <name>hasReferenceValue</name>
-      <anchorfile>classcasa_1_1Observable.html</anchorfile>
-      <anchor>aaee1f065d3f91ed22ae889a1d9e70b1f</anchor>
-      <arglist>() const =0</arglist>
-    </member>
-    <member kind="function" virtualness="pure">
-      <type>virtual const ObsValue *</type>
-      <name>referenceValue</name>
-      <anchorfile>classcasa_1_1Observable.html</anchorfile>
-      <anchor>ac2ebf6254171a8995dce0c3f03f9516f</anchor>
-      <arglist>() const =0</arglist>
-    </member>
-    <member kind="function" virtualness="pure">
-      <type>virtual double</type>
-      <name>stdDeviationForRefValue</name>
-      <anchorfile>classcasa_1_1Observable.html</anchorfile>
-      <anchor>ae009960477a978577c5bfeb7f9b713a6</anchor>
-      <arglist>() const =0</arglist>
-    </member>
-    <member kind="function" virtualness="pure">
-      <type>virtual void</type>
-      <name>setReferenceValue</name>
-      <anchorfile>classcasa_1_1Observable.html</anchorfile>
-      <anchor>ab56e82b6c54a0610a7ed817b97eb6cc9</anchor>
-      <arglist>(ObsValue *refVal, double stdDevVal)=0</arglist>
-    </member>
-    <member kind="function" virtualness="pure">
-      <type>virtual double</type>
-      <name>saWeight</name>
-      <anchorfile>classcasa_1_1Observable.html</anchorfile>
-      <anchor>ace5afa09f8182e330522e8389b19ef87</anchor>
-      <arglist>() const =0</arglist>
-    </member>
-    <member kind="function" virtualness="pure">
-      <type>virtual double</type>
-      <name>uaWeight</name>
-      <anchorfile>classcasa_1_1Observable.html</anchorfile>
-      <anchor>aeeba6e802c08f50ccab69e69a880ea35</anchor>
-      <arglist>() const =0</arglist>
-    </member>
-    <member kind="function" virtualness="pure">
-      <type>virtual void</type>
-      <name>setSAWeight</name>
-      <anchorfile>classcasa_1_1Observable.html</anchorfile>
-      <anchor>ac649a0c9a5765e3a93510305b0926d05</anchor>
-      <arglist>(double w)=0</arglist>
-    </member>
-    <member kind="function" virtualness="pure">
-      <type>virtual void</type>
-      <name>setUAWeight</name>
-      <anchorfile>classcasa_1_1Observable.html</anchorfile>
-      <anchor>ae97cbf5d0e62f89221a3238c5b9f8b3d</anchor>
-      <arglist>(double w)=0</arglist>
-    </member>
-    <member kind="function" virtualness="pure">
-      <type>virtual ErrorHandler::ReturnCode</type>
-      <name>requestObservableInModel</name>
-      <anchorfile>classcasa_1_1Observable.html</anchorfile>
-      <anchor>a8a245a6135eb3eca0015586b71246c03</anchor>
-      <arglist>(mbapi::Model &amp;caldModel)=0</arglist>
-    </member>
-    <member kind="function" virtualness="pure">
-      <type>virtual ObsValue *</type>
-      <name>getFromModel</name>
-      <anchorfile>classcasa_1_1Observable.html</anchorfile>
-      <anchor>a0af7863d52c62280dee93ee2d030044a</anchor>
-      <arglist>(mbapi::Model &amp;caldModel)=0</arglist>
-    </member>
-    <member kind="function" virtualness="pure">
-      <type>virtual ObsValue *</type>
-      <name>createNewObsValueFromDouble</name>
-      <anchorfile>classcasa_1_1Observable.html</anchorfile>
-      <anchor>abcb883588593df7ccbe4d1962f11dee5</anchor>
-      <arglist>(std::vector&lt; double &gt;::const_iterator &amp;val) const =0</arglist>
-    </member>
-    <member kind="function">
-      <type>ObsValue *</type>
-      <name>newObsValueFromDoubles</name>
-      <anchorfile>classcasa_1_1Observable.html</anchorfile>
-      <anchor>a158d57481bf75c56e6477a7cffed6f15</anchor>
-      <arglist>(const std::vector&lt; double &gt; &amp;vals, int &amp;off)</arglist>
-    </member>
-    <member kind="function" static="yes">
-      <type>static Observable *</type>
-      <name>load</name>
-      <anchorfile>classcasa_1_1Observable.html</anchorfile>
-      <anchor>af9e9e1b519ac22a29af6305dbcd45e41</anchor>
-      <arglist>(CasaDeserializer &amp;dz, const char *objName)</arglist>
-    </member>
-    <member kind="variable" static="yes">
-      <type>static const std::string</type>
-      <name>s_dataMinerTable</name>
-      <anchorfile>classcasa_1_1Observable.html</anchorfile>
-      <anchor>a29fd650912ea76f50f1307f0f8eb6655</anchor>
-      <arglist></arglist>
-    </member>
-  </compound>
-  <compound kind="class">
-    <name>casa::ObsGridPropertyWell</name>
-    <filename>classcasa_1_1ObsGridPropertyWell.html</filename>
-    <base>casa::Observable</base>
-    <member kind="function">
-      <type></type>
-      <name>ObsGridPropertyWell</name>
-      <anchorfile>classcasa_1_1ObsGridPropertyWell.html</anchorfile>
-      <anchor>a7e8145f98bac5ae6a773de6146a90f13</anchor>
-      <arglist>(const std::vector&lt; double &gt; &amp;x, const std::vector&lt; double &gt; &amp;y, const std::vector&lt; double &gt; &amp;z, const char *propName, double simTime, const std::string &amp;name=&quot;&quot;)</arglist>
-    </member>
-    <member kind="function" virtualness="virtual">
-      <type>virtual</type>
-      <name>~ObsGridPropertyWell</name>
-      <anchorfile>classcasa_1_1ObsGridPropertyWell.html</anchorfile>
-      <anchor>a6eae04dfc37a6ec3d6be9cc4831573e1</anchor>
-      <arglist>()</arglist>
-    </member>
-    <member kind="function" virtualness="virtual">
-      <type>virtual std::vector&lt; std::string &gt;</type>
-      <name>name</name>
-      <anchorfile>classcasa_1_1ObsGridPropertyWell.html</anchorfile>
-      <anchor>ad5dbf640ad689e0351e1d353871f6d61</anchor>
-      <arglist>() const </arglist>
-    </member>
-    <member kind="function" virtualness="virtual">
-      <type>virtual size_t</type>
-      <name>dimension</name>
-      <anchorfile>classcasa_1_1ObsGridPropertyWell.html</anchorfile>
-      <anchor>ace57bdf76b0ebd465ff797f50b1e24a4</anchor>
-      <arglist>() const </arglist>
-    </member>
-    <member kind="function" virtualness="virtual">
-      <type>virtual bool</type>
-      <name>hasReferenceValue</name>
-      <anchorfile>classcasa_1_1ObsGridPropertyWell.html</anchorfile>
-      <anchor>a885d8a7df53ea992d4ab108c7ea6717c</anchor>
-      <arglist>() const </arglist>
-    </member>
-    <member kind="function" virtualness="virtual">
-      <type>virtual const ObsValue *</type>
-      <name>referenceValue</name>
-      <anchorfile>classcasa_1_1ObsGridPropertyWell.html</anchorfile>
-      <anchor>a0dec3d8ceb917c0bf80b37119fe0b09c</anchor>
-      <arglist>() const </arglist>
-    </member>
-    <member kind="function" virtualness="virtual">
-      <type>virtual double</type>
-      <name>stdDeviationForRefValue</name>
-      <anchorfile>classcasa_1_1ObsGridPropertyWell.html</anchorfile>
-      <anchor>a63b9b95d45beca14f4c3b803631ac412</anchor>
-      <arglist>() const </arglist>
-    </member>
-    <member kind="function" virtualness="virtual">
-      <type>virtual void</type>
-      <name>setReferenceValue</name>
-      <anchorfile>classcasa_1_1ObsGridPropertyWell.html</anchorfile>
-      <anchor>a7cce87af6fe2200159882c0aef994ac4</anchor>
-      <arglist>(ObsValue *refVal, double stdDevVal)</arglist>
-    </member>
-    <member kind="function" virtualness="virtual">
-      <type>virtual double</type>
-      <name>saWeight</name>
-      <anchorfile>classcasa_1_1ObsGridPropertyWell.html</anchorfile>
-      <anchor>af34172341b2bf9bcc9e034a33105b855</anchor>
-      <arglist>() const </arglist>
-    </member>
-    <member kind="function" virtualness="virtual">
-      <type>virtual void</type>
-      <name>setSAWeight</name>
-      <anchorfile>classcasa_1_1ObsGridPropertyWell.html</anchorfile>
-      <anchor>aa64e0071492040352abbc32ba720aea7</anchor>
-      <arglist>(double w)</arglist>
-    </member>
-    <member kind="function">
-      <type>std::vector&lt; double &gt;</type>
-      <name>depth</name>
-      <anchorfile>classcasa_1_1ObsGridPropertyWell.html</anchorfile>
-      <anchor>a381b60616de06759f0ae1770feb8be43</anchor>
-      <arglist>() const </arglist>
-    </member>
-    <member kind="function" virtualness="virtual">
-      <type>virtual void</type>
-      <name>setUAWeight</name>
-      <anchorfile>classcasa_1_1ObsGridPropertyWell.html</anchorfile>
-      <anchor>ad1ce724c61c416ff5ef903596a20be3c</anchor>
-      <arglist>(double w)</arglist>
-    </member>
-    <member kind="function" virtualness="virtual">
-      <type>virtual double</type>
-      <name>uaWeight</name>
-      <anchorfile>classcasa_1_1ObsGridPropertyWell.html</anchorfile>
-      <anchor>a7d5e6dd6559bc2c4101db32934703292</anchor>
-      <arglist>() const </arglist>
-    </member>
-    <member kind="function" virtualness="virtual">
-      <type>virtual ErrorHandler::ReturnCode</type>
-      <name>requestObservableInModel</name>
-      <anchorfile>classcasa_1_1ObsGridPropertyWell.html</anchorfile>
-      <anchor>ad4cdb0bbe83cb3f86bf7a90c34ceb60e</anchor>
-      <arglist>(mbapi::Model &amp;caldModel)</arglist>
-    </member>
-    <member kind="function" virtualness="virtual">
-      <type>virtual ObsValue *</type>
-      <name>getFromModel</name>
-      <anchorfile>classcasa_1_1ObsGridPropertyWell.html</anchorfile>
-      <anchor>ad850b458c987cb8442af33f2145abe57</anchor>
-      <arglist>(mbapi::Model &amp;caldModel)</arglist>
-    </member>
-    <member kind="function" virtualness="virtual">
-      <type>virtual ObsValue *</type>
-      <name>createNewObsValueFromDouble</name>
-      <anchorfile>classcasa_1_1ObsGridPropertyWell.html</anchorfile>
-      <anchor>abe2396aad662684df70eca9f5198f76d</anchor>
-      <arglist>(std::vector&lt; double &gt;::const_iterator &amp;val) const </arglist>
-    </member>
-    <member kind="function" virtualness="virtual">
-      <type>virtual unsigned int</type>
-      <name>version</name>
-      <anchorfile>classcasa_1_1ObsGridPropertyWell.html</anchorfile>
-      <anchor>ab2e68a3a93f8e0865bba90fa05a92f3c</anchor>
-      <arglist>() const </arglist>
-    </member>
-    <member kind="function" virtualness="virtual">
-      <type>virtual const char *</type>
-      <name>typeName</name>
-      <anchorfile>classcasa_1_1ObsGridPropertyWell.html</anchorfile>
-      <anchor>ae0e169eebae6f7324fa0029cde27870e</anchor>
-      <arglist>() const </arglist>
-    </member>
-    <member kind="function" virtualness="virtual">
-      <type>virtual bool</type>
-      <name>save</name>
-      <anchorfile>classcasa_1_1ObsGridPropertyWell.html</anchorfile>
-      <anchor>a79967c53f8ba752611625c138b665fa7</anchor>
-      <arglist>(CasaSerializer &amp;sz, unsigned int version) const </arglist>
-    </member>
-    <member kind="function">
-      <type></type>
-      <name>ObsGridPropertyWell</name>
-      <anchorfile>classcasa_1_1ObsGridPropertyWell.html</anchorfile>
-      <anchor>a762bff753e448857e45eeaf119b12693</anchor>
-      <arglist>(CasaDeserializer &amp;dz, unsigned int objVer)</arglist>
-    </member>
-    <member kind="function" static="yes">
-      <type>static ObsGridPropertyWell *</type>
-      <name>createNewInstance</name>
-      <anchorfile>classcasa_1_1ObsGridPropertyWell.html</anchorfile>
-      <anchor>a22f4dfa859c51ff8137174076ffb8195</anchor>
-      <arglist>(const std::vector&lt; double &gt; &amp;x, const std::vector&lt; double &gt; &amp;y, const std::vector&lt; double &gt; &amp;z, const char *propName, double simTime=0.0, const std::string &amp;name=&quot;&quot;)</arglist>
-    </member>
-    <member kind="variable" protection="protected">
-      <type>std::vector&lt; double &gt;</type>
-      <name>m_x</name>
-      <anchorfile>classcasa_1_1ObsGridPropertyWell.html</anchorfile>
-      <anchor>a40b5906212f5d98086090079b2411772</anchor>
-      <arglist></arglist>
-    </member>
-    <member kind="variable" protection="protected">
-      <type>std::vector&lt; double &gt;</type>
-      <name>m_y</name>
-      <anchorfile>classcasa_1_1ObsGridPropertyWell.html</anchorfile>
-      <anchor>a7c87b5c001a1c66e4b04e7d3bfb32f9e</anchor>
-      <arglist></arglist>
-    </member>
-    <member kind="variable" protection="protected">
-      <type>std::vector&lt; double &gt;</type>
-      <name>m_z</name>
-      <anchorfile>classcasa_1_1ObsGridPropertyWell.html</anchorfile>
-      <anchor>aeb8cb8a65f15cae733278e2d443d4564</anchor>
-      <arglist></arglist>
-    </member>
-    <member kind="variable" protection="protected">
-      <type>std::string</type>
-      <name>m_propName</name>
-      <anchorfile>classcasa_1_1ObsGridPropertyWell.html</anchorfile>
-      <anchor>ac303247fd3062bab699e7ea50b83c019</anchor>
-      <arglist></arglist>
-    </member>
-    <member kind="variable" protection="protected">
-      <type>double</type>
-      <name>m_simTime</name>
-      <anchorfile>classcasa_1_1ObsGridPropertyWell.html</anchorfile>
-      <anchor>a0052e1922af69bc79b5a4812a004d9db</anchor>
-      <arglist></arglist>
-    </member>
-    <member kind="variable" protection="protected">
-      <type>std::vector&lt; std::string &gt;</type>
-      <name>m_name</name>
-      <anchorfile>classcasa_1_1ObsGridPropertyWell.html</anchorfile>
-      <anchor>a26c0c38bcf199d5da715b63b274875df</anchor>
-      <arglist></arglist>
-    </member>
-    <member kind="variable" protection="protected">
-      <type>std::vector&lt; int &gt;</type>
-      <name>m_posDataMiningTbl</name>
-      <anchorfile>classcasa_1_1ObsGridPropertyWell.html</anchorfile>
-      <anchor>a44d47d34e4f6484707b5684ebfc58418</anchor>
-      <arglist></arglist>
-    </member>
-    <member kind="variable" protection="protected">
-      <type>std::auto_ptr&lt; ObsValue &gt;</type>
-      <name>m_refValue</name>
-      <anchorfile>classcasa_1_1ObsGridPropertyWell.html</anchorfile>
-      <anchor>a9d61715cc87fdf15220b503c531c4b82</anchor>
-      <arglist></arglist>
-    </member>
-    <member kind="variable" protection="protected">
-      <type>double</type>
-      <name>m_devValue</name>
-      <anchorfile>classcasa_1_1ObsGridPropertyWell.html</anchorfile>
-      <anchor>aad65ee417ab00e4d251d0e15d9e5e886</anchor>
-      <arglist></arglist>
-    </member>
-    <member kind="variable" protection="protected">
-      <type>double</type>
-      <name>m_saWeight</name>
-      <anchorfile>classcasa_1_1ObsGridPropertyWell.html</anchorfile>
-      <anchor>af57ae2a4573834ce714b4e814eee180a</anchor>
-      <arglist></arglist>
-    </member>
-    <member kind="variable" protection="protected">
-      <type>double</type>
-      <name>m_uaWeight</name>
-      <anchorfile>classcasa_1_1ObsGridPropertyWell.html</anchorfile>
-      <anchor>a8c642217afcedaa0be418d3073166d40</anchor>
-      <arglist></arglist>
-    </member>
-    <member kind="function" virtualness="virtual">
-      <type>virtual unsigned int</type>
-      <name>version</name>
-      <anchorfile>classcasa_1_1ObsGridPropertyWell.html</anchorfile>
-      <anchor>ab2e68a3a93f8e0865bba90fa05a92f3c</anchor>
-      <arglist>() const </arglist>
-    </member>
-    <member kind="function" virtualness="virtual">
-      <type>virtual const char *</type>
-      <name>typeName</name>
-      <anchorfile>classcasa_1_1ObsGridPropertyWell.html</anchorfile>
-      <anchor>ae0e169eebae6f7324fa0029cde27870e</anchor>
-      <arglist>() const </arglist>
-    </member>
-    <member kind="function" virtualness="virtual">
-      <type>virtual bool</type>
-      <name>save</name>
-      <anchorfile>classcasa_1_1ObsGridPropertyWell.html</anchorfile>
-      <anchor>a79967c53f8ba752611625c138b665fa7</anchor>
-      <arglist>(CasaSerializer &amp;sz, unsigned int version) const </arglist>
-    </member>
-    <member kind="function">
-      <type></type>
-      <name>ObsGridPropertyWell</name>
-      <anchorfile>classcasa_1_1ObsGridPropertyWell.html</anchorfile>
-      <anchor>a762bff753e448857e45eeaf119b12693</anchor>
-      <arglist>(CasaDeserializer &amp;dz, unsigned int objVer)</arglist>
-    </member>
-  </compound>
-  <compound kind="class">
-    <name>casa::ObsGridPropertyXYZ</name>
-    <filename>classcasa_1_1ObsGridPropertyXYZ.html</filename>
-    <base>casa::Observable</base>
-    <member kind="function">
-      <type></type>
-      <name>ObsGridPropertyXYZ</name>
-      <anchorfile>classcasa_1_1ObsGridPropertyXYZ.html</anchorfile>
-      <anchor>a35d7c5727fa4aae3ab94e87613aad3b4</anchor>
-      <arglist>(double x, double y, double z, const char *propName, double simTime, const std::string &amp;name=&quot;&quot;)</arglist>
-    </member>
-    <member kind="function" virtualness="virtual">
-      <type>virtual</type>
-      <name>~ObsGridPropertyXYZ</name>
-      <anchorfile>classcasa_1_1ObsGridPropertyXYZ.html</anchorfile>
-      <anchor>ad4852f6753688107873120a3bf84ff11</anchor>
-      <arglist>()</arglist>
-    </member>
-    <member kind="function" virtualness="virtual">
-      <type>virtual std::vector&lt; std::string &gt;</type>
-      <name>name</name>
-      <anchorfile>classcasa_1_1ObsGridPropertyXYZ.html</anchorfile>
-      <anchor>a26971382eaf500aca06aef96ae229c24</anchor>
-      <arglist>() const </arglist>
-    </member>
-    <member kind="function" virtualness="virtual">
-      <type>virtual size_t</type>
-      <name>dimension</name>
-      <anchorfile>classcasa_1_1ObsGridPropertyXYZ.html</anchorfile>
-      <anchor>af55867f6c3124e3991fb3c42b4dbf881</anchor>
-      <arglist>() const </arglist>
-    </member>
-    <member kind="function" virtualness="virtual">
-      <type>virtual bool</type>
-      <name>hasReferenceValue</name>
-      <anchorfile>classcasa_1_1ObsGridPropertyXYZ.html</anchorfile>
-      <anchor>ab71b48793c374eaaccf8a47235ec1a0f</anchor>
-      <arglist>() const </arglist>
-    </member>
-    <member kind="function" virtualness="virtual">
-      <type>virtual const ObsValue *</type>
-      <name>referenceValue</name>
-      <anchorfile>classcasa_1_1ObsGridPropertyXYZ.html</anchorfile>
-      <anchor>a72b477a049b0772d5cdc67f3aae50bcd</anchor>
-      <arglist>() const </arglist>
-    </member>
-    <member kind="function" virtualness="virtual">
-      <type>virtual double</type>
-      <name>stdDeviationForRefValue</name>
-      <anchorfile>classcasa_1_1ObsGridPropertyXYZ.html</anchorfile>
-      <anchor>a434d6dc2abed697889a30c81390ec264</anchor>
-      <arglist>() const </arglist>
-    </member>
-    <member kind="function" virtualness="virtual">
-      <type>virtual void</type>
-      <name>setReferenceValue</name>
-      <anchorfile>classcasa_1_1ObsGridPropertyXYZ.html</anchorfile>
-      <anchor>a3ef5066b5f169700061d30fdac1c282f</anchor>
-      <arglist>(ObsValue *refVal, double stdDevVal)</arglist>
-    </member>
-    <member kind="function" virtualness="virtual">
-      <type>virtual double</type>
-      <name>saWeight</name>
-      <anchorfile>classcasa_1_1ObsGridPropertyXYZ.html</anchorfile>
-      <anchor>a5914bae4af0051c7b00186eca278797a</anchor>
-      <arglist>() const </arglist>
-    </member>
-    <member kind="function" virtualness="virtual">
-      <type>virtual void</type>
-      <name>setSAWeight</name>
-      <anchorfile>classcasa_1_1ObsGridPropertyXYZ.html</anchorfile>
-      <anchor>addf522b2c6709e82de9a65b16cb1b9ed</anchor>
-      <arglist>(double w)</arglist>
-    </member>
-    <member kind="function" virtualness="virtual">
-      <type>virtual void</type>
-      <name>setUAWeight</name>
-      <anchorfile>classcasa_1_1ObsGridPropertyXYZ.html</anchorfile>
-      <anchor>a7544bf1b457f338272040638d3cb64ce</anchor>
-      <arglist>(double w)</arglist>
-    </member>
-    <member kind="function" virtualness="virtual">
-      <type>virtual double</type>
-      <name>uaWeight</name>
-      <anchorfile>classcasa_1_1ObsGridPropertyXYZ.html</anchorfile>
-      <anchor>a8fdad3e50969443bee733745b3239838</anchor>
-      <arglist>() const </arglist>
-    </member>
-    <member kind="function" virtualness="virtual">
-      <type>virtual ErrorHandler::ReturnCode</type>
-      <name>requestObservableInModel</name>
-      <anchorfile>classcasa_1_1ObsGridPropertyXYZ.html</anchorfile>
-      <anchor>a02c457ad727c63dd5abf0679324bf9c6</anchor>
-      <arglist>(mbapi::Model &amp;caldModel)</arglist>
-    </member>
-    <member kind="function" virtualness="virtual">
-      <type>virtual ObsValue *</type>
-      <name>getFromModel</name>
-      <anchorfile>classcasa_1_1ObsGridPropertyXYZ.html</anchorfile>
-      <anchor>ad7a8e31a7b1da4339e8443918c94e9e6</anchor>
-      <arglist>(mbapi::Model &amp;caldModel)</arglist>
-    </member>
-    <member kind="function" virtualness="virtual">
-      <type>virtual ObsValue *</type>
-      <name>createNewObsValueFromDouble</name>
-      <anchorfile>classcasa_1_1ObsGridPropertyXYZ.html</anchorfile>
-      <anchor>a2b7d96dd444440d65a9f396ff0819589</anchor>
-      <arglist>(std::vector&lt; double &gt;::const_iterator &amp;val) const </arglist>
-    </member>
-    <member kind="function" virtualness="virtual">
-      <type>virtual unsigned int</type>
-      <name>version</name>
-      <anchorfile>classcasa_1_1ObsGridPropertyXYZ.html</anchorfile>
-      <anchor>ab1e5956267275f84715d8fd4b5ceb573</anchor>
-      <arglist>() const </arglist>
-    </member>
-    <member kind="function" virtualness="virtual">
-      <type>virtual bool</type>
-      <name>save</name>
-      <anchorfile>classcasa_1_1ObsGridPropertyXYZ.html</anchorfile>
-      <anchor>ab8fbb8bb964dd8afa73da271d099dde5</anchor>
-      <arglist>(CasaSerializer &amp;sz, unsigned int fileVer) const </arglist>
-    </member>
-    <member kind="function" virtualness="virtual">
-      <type>virtual const char *</type>
-      <name>typeName</name>
-      <anchorfile>classcasa_1_1ObsGridPropertyXYZ.html</anchorfile>
-      <anchor>a97c49b79b94b5951f9f02cc6c5e3ae0b</anchor>
-      <arglist>() const </arglist>
-    </member>
-    <member kind="function">
-      <type></type>
-      <name>ObsGridPropertyXYZ</name>
-      <anchorfile>classcasa_1_1ObsGridPropertyXYZ.html</anchorfile>
-      <anchor>a4568021786ae2fa50969fe64faa87705</anchor>
-      <arglist>(CasaDeserializer &amp;dz, unsigned int objVer)</arglist>
-    </member>
-    <member kind="function" static="yes">
-      <type>static ObsGridPropertyXYZ *</type>
-      <name>createNewInstance</name>
-      <anchorfile>classcasa_1_1ObsGridPropertyXYZ.html</anchorfile>
-      <anchor>af4c09a1b7b6a3d056c4f9a8fb344037a</anchor>
-      <arglist>(double x, double y, double z, const char *propName, double simTime=0.0, const std::string &amp;name=&quot;&quot;)</arglist>
-    </member>
-    <member kind="variable" protection="protected">
-      <type>double</type>
-      <name>m_x</name>
-      <anchorfile>classcasa_1_1ObsGridPropertyXYZ.html</anchorfile>
-      <anchor>a40131e944b42e7e149b895a294f272d0</anchor>
-      <arglist></arglist>
-    </member>
-    <member kind="variable" protection="protected">
-      <type>double</type>
-      <name>m_y</name>
-      <anchorfile>classcasa_1_1ObsGridPropertyXYZ.html</anchorfile>
-      <anchor>a2caf415ece4b17f512de5756b88b7268</anchor>
-      <arglist></arglist>
-    </member>
-    <member kind="variable" protection="protected">
-      <type>double</type>
-      <name>m_z</name>
-      <anchorfile>classcasa_1_1ObsGridPropertyXYZ.html</anchorfile>
-      <anchor>ade3ccefe4db8cb66e30027357bb2e50e</anchor>
-      <arglist></arglist>
-    </member>
-    <member kind="variable" protection="protected">
-      <type>std::string</type>
-      <name>m_propName</name>
-      <anchorfile>classcasa_1_1ObsGridPropertyXYZ.html</anchorfile>
-      <anchor>ac0be75b5161a78057eb89a7312581e3e</anchor>
-      <arglist></arglist>
-    </member>
-    <member kind="variable" protection="protected">
-      <type>double</type>
-      <name>m_simTime</name>
-      <anchorfile>classcasa_1_1ObsGridPropertyXYZ.html</anchorfile>
-      <anchor>a77e5ff1d961d402071e69a4d9589d31e</anchor>
-      <arglist></arglist>
-    </member>
-    <member kind="variable" protection="protected">
-      <type>std::vector&lt; std::string &gt;</type>
-      <name>m_name</name>
-      <anchorfile>classcasa_1_1ObsGridPropertyXYZ.html</anchorfile>
-      <anchor>a810b2cbd32d2a4b6b5de2ae5b2bc5960</anchor>
-      <arglist></arglist>
-    </member>
-    <member kind="variable" protection="protected">
-      <type>int</type>
-      <name>m_posDataMiningTbl</name>
-      <anchorfile>classcasa_1_1ObsGridPropertyXYZ.html</anchorfile>
-      <anchor>a0b6edc32e3b0f5f2df810cf7c9385db9</anchor>
-      <arglist></arglist>
-    </member>
-    <member kind="variable" protection="protected">
-      <type>std::auto_ptr&lt; ObsValue &gt;</type>
-      <name>m_refValue</name>
-      <anchorfile>classcasa_1_1ObsGridPropertyXYZ.html</anchorfile>
-      <anchor>a46bfb9dbf44b29d7f8d8875427eb8b35</anchor>
-      <arglist></arglist>
-    </member>
-    <member kind="variable" protection="protected">
-      <type>double</type>
-      <name>m_devValue</name>
-      <anchorfile>classcasa_1_1ObsGridPropertyXYZ.html</anchorfile>
-      <anchor>ae504db272afd0eb02859863269f41af5</anchor>
-      <arglist></arglist>
-    </member>
-    <member kind="variable" protection="protected">
-      <type>double</type>
-      <name>m_saWeight</name>
-      <anchorfile>classcasa_1_1ObsGridPropertyXYZ.html</anchorfile>
-      <anchor>a4dd1323c58048aa96c614766e7c52eea</anchor>
-      <arglist></arglist>
-    </member>
-    <member kind="variable" protection="protected">
-      <type>double</type>
-      <name>m_uaWeight</name>
-      <anchorfile>classcasa_1_1ObsGridPropertyXYZ.html</anchorfile>
-      <anchor>a20af5cdc4c0a978703f7c32677770dab</anchor>
-      <arglist></arglist>
-    </member>
-    <member kind="function" virtualness="virtual">
-      <type>virtual unsigned int</type>
-      <name>version</name>
-      <anchorfile>classcasa_1_1ObsGridPropertyXYZ.html</anchorfile>
-      <anchor>ab1e5956267275f84715d8fd4b5ceb573</anchor>
-      <arglist>() const </arglist>
-    </member>
-    <member kind="function" virtualness="virtual">
-      <type>virtual bool</type>
-      <name>save</name>
-      <anchorfile>classcasa_1_1ObsGridPropertyXYZ.html</anchorfile>
-      <anchor>ab8fbb8bb964dd8afa73da271d099dde5</anchor>
-      <arglist>(CasaSerializer &amp;sz, unsigned int fileVer) const </arglist>
-    </member>
-    <member kind="function" virtualness="virtual">
-      <type>virtual const char *</type>
-      <name>typeName</name>
-      <anchorfile>classcasa_1_1ObsGridPropertyXYZ.html</anchorfile>
-      <anchor>a97c49b79b94b5951f9f02cc6c5e3ae0b</anchor>
-      <arglist>() const </arglist>
-    </member>
-    <member kind="function">
-      <type></type>
-      <name>ObsGridPropertyXYZ</name>
-      <anchorfile>classcasa_1_1ObsGridPropertyXYZ.html</anchorfile>
-      <anchor>a4568021786ae2fa50969fe64faa87705</anchor>
-      <arglist>(CasaDeserializer &amp;dz, unsigned int objVer)</arglist>
-    </member>
-  </compound>
-  <compound kind="class">
-    <name>casa::ObsSourceRockMapProp</name>
-    <filename>classcasa_1_1ObsSourceRockMapProp.html</filename>
-    <base>casa::Observable</base>
-    <member kind="function">
-      <type></type>
-      <name>ObsSourceRockMapProp</name>
-      <anchorfile>classcasa_1_1ObsSourceRockMapProp.html</anchorfile>
-      <anchor>a23c3b0ab2c1be9164bb72f19a1972184</anchor>
-      <arglist>(double x, double y, const char *layerName, const char *propName, double simTime, const std::string &amp;name=&quot;&quot;)</arglist>
-    </member>
-    <member kind="function" virtualness="virtual">
-      <type>virtual</type>
-      <name>~ObsSourceRockMapProp</name>
-      <anchorfile>classcasa_1_1ObsSourceRockMapProp.html</anchorfile>
-      <anchor>a35f9432d8afe49eaf170495d2c70f6ae</anchor>
-      <arglist>()</arglist>
-    </member>
-    <member kind="function" virtualness="virtual">
-      <type>virtual std::vector&lt; std::string &gt;</type>
-      <name>name</name>
-      <anchorfile>classcasa_1_1ObsSourceRockMapProp.html</anchorfile>
-      <anchor>acd3e370af8b36cd0bec3bd3c988f8edd</anchor>
-      <arglist>() const </arglist>
-    </member>
-    <member kind="function" virtualness="virtual">
-      <type>virtual size_t</type>
-      <name>dimension</name>
-      <anchorfile>classcasa_1_1ObsSourceRockMapProp.html</anchorfile>
-      <anchor>ac6ddc20ff66238c02818f7f280dccb4f</anchor>
-      <arglist>() const </arglist>
-    </member>
-    <member kind="function" virtualness="virtual">
-      <type>virtual bool</type>
-      <name>hasReferenceValue</name>
-      <anchorfile>classcasa_1_1ObsSourceRockMapProp.html</anchorfile>
-      <anchor>af914e2923faaaa2d80d5aebc292fa8a8</anchor>
-      <arglist>() const </arglist>
-    </member>
-    <member kind="function" virtualness="virtual">
-      <type>virtual const ObsValue *</type>
-      <name>referenceValue</name>
-      <anchorfile>classcasa_1_1ObsSourceRockMapProp.html</anchorfile>
-      <anchor>af43e62aac9bcb0fd242cb2c6130043c7</anchor>
-      <arglist>() const </arglist>
-    </member>
-    <member kind="function" virtualness="virtual">
-      <type>virtual double</type>
-      <name>stdDeviationForRefValue</name>
-      <anchorfile>classcasa_1_1ObsSourceRockMapProp.html</anchorfile>
-      <anchor>aa8585ccc7043359c4a6546a5c073dbb2</anchor>
-      <arglist>() const </arglist>
-    </member>
-    <member kind="function" virtualness="virtual">
-      <type>virtual void</type>
-      <name>setReferenceValue</name>
-      <anchorfile>classcasa_1_1ObsSourceRockMapProp.html</anchorfile>
-      <anchor>ad337cd477760ddefc8740243703705ad</anchor>
-      <arglist>(ObsValue *refVal, double stdDevVal)</arglist>
-    </member>
-    <member kind="function" virtualness="virtual">
-      <type>virtual double</type>
-      <name>saWeight</name>
-      <anchorfile>classcasa_1_1ObsSourceRockMapProp.html</anchorfile>
-      <anchor>a4fadc056cc4c0a050797062c5db00de9</anchor>
-      <arglist>() const </arglist>
-    </member>
-    <member kind="function" virtualness="virtual">
-      <type>virtual void</type>
-      <name>setSAWeight</name>
-      <anchorfile>classcasa_1_1ObsSourceRockMapProp.html</anchorfile>
-      <anchor>afb50cad6f7778ed27a9ed0a25e511dbf</anchor>
-      <arglist>(double w)</arglist>
-    </member>
-    <member kind="function" virtualness="virtual">
-      <type>virtual void</type>
-      <name>setUAWeight</name>
-      <anchorfile>classcasa_1_1ObsSourceRockMapProp.html</anchorfile>
-      <anchor>abf0b307009680c0faf4326525b6faa0d</anchor>
-      <arglist>(double w)</arglist>
-    </member>
-    <member kind="function" virtualness="virtual">
-      <type>virtual double</type>
-      <name>uaWeight</name>
-      <anchorfile>classcasa_1_1ObsSourceRockMapProp.html</anchorfile>
-      <anchor>a1b627e4ab5bb161472608f4019382276</anchor>
-      <arglist>() const </arglist>
-    </member>
-    <member kind="function" virtualness="virtual">
-      <type>virtual ErrorHandler::ReturnCode</type>
-      <name>requestObservableInModel</name>
-      <anchorfile>classcasa_1_1ObsSourceRockMapProp.html</anchorfile>
-      <anchor>a78ef8f38fa895306c694200c239fe6d2</anchor>
-      <arglist>(mbapi::Model &amp;caldModel)</arglist>
-    </member>
-    <member kind="function" virtualness="virtual">
-      <type>virtual ObsValue *</type>
-      <name>getFromModel</name>
-      <anchorfile>classcasa_1_1ObsSourceRockMapProp.html</anchorfile>
-      <anchor>a421cffa66969fd96a32289d5db25e6af</anchor>
-      <arglist>(mbapi::Model &amp;caldModel)</arglist>
-    </member>
-    <member kind="function" virtualness="virtual">
-      <type>virtual ObsValue *</type>
-      <name>createNewObsValueFromDouble</name>
-      <anchorfile>classcasa_1_1ObsSourceRockMapProp.html</anchorfile>
-      <anchor>acd74d6681bf4d65cdb310821ee4f9016</anchor>
-      <arglist>(std::vector&lt; double &gt;::const_iterator &amp;val) const </arglist>
-    </member>
-    <member kind="function" virtualness="virtual">
-      <type>virtual unsigned int</type>
-      <name>version</name>
-      <anchorfile>classcasa_1_1ObsSourceRockMapProp.html</anchorfile>
-      <anchor>a6e2276835ce73df0269058dbffc3fd63</anchor>
-      <arglist>() const </arglist>
-    </member>
-    <member kind="function" virtualness="virtual">
-      <type>virtual bool</type>
-      <name>save</name>
-      <anchorfile>classcasa_1_1ObsSourceRockMapProp.html</anchorfile>
-      <anchor>a6353a2c850712600278ae5d5a3331863</anchor>
-      <arglist>(CasaSerializer &amp;sz, unsigned int fileVer) const </arglist>
-    </member>
-    <member kind="function" virtualness="virtual">
-      <type>virtual const char *</type>
-      <name>typeName</name>
-      <anchorfile>classcasa_1_1ObsSourceRockMapProp.html</anchorfile>
-      <anchor>a44e020edc55576d6414c368f4c607832</anchor>
-      <arglist>() const </arglist>
-    </member>
-    <member kind="function">
-      <type></type>
-      <name>ObsSourceRockMapProp</name>
-      <anchorfile>classcasa_1_1ObsSourceRockMapProp.html</anchorfile>
-      <anchor>a2b93eb5c765279cf4e75673ad237c99d</anchor>
-      <arglist>(CasaDeserializer &amp;dz, unsigned int objVer)</arglist>
-    </member>
-    <member kind="function" static="yes">
-      <type>static ObsSourceRockMapProp *</type>
-      <name>createNewInstance</name>
-      <anchorfile>classcasa_1_1ObsSourceRockMapProp.html</anchorfile>
-      <anchor>a35fa6bb93ee4286c79356d303dbc8782</anchor>
-      <arglist>(double x, double y, const char *layerName, const char *propName, double simTime=0.0, const std::string &amp;name=&quot;&quot;)</arglist>
-    </member>
-    <member kind="variable" protection="protected">
-      <type>double</type>
-      <name>m_x</name>
-      <anchorfile>classcasa_1_1ObsSourceRockMapProp.html</anchorfile>
-      <anchor>a4d412c2a8eb3642926f86f6516335e10</anchor>
-      <arglist></arglist>
-    </member>
-    <member kind="variable" protection="protected">
-      <type>double</type>
-      <name>m_y</name>
-      <anchorfile>classcasa_1_1ObsSourceRockMapProp.html</anchorfile>
-      <anchor>abcab4d43f45179aaa51ca07bd801103f</anchor>
-      <arglist></arglist>
-    </member>
-    <member kind="variable" protection="protected">
-      <type>std::string</type>
-      <name>m_layerName</name>
-      <anchorfile>classcasa_1_1ObsSourceRockMapProp.html</anchorfile>
-      <anchor>ae98641baafa5f078fcbb73a55ce84d5f</anchor>
-      <arglist></arglist>
-    </member>
-    <member kind="variable" protection="protected">
-      <type>std::string</type>
-      <name>m_propName</name>
-      <anchorfile>classcasa_1_1ObsSourceRockMapProp.html</anchorfile>
-      <anchor>a6fc3540181bade78fe60272cf3607927</anchor>
-      <arglist></arglist>
-    </member>
-    <member kind="variable" protection="protected">
-      <type>double</type>
-      <name>m_simTime</name>
-      <anchorfile>classcasa_1_1ObsSourceRockMapProp.html</anchorfile>
-      <anchor>aceac3fb9b76e47252094f6b2c8585a10</anchor>
-      <arglist></arglist>
-    </member>
-    <member kind="variable" protection="protected">
-      <type>std::vector&lt; std::string &gt;</type>
-      <name>m_name</name>
-      <anchorfile>classcasa_1_1ObsSourceRockMapProp.html</anchorfile>
-      <anchor>ad3c2c9c2d63fecc9897c1e4b75419fc1</anchor>
-      <arglist></arglist>
-    </member>
-    <member kind="variable" protection="protected">
-      <type>int</type>
-      <name>m_posDataMiningTbl</name>
-      <anchorfile>classcasa_1_1ObsSourceRockMapProp.html</anchorfile>
-      <anchor>ab30ce45f89e2e72ca252b53604b654af</anchor>
-      <arglist></arglist>
-    </member>
-    <member kind="variable" protection="protected">
-      <type>std::auto_ptr&lt; ObsValue &gt;</type>
-      <name>m_refValue</name>
-      <anchorfile>classcasa_1_1ObsSourceRockMapProp.html</anchorfile>
-      <anchor>ab37616c36f6e96493291efc1aa2db47b</anchor>
-      <arglist></arglist>
-    </member>
-    <member kind="variable" protection="protected">
-      <type>double</type>
-      <name>m_devValue</name>
-      <anchorfile>classcasa_1_1ObsSourceRockMapProp.html</anchorfile>
-      <anchor>a1d961e9fd72a813d2f934aee22862b44</anchor>
-      <arglist></arglist>
-    </member>
-    <member kind="variable" protection="protected">
-      <type>double</type>
-      <name>m_saWeight</name>
-      <anchorfile>classcasa_1_1ObsSourceRockMapProp.html</anchorfile>
-      <anchor>a04c5e23a7f7c8d3e71ccc37e1f655756</anchor>
-      <arglist></arglist>
-    </member>
-    <member kind="variable" protection="protected">
-      <type>double</type>
-      <name>m_uaWeight</name>
-      <anchorfile>classcasa_1_1ObsSourceRockMapProp.html</anchorfile>
-      <anchor>a9073d8e0a790473708377e61034d9d3f</anchor>
-      <arglist></arglist>
-    </member>
-    <member kind="function" virtualness="virtual">
-      <type>virtual unsigned int</type>
-      <name>version</name>
-      <anchorfile>classcasa_1_1ObsSourceRockMapProp.html</anchorfile>
-      <anchor>a6e2276835ce73df0269058dbffc3fd63</anchor>
-      <arglist>() const </arglist>
-    </member>
-    <member kind="function" virtualness="virtual">
-      <type>virtual bool</type>
-      <name>save</name>
-      <anchorfile>classcasa_1_1ObsSourceRockMapProp.html</anchorfile>
-      <anchor>a6353a2c850712600278ae5d5a3331863</anchor>
-      <arglist>(CasaSerializer &amp;sz, unsigned int fileVer) const </arglist>
-    </member>
-    <member kind="function" virtualness="virtual">
-      <type>virtual const char *</type>
-      <name>typeName</name>
-      <anchorfile>classcasa_1_1ObsSourceRockMapProp.html</anchorfile>
-      <anchor>a44e020edc55576d6414c368f4c607832</anchor>
-      <arglist>() const </arglist>
-    </member>
-    <member kind="function">
-      <type></type>
-      <name>ObsSourceRockMapProp</name>
-      <anchorfile>classcasa_1_1ObsSourceRockMapProp.html</anchorfile>
-      <anchor>a2b93eb5c765279cf4e75673ad237c99d</anchor>
-      <arglist>(CasaDeserializer &amp;dz, unsigned int objVer)</arglist>
-    </member>
-  </compound>
-  <compound kind="class">
-    <name>casa::ObsSpace</name>
-    <filename>classcasa_1_1ObsSpace.html</filename>
-    <base>casa::CasaSerializable</base>
-    <member kind="function" virtualness="pure">
-      <type>virtual ErrorHandler::ReturnCode</type>
-      <name>addObservable</name>
-      <anchorfile>classcasa_1_1ObsSpace.html</anchorfile>
-      <anchor>a4227e19a1da2cf38ba2fe04fc673d22e</anchor>
-      <arglist>(Observable *obs)=0</arglist>
-    </member>
-    <member kind="function" virtualness="pure">
-      <type>virtual size_t</type>
-      <name>size</name>
-      <anchorfile>classcasa_1_1ObsSpace.html</anchorfile>
-      <anchor>ab87a3ee3d6d06652e03c47ce8bd0c351</anchor>
-      <arglist>() const =0</arglist>
-    </member>
-    <member kind="function" virtualness="pure">
-      <type>virtual const Observable *</type>
-      <name>observable</name>
-      <anchorfile>classcasa_1_1ObsSpace.html</anchorfile>
-      <anchor>a0d0fa943a8dbd91c72d2e85133b7ac9f</anchor>
-      <arglist>(size_t i) const =0</arglist>
-    </member>
-  </compound>
-  <compound kind="class">
-    <name>casa::ObsTrapProp</name>
-    <filename>classcasa_1_1ObsTrapProp.html</filename>
-    <base>casa::Observable</base>
-    <member kind="function">
-      <type></type>
-      <name>ObsTrapProp</name>
-      <anchorfile>classcasa_1_1ObsTrapProp.html</anchorfile>
-      <anchor>a721bf195a6868b3ede3f5aa0c8e2f726</anchor>
-      <arglist>(double x, double y, const char *resName, const char *propName, double simTime, const std::string &amp;name=&quot;&quot;)</arglist>
-    </member>
-    <member kind="function" virtualness="virtual">
-      <type>virtual</type>
-      <name>~ObsTrapProp</name>
-      <anchorfile>classcasa_1_1ObsTrapProp.html</anchorfile>
-      <anchor>aab0d41f7d76aec3a0a5aa3c4d6309568</anchor>
-      <arglist>()</arglist>
-    </member>
-    <member kind="function" virtualness="virtual">
-      <type>virtual std::vector&lt; std::string &gt;</type>
-      <name>name</name>
-      <anchorfile>classcasa_1_1ObsTrapProp.html</anchorfile>
-      <anchor>a94919b22ce5874f22e500cfeffcbd6dc</anchor>
-      <arglist>() const </arglist>
-    </member>
-    <member kind="function" virtualness="virtual">
-      <type>virtual size_t</type>
-      <name>dimension</name>
-      <anchorfile>classcasa_1_1ObsTrapProp.html</anchorfile>
-      <anchor>a2a9804be88e9aed19cda867f4f8132dd</anchor>
-      <arglist>() const </arglist>
-    </member>
-    <member kind="function" virtualness="virtual">
-      <type>virtual bool</type>
-      <name>hasReferenceValue</name>
-      <anchorfile>classcasa_1_1ObsTrapProp.html</anchorfile>
-      <anchor>a853382dde1018d34845101efd8526a5b</anchor>
-      <arglist>() const </arglist>
-    </member>
-    <member kind="function" virtualness="virtual">
-      <type>virtual const ObsValue *</type>
-      <name>referenceValue</name>
-      <anchorfile>classcasa_1_1ObsTrapProp.html</anchorfile>
-      <anchor>af2de1b5b36b234b8d045532914ac61f5</anchor>
-      <arglist>() const </arglist>
-    </member>
-    <member kind="function" virtualness="virtual">
-      <type>virtual double</type>
-      <name>stdDeviationForRefValue</name>
-      <anchorfile>classcasa_1_1ObsTrapProp.html</anchorfile>
-      <anchor>a7f7ff817ef913147d0251c6139b1979b</anchor>
-      <arglist>() const </arglist>
-    </member>
-    <member kind="function" virtualness="virtual">
-      <type>virtual void</type>
-      <name>setReferenceValue</name>
-      <anchorfile>classcasa_1_1ObsTrapProp.html</anchorfile>
-      <anchor>a23821e31920fcfa0558e75371399b4b5</anchor>
-      <arglist>(ObsValue *refVal, double stdDevVal)</arglist>
-    </member>
-    <member kind="function" virtualness="virtual">
-      <type>virtual double</type>
-      <name>saWeight</name>
-      <anchorfile>classcasa_1_1ObsTrapProp.html</anchorfile>
-      <anchor>ac53dc7865032252ebc0253be38099f51</anchor>
-      <arglist>() const </arglist>
-    </member>
-    <member kind="function" virtualness="virtual">
-      <type>virtual void</type>
-      <name>setSAWeight</name>
-      <anchorfile>classcasa_1_1ObsTrapProp.html</anchorfile>
-      <anchor>a56d9d71a0f741595b6630c0b6868ae9f</anchor>
-      <arglist>(double w)</arglist>
-    </member>
-    <member kind="function" virtualness="virtual">
-      <type>virtual void</type>
-      <name>setUAWeight</name>
-      <anchorfile>classcasa_1_1ObsTrapProp.html</anchorfile>
-      <anchor>a47ff1c5b71438dd5db67815083c1ae55</anchor>
-      <arglist>(double w)</arglist>
-    </member>
-    <member kind="function" virtualness="virtual">
-      <type>virtual double</type>
-      <name>uaWeight</name>
-      <anchorfile>classcasa_1_1ObsTrapProp.html</anchorfile>
-      <anchor>a7ccfd1821e08036f76bbc656bac675b0</anchor>
-      <arglist>() const </arglist>
-    </member>
-    <member kind="function" virtualness="virtual">
-      <type>virtual ErrorHandler::ReturnCode</type>
-      <name>requestObservableInModel</name>
-      <anchorfile>classcasa_1_1ObsTrapProp.html</anchorfile>
-      <anchor>a34da90cb116caf70749f5fc1eb817b71</anchor>
-      <arglist>(mbapi::Model &amp;caldModel)</arglist>
-    </member>
-    <member kind="function" virtualness="virtual">
-      <type>virtual ObsValue *</type>
-      <name>getFromModel</name>
-      <anchorfile>classcasa_1_1ObsTrapProp.html</anchorfile>
-      <anchor>a988445a7eeb028e62e95a9af415b86b9</anchor>
-      <arglist>(mbapi::Model &amp;caldModel)</arglist>
-    </member>
-    <member kind="function" virtualness="virtual">
-      <type>virtual ObsValue *</type>
-      <name>createNewObsValueFromDouble</name>
-      <anchorfile>classcasa_1_1ObsTrapProp.html</anchorfile>
-      <anchor>a685d4f7da22f42e27233e46bdb1f7ef2</anchor>
-      <arglist>(std::vector&lt; double &gt;::const_iterator &amp;val) const </arglist>
-    </member>
-    <member kind="function" virtualness="virtual">
-      <type>virtual unsigned int</type>
-      <name>version</name>
-      <anchorfile>classcasa_1_1ObsTrapProp.html</anchorfile>
-      <anchor>ac3a41ca61f1f29129548a1ae4aca18f9</anchor>
-      <arglist>() const </arglist>
-    </member>
-    <member kind="function" virtualness="virtual">
-      <type>virtual bool</type>
-      <name>save</name>
-      <anchorfile>classcasa_1_1ObsTrapProp.html</anchorfile>
-      <anchor>a3dc2539f173a9329708f50589e146d39</anchor>
-      <arglist>(CasaSerializer &amp;sz, unsigned int fileVer) const </arglist>
-    </member>
-    <member kind="function" virtualness="virtual">
-      <type>virtual const char *</type>
-      <name>typeName</name>
-      <anchorfile>classcasa_1_1ObsTrapProp.html</anchorfile>
-      <anchor>a857fe861d257667cab355e63f7c38c45</anchor>
-      <arglist>() const </arglist>
-    </member>
-    <member kind="function">
-      <type></type>
-      <name>ObsTrapProp</name>
-      <anchorfile>classcasa_1_1ObsTrapProp.html</anchorfile>
-      <anchor>a58ad47e6fafa70f92007df6b04ba4752</anchor>
-      <arglist>(CasaDeserializer &amp;dz, unsigned int objVer)</arglist>
-    </member>
-    <member kind="function" static="yes">
-      <type>static ObsTrapProp *</type>
-      <name>createNewInstance</name>
-      <anchorfile>classcasa_1_1ObsTrapProp.html</anchorfile>
-      <anchor>a6ca932b7256b64b7049c26ed569f50be</anchor>
-      <arglist>(double x, double y, const char *resName, const char *propName, double simTime=0.0, const std::string &amp;name=&quot;&quot;)</arglist>
-    </member>
-    <member kind="variable" protection="protected">
-      <type>double</type>
-      <name>m_x</name>
-      <anchorfile>classcasa_1_1ObsTrapProp.html</anchorfile>
-      <anchor>ab4b44789682633d1ca135576c959affe</anchor>
-      <arglist></arglist>
-    </member>
-    <member kind="variable" protection="protected">
-      <type>double</type>
-      <name>m_y</name>
-      <anchorfile>classcasa_1_1ObsTrapProp.html</anchorfile>
-      <anchor>a65d1ba4ef8c766986cdfa81086949759</anchor>
-      <arglist></arglist>
-    </member>
-    <member kind="variable" protection="protected">
-      <type>std::string</type>
-      <name>m_resName</name>
-      <anchorfile>classcasa_1_1ObsTrapProp.html</anchorfile>
-      <anchor>aaf48d1882d98f4614f8ca868a28f387e</anchor>
-      <arglist></arglist>
-    </member>
-    <member kind="variable" protection="protected">
-      <type>std::string</type>
-      <name>m_propName</name>
-      <anchorfile>classcasa_1_1ObsTrapProp.html</anchorfile>
-      <anchor>a83d47d00a2e5c5b130cb56102848edef</anchor>
-      <arglist></arglist>
-    </member>
-    <member kind="variable" protection="protected">
-      <type>double</type>
-      <name>m_simTime</name>
-      <anchorfile>classcasa_1_1ObsTrapProp.html</anchorfile>
-      <anchor>a9739b4d71ae0de535cb185a73ac2b493</anchor>
-      <arglist></arglist>
-    </member>
-    <member kind="variable" protection="protected">
-      <type>std::vector&lt; std::string &gt;</type>
-      <name>m_name</name>
-      <anchorfile>classcasa_1_1ObsTrapProp.html</anchorfile>
-      <anchor>a73eb157c197bdd75b3c0261532950ebc</anchor>
-      <arglist></arglist>
-    </member>
-    <member kind="variable" protection="protected">
-      <type>int</type>
-      <name>m_posDataMiningTbl</name>
-      <anchorfile>classcasa_1_1ObsTrapProp.html</anchorfile>
-      <anchor>afaa4e95e9f9195b5ffabd34d2c484998</anchor>
-      <arglist></arglist>
-    </member>
-    <member kind="variable" protection="protected">
-      <type>std::auto_ptr&lt; ObsValue &gt;</type>
-      <name>m_refValue</name>
-      <anchorfile>classcasa_1_1ObsTrapProp.html</anchorfile>
-      <anchor>a62f8df0daf554f14845991cf326da21f</anchor>
-      <arglist></arglist>
-    </member>
-    <member kind="variable" protection="protected">
-      <type>double</type>
-      <name>m_devValue</name>
-      <anchorfile>classcasa_1_1ObsTrapProp.html</anchorfile>
-      <anchor>a9835aba47d3ee54386db0d38c69d4da9</anchor>
-      <arglist></arglist>
-    </member>
-    <member kind="variable" protection="protected">
-      <type>double</type>
-      <name>m_saWeight</name>
-      <anchorfile>classcasa_1_1ObsTrapProp.html</anchorfile>
-      <anchor>aa3f8509b718d12611bb1434d48424d51</anchor>
-      <arglist></arglist>
-    </member>
-    <member kind="variable" protection="protected">
-      <type>double</type>
-      <name>m_uaWeight</name>
-      <anchorfile>classcasa_1_1ObsTrapProp.html</anchorfile>
-      <anchor>a7ba0b5421ccd052206290d566757c9aa</anchor>
-      <arglist></arglist>
-    </member>
-    <member kind="function" virtualness="virtual">
-      <type>virtual unsigned int</type>
-      <name>version</name>
-      <anchorfile>classcasa_1_1ObsTrapProp.html</anchorfile>
-      <anchor>ac3a41ca61f1f29129548a1ae4aca18f9</anchor>
-      <arglist>() const </arglist>
-    </member>
-    <member kind="function" virtualness="virtual">
-      <type>virtual bool</type>
-      <name>save</name>
-      <anchorfile>classcasa_1_1ObsTrapProp.html</anchorfile>
-      <anchor>a3dc2539f173a9329708f50589e146d39</anchor>
-      <arglist>(CasaSerializer &amp;sz, unsigned int fileVer) const </arglist>
-    </member>
-    <member kind="function" virtualness="virtual">
-      <type>virtual const char *</type>
-      <name>typeName</name>
-      <anchorfile>classcasa_1_1ObsTrapProp.html</anchorfile>
-      <anchor>a857fe861d257667cab355e63f7c38c45</anchor>
-      <arglist>() const </arglist>
-    </member>
-    <member kind="function">
-      <type></type>
-      <name>ObsTrapProp</name>
-      <anchorfile>classcasa_1_1ObsTrapProp.html</anchorfile>
-      <anchor>a58ad47e6fafa70f92007df6b04ba4752</anchor>
-      <arglist>(CasaDeserializer &amp;dz, unsigned int objVer)</arglist>
-    </member>
-  </compound>
-  <compound kind="class">
-    <name>casa::ObsValue</name>
-    <filename>classcasa_1_1ObsValue.html</filename>
-    <base>casa::CasaSerializable</base>
-    <member kind="function" virtualness="virtual">
-      <type>virtual</type>
-      <name>~ObsValue</name>
-      <anchorfile>classcasa_1_1ObsValue.html</anchorfile>
-      <anchor>ab5c0b127caa11d5461a90a80850a349a</anchor>
-      <arglist>()</arglist>
-    </member>
-    <member kind="function" virtualness="pure">
-      <type>virtual const Observable *</type>
-      <name>observable</name>
-      <anchorfile>classcasa_1_1ObsValue.html</anchorfile>
-      <anchor>a040f68e0a6964578958ad5cbcda657cb</anchor>
-      <arglist>() const =0</arglist>
-    </member>
-    <member kind="function" virtualness="pure">
-      <type>virtual double</type>
-      <name>MSE</name>
-      <anchorfile>classcasa_1_1ObsValue.html</anchorfile>
-      <anchor>ae8d5881435676896cb189e8f183ad9ae</anchor>
-      <arglist>() const =0</arglist>
-    </member>
-    <member kind="function" virtualness="pure">
-      <type>virtual bool</type>
-      <name>isDouble</name>
-      <anchorfile>classcasa_1_1ObsValue.html</anchorfile>
-      <anchor>aea54aceae4a2b996cb9a75868570cbd4</anchor>
-      <arglist>() const =0</arglist>
-    </member>
-    <member kind="function" virtualness="pure">
-      <type>virtual std::vector&lt; double &gt;</type>
-      <name>asDoubleArray</name>
-      <anchorfile>classcasa_1_1ObsValue.html</anchorfile>
-      <anchor>a7b2194a16ae3e29dd092cae9e6ecd5c7</anchor>
-      <arglist>() const =0</arglist>
-    </member>
-    <member kind="function" static="yes">
-      <type>static ObsValue *</type>
-      <name>load</name>
-      <anchorfile>classcasa_1_1ObsValue.html</anchorfile>
-      <anchor>a68b81fad110fd11f55dd24dfc0cd0adb</anchor>
-      <arglist>(CasaDeserializer &amp;dz, const char *objName)</arglist>
-    </member>
-  </compound>
-  <compound kind="class">
-    <name>casa::ObsValueDoubleArray</name>
-    <filename>classcasa_1_1ObsValueDoubleArray.html</filename>
-    <base>casa::ObsValue</base>
-    <member kind="function">
-      <type></type>
-      <name>ObsValueDoubleArray</name>
-      <anchorfile>classcasa_1_1ObsValueDoubleArray.html</anchorfile>
-      <anchor>a8fbda44994da2e6407b63a191796cfc8</anchor>
-      <arglist>(const Observable *parent, const std::vector&lt; double &gt; &amp;val)</arglist>
-    </member>
-    <member kind="function">
-      <type></type>
-      <name>ObsValueDoubleArray</name>
-      <anchorfile>classcasa_1_1ObsValueDoubleArray.html</anchorfile>
-      <anchor>adb3af29d9efe65591abd890afb0de30f</anchor>
-      <arglist>(const ObsValueDoubleArray &amp;ov)</arglist>
-    </member>
-    <member kind="function" virtualness="virtual">
-      <type>virtual</type>
-      <name>~ObsValueDoubleArray</name>
-      <anchorfile>classcasa_1_1ObsValueDoubleArray.html</anchorfile>
-      <anchor>a157579ea74e77640491bcf75b92d5e1d</anchor>
-      <arglist>()</arglist>
-    </member>
-    <member kind="function">
-      <type>ObsValueDoubleArray &amp;</type>
-      <name>operator=</name>
-      <anchorfile>classcasa_1_1ObsValueDoubleArray.html</anchorfile>
-      <anchor>a70b4a4cad650ff8fa158ed89231a17f9</anchor>
-      <arglist>(const ObsValueDoubleArray &amp;otherObs)</arglist>
-    </member>
-    <member kind="function" virtualness="virtual">
-      <type>virtual const Observable *</type>
-      <name>observable</name>
-      <anchorfile>classcasa_1_1ObsValueDoubleArray.html</anchorfile>
-      <anchor>a26be3af34673e45849574ba1548b62fa</anchor>
-      <arglist>() const </arglist>
-    </member>
-    <member kind="function" virtualness="virtual">
-      <type>virtual double</type>
-      <name>MSE</name>
-      <anchorfile>classcasa_1_1ObsValueDoubleArray.html</anchorfile>
-      <anchor>a1aa0e09434ebbd48c6dad8eec52793d6</anchor>
-      <arglist>() const </arglist>
-    </member>
-    <member kind="function" virtualness="virtual">
-      <type>virtual bool</type>
-      <name>isDouble</name>
-      <anchorfile>classcasa_1_1ObsValueDoubleArray.html</anchorfile>
-      <anchor>af7684302fbe3d1e6bf822296eea37515</anchor>
-      <arglist>() const </arglist>
-    </member>
-    <member kind="function" virtualness="virtual">
-      <type>virtual std::vector&lt; double &gt;</type>
-      <name>asDoubleArray</name>
-      <anchorfile>classcasa_1_1ObsValueDoubleArray.html</anchorfile>
-      <anchor>a3ffe72f5b7b760c9cbeeb5d014d59d5b</anchor>
-      <arglist>() const </arglist>
-    </member>
-    <member kind="function" virtualness="virtual">
-      <type>virtual unsigned int</type>
-      <name>version</name>
-      <anchorfile>classcasa_1_1ObsValueDoubleArray.html</anchorfile>
-      <anchor>aab772387409ee9c15c22f42ef72bb3d5</anchor>
-      <arglist>() const </arglist>
-    </member>
-    <member kind="function" virtualness="virtual">
-      <type>virtual const char *</type>
-      <name>typeName</name>
-      <anchorfile>classcasa_1_1ObsValueDoubleArray.html</anchorfile>
-      <anchor>aa856b793344cd854f416d8ca46ac47c6</anchor>
-      <arglist>() const </arglist>
-    </member>
-    <member kind="function" virtualness="virtual">
-      <type>virtual bool</type>
-      <name>save</name>
-      <anchorfile>classcasa_1_1ObsValueDoubleArray.html</anchorfile>
-      <anchor>af6586c84d366c6e53fecf2c8852a870f</anchor>
-      <arglist>(CasaSerializer &amp;sz, unsigned int version) const </arglist>
-    </member>
-    <member kind="function">
-      <type></type>
-      <name>ObsValueDoubleArray</name>
-      <anchorfile>classcasa_1_1ObsValueDoubleArray.html</anchorfile>
-      <anchor>a6fc9e9b6c31b68a02c9f7a6202c21324</anchor>
-      <arglist>(CasaDeserializer &amp;dz, unsigned int objVer)</arglist>
-    </member>
-    <member kind="function" static="yes">
-      <type>static ObsValueDoubleArray *</type>
-      <name>createNewInstance</name>
-      <anchorfile>classcasa_1_1ObsValueDoubleArray.html</anchorfile>
-      <anchor>a142db1d3b3bd9ce082ad99a25a78e7cd</anchor>
-      <arglist>(const Observable *parent, const std::vector&lt; double &gt; &amp;val)</arglist>
-    </member>
-    <member kind="function" virtualness="virtual">
-      <type>virtual unsigned int</type>
-      <name>version</name>
-      <anchorfile>classcasa_1_1ObsValueDoubleArray.html</anchorfile>
-      <anchor>aab772387409ee9c15c22f42ef72bb3d5</anchor>
-      <arglist>() const </arglist>
-    </member>
-    <member kind="function" virtualness="virtual">
-      <type>virtual const char *</type>
-      <name>typeName</name>
-      <anchorfile>classcasa_1_1ObsValueDoubleArray.html</anchorfile>
-      <anchor>aa856b793344cd854f416d8ca46ac47c6</anchor>
-      <arglist>() const </arglist>
-    </member>
-    <member kind="function" virtualness="virtual">
-      <type>virtual bool</type>
-      <name>save</name>
-      <anchorfile>classcasa_1_1ObsValueDoubleArray.html</anchorfile>
-      <anchor>af6586c84d366c6e53fecf2c8852a870f</anchor>
-      <arglist>(CasaSerializer &amp;sz, unsigned int version) const </arglist>
-    </member>
-    <member kind="function">
-      <type></type>
-      <name>ObsValueDoubleArray</name>
-      <anchorfile>classcasa_1_1ObsValueDoubleArray.html</anchorfile>
-      <anchor>a6fc9e9b6c31b68a02c9f7a6202c21324</anchor>
-      <arglist>(CasaDeserializer &amp;dz, unsigned int objVer)</arglist>
-    </member>
-  </compound>
-  <compound kind="class">
-    <name>casa::ObsValueDoubleScalar</name>
-    <filename>classcasa_1_1ObsValueDoubleScalar.html</filename>
-    <base>casa::ObsValue</base>
-    <member kind="function">
-      <type></type>
-      <name>ObsValueDoubleScalar</name>
-      <anchorfile>classcasa_1_1ObsValueDoubleScalar.html</anchorfile>
-      <anchor>ad8da42beb542b802bebbaed2a3b49f2d</anchor>
-      <arglist>(const Observable *parent, double val)</arglist>
-    </member>
-    <member kind="function">
-      <type></type>
-      <name>ObsValueDoubleScalar</name>
-      <anchorfile>classcasa_1_1ObsValueDoubleScalar.html</anchorfile>
-      <anchor>a1e4ff2e22354ff553e6d3269c126484b</anchor>
-      <arglist>(const ObsValueDoubleScalar &amp;ov)</arglist>
-    </member>
-    <member kind="function" virtualness="virtual">
-      <type>virtual</type>
-      <name>~ObsValueDoubleScalar</name>
-      <anchorfile>classcasa_1_1ObsValueDoubleScalar.html</anchorfile>
-      <anchor>abbfa1c23f3bb99667711a113af7a68c9</anchor>
-      <arglist>()</arglist>
-    </member>
-    <member kind="function">
-      <type>ObsValueDoubleScalar &amp;</type>
-      <name>operator=</name>
-      <anchorfile>classcasa_1_1ObsValueDoubleScalar.html</anchorfile>
-      <anchor>ae78f252dff8667c920bea00e87eace97</anchor>
-      <arglist>(const ObsValueDoubleScalar &amp;otherObs)</arglist>
-    </member>
-    <member kind="function" virtualness="virtual">
-      <type>virtual const Observable *</type>
-      <name>observable</name>
-      <anchorfile>classcasa_1_1ObsValueDoubleScalar.html</anchorfile>
-      <anchor>af46e810a57a5f0a40c6c13b9f36d2900</anchor>
-      <arglist>() const </arglist>
-    </member>
-    <member kind="function" virtualness="virtual">
-      <type>virtual double</type>
-      <name>MSE</name>
-      <anchorfile>classcasa_1_1ObsValueDoubleScalar.html</anchorfile>
-      <anchor>afd66cb091293b31f16017d96df58b925</anchor>
-      <arglist>() const </arglist>
-    </member>
-    <member kind="function">
-      <type>double</type>
-      <name>value</name>
-      <anchorfile>classcasa_1_1ObsValueDoubleScalar.html</anchorfile>
-      <anchor>a749604f4d7e32eff70c950fe9090412b</anchor>
-      <arglist>() const </arglist>
-    </member>
-    <member kind="function" virtualness="virtual">
-      <type>virtual bool</type>
-      <name>isDouble</name>
-      <anchorfile>classcasa_1_1ObsValueDoubleScalar.html</anchorfile>
-      <anchor>a4c81be8d8ff754cb0c26b215cce16a65</anchor>
-      <arglist>() const </arglist>
-    </member>
-    <member kind="function" virtualness="virtual">
-      <type>virtual std::vector&lt; double &gt;</type>
-      <name>asDoubleArray</name>
-      <anchorfile>classcasa_1_1ObsValueDoubleScalar.html</anchorfile>
-      <anchor>aeafe762a1fdb709e1e10406c5c878510</anchor>
-      <arglist>() const </arglist>
-    </member>
-    <member kind="function" virtualness="virtual">
-      <type>virtual unsigned int</type>
-      <name>version</name>
-      <anchorfile>classcasa_1_1ObsValueDoubleScalar.html</anchorfile>
-      <anchor>a2935bc7833de71872f309762f3b8edfa</anchor>
-      <arglist>() const </arglist>
-    </member>
-    <member kind="function" virtualness="virtual">
-      <type>virtual const char *</type>
-      <name>typeName</name>
-      <anchorfile>classcasa_1_1ObsValueDoubleScalar.html</anchorfile>
-      <anchor>aa2b2a4a2bda8f41e129bb73bc62bf239</anchor>
-      <arglist>() const </arglist>
-    </member>
-    <member kind="function" virtualness="virtual">
-      <type>virtual bool</type>
-      <name>save</name>
-      <anchorfile>classcasa_1_1ObsValueDoubleScalar.html</anchorfile>
-      <anchor>ace08f9c140274f8f96f3a5d64a00485d</anchor>
-      <arglist>(CasaSerializer &amp;sz, unsigned int version) const </arglist>
-    </member>
-    <member kind="function">
-      <type></type>
-      <name>ObsValueDoubleScalar</name>
-      <anchorfile>classcasa_1_1ObsValueDoubleScalar.html</anchorfile>
-      <anchor>ab428c171805a142d0aa864f1838e802b</anchor>
-      <arglist>(CasaDeserializer &amp;dz, unsigned int objVer)</arglist>
-    </member>
-    <member kind="function" static="yes">
-      <type>static ObsValueDoubleScalar *</type>
-      <name>createNewInstance</name>
-      <anchorfile>classcasa_1_1ObsValueDoubleScalar.html</anchorfile>
-      <anchor>a35d1f660d0081b9459fde0dac1183c7c</anchor>
-      <arglist>(const Observable *parent, double val)</arglist>
-    </member>
-    <member kind="function" virtualness="virtual">
-      <type>virtual unsigned int</type>
-      <name>version</name>
-      <anchorfile>classcasa_1_1ObsValueDoubleScalar.html</anchorfile>
-      <anchor>a2935bc7833de71872f309762f3b8edfa</anchor>
-      <arglist>() const </arglist>
-    </member>
-    <member kind="function" virtualness="virtual">
-      <type>virtual const char *</type>
-      <name>typeName</name>
-      <anchorfile>classcasa_1_1ObsValueDoubleScalar.html</anchorfile>
-      <anchor>aa2b2a4a2bda8f41e129bb73bc62bf239</anchor>
-      <arglist>() const </arglist>
-    </member>
-    <member kind="function" virtualness="virtual">
-      <type>virtual bool</type>
-      <name>save</name>
-      <anchorfile>classcasa_1_1ObsValueDoubleScalar.html</anchorfile>
-      <anchor>ace08f9c140274f8f96f3a5d64a00485d</anchor>
-      <arglist>(CasaSerializer &amp;sz, unsigned int version) const </arglist>
-    </member>
-    <member kind="function">
-      <type></type>
-      <name>ObsValueDoubleScalar</name>
-      <anchorfile>classcasa_1_1ObsValueDoubleScalar.html</anchorfile>
-      <anchor>ab428c171805a142d0aa864f1838e802b</anchor>
-      <arglist>(CasaDeserializer &amp;dz, unsigned int objVer)</arglist>
-    </member>
-  </compound>
-  <compound kind="class">
-    <name>casa::Parameter</name>
-    <filename>classcasa_1_1Parameter.html</filename>
-    <base>casa::CasaSerializable</base>
-    <member kind="function" virtualness="virtual">
-      <type>virtual</type>
-      <name>~Parameter</name>
-      <anchorfile>classcasa_1_1Parameter.html</anchorfile>
-      <anchor>a167c97ea91f7ceed5968bdcc6113400c</anchor>
-      <arglist>()</arglist>
-    </member>
-    <member kind="function" virtualness="pure">
-      <type>virtual const char *</type>
-      <name>name</name>
-      <anchorfile>classcasa_1_1Parameter.html</anchorfile>
-      <anchor>afe2cd9e1c8242ee4e85c755807483043</anchor>
-      <arglist>() const =0</arglist>
-    </member>
-    <member kind="function" virtualness="pure">
-      <type>virtual const VarParameter *</type>
-      <name>parent</name>
-      <anchorfile>classcasa_1_1Parameter.html</anchorfile>
-      <anchor>ac27f0edd61ef17bbc23a7920581bf9b3</anchor>
-      <arglist>() const =0</arglist>
-    </member>
-    <member kind="function" virtualness="pure">
-      <type>virtual ErrorHandler::ReturnCode</type>
-      <name>setInModel</name>
-      <anchorfile>classcasa_1_1Parameter.html</anchorfile>
-      <anchor>adaf2347637a3974671faa04fa9b817ac</anchor>
-      <arglist>(mbapi::Model &amp;caldModel)=0</arglist>
-    </member>
-    <member kind="function" virtualness="pure">
-      <type>virtual std::string</type>
-      <name>validate</name>
-      <anchorfile>classcasa_1_1Parameter.html</anchorfile>
-      <anchor>a2e842a67b535655e89ff7848ece01667</anchor>
-      <arglist>(mbapi::Model &amp;caldModel)=0</arglist>
-    </member>
-    <member kind="function" virtualness="pure">
-      <type>virtual std::vector&lt; double &gt;</type>
-      <name>asDoubleArray</name>
-      <anchorfile>classcasa_1_1Parameter.html</anchorfile>
-      <anchor>ac4f89b28bb90acea246579830c0fe232</anchor>
-      <arglist>() const =0</arglist>
-    </member>
-    <member kind="function" virtualness="pure">
-      <type>virtual int</type>
-      <name>asInteger</name>
-      <anchorfile>classcasa_1_1Parameter.html</anchorfile>
-      <anchor>a3aef6e9c60997ad5e6c804411f4bf4c1</anchor>
-      <arglist>() const =0</arglist>
-    </member>
-    <member kind="function" virtualness="pure">
-      <type>virtual bool</type>
-      <name>operator==</name>
-      <anchorfile>classcasa_1_1Parameter.html</anchorfile>
-      <anchor>af0850f1244c42535ecc063cb9a560ec3</anchor>
-      <arglist>(const Parameter &amp;prm) const =0</arglist>
-    </member>
-    <member kind="function" virtualness="virtual">
-      <type>virtual bool</type>
-      <name>operator!=</name>
-      <anchorfile>classcasa_1_1Parameter.html</anchorfile>
-      <anchor>a05a31cd3e5e849c2abb213cc79016635</anchor>
-      <arglist>(const Parameter &amp;prm) const </arglist>
-    </member>
-    <member kind="function" static="yes">
-      <type>static Parameter *</type>
-      <name>load</name>
-      <anchorfile>classcasa_1_1Parameter.html</anchorfile>
-      <anchor>a26a76084d115f7124d8c5ad2cf23618e</anchor>
-      <arglist>(CasaDeserializer &amp;dz, const char *objName)</arglist>
-    </member>
-  </compound>
-  <compound kind="struct">
-    <name>casa::ParetoSensitivityInfo</name>
-    <filename>structcasa_1_1ParetoSensitivityInfo.html</filename>
-    <member kind="function">
-      <type>const std::vector&lt; std::pair&lt; const VarParameter *, int &gt; &gt;</type>
-      <name>getVarParametersWithCumulativeImpact</name>
-      <anchorfile>structcasa_1_1ParetoSensitivityInfo.html</anchorfile>
-      <anchor>a3ab705e7ed5e28b950ac6b3beeb7de1f</anchor>
-      <arglist>(double fraction) const </arglist>
-    </member>
-    <member kind="function">
-      <type>double</type>
-      <name>getSensitivity</name>
-      <anchorfile>structcasa_1_1ParetoSensitivityInfo.html</anchorfile>
-      <anchor>acbfebb11a0d3aa0d6020d9a3282f3350</anchor>
-      <arglist>(const VarParameter *varPrm, int subPrmID) const </arglist>
-    </member>
-    <member kind="function">
-      <type>double</type>
-      <name>getCumulativeSensitivity</name>
-      <anchorfile>structcasa_1_1ParetoSensitivityInfo.html</anchorfile>
-      <anchor>a2442b51b02b214381a2a37f2e7939007</anchor>
-      <arglist>(const VarParameter *varPrm, int subPrmID) const </arglist>
-    </member>
-    <member kind="function">
-      <type>void</type>
-      <name>add</name>
-      <anchorfile>structcasa_1_1ParetoSensitivityInfo.html</anchorfile>
-      <anchor>ad154e5c84faaa6b8b0c1e8c0e231d201</anchor>
-      <arglist>(const VarParameter *varPrm, int subPrmID, double val)</arglist>
-    </member>
-    <member kind="variable">
-      <type>std::vector&lt; const VarParameter * &gt;</type>
-      <name>m_vprmPtr</name>
-      <anchorfile>structcasa_1_1ParetoSensitivityInfo.html</anchorfile>
-      <anchor>a18542341493411bdef973e4254d621d2</anchor>
-      <arglist></arglist>
-    </member>
-    <member kind="variable">
-      <type>std::vector&lt; int &gt;</type>
-      <name>m_vprmSubID</name>
-      <anchorfile>structcasa_1_1ParetoSensitivityInfo.html</anchorfile>
-      <anchor>a674245333c473acd2775f8245100a258</anchor>
-      <arglist></arglist>
-    </member>
-    <member kind="variable">
-      <type>std::vector&lt; double &gt;</type>
-      <name>m_vprmSens</name>
-      <anchorfile>structcasa_1_1ParetoSensitivityInfo.html</anchorfile>
-      <anchor>a0b0773959f30c92bdfda7f67faac90d0</anchor>
-      <arglist></arglist>
-    </member>
-  </compound>
-  <compound kind="class">
-    <name>casa::PrmLithoSTPThermalCond</name>
-    <filename>classcasa_1_1PrmLithoSTPThermalCond.html</filename>
-    <base>casa::Parameter</base>
-    <member kind="function">
-      <type></type>
-      <name>PrmLithoSTPThermalCond</name>
-      <anchorfile>classcasa_1_1PrmLithoSTPThermalCond.html</anchorfile>
-      <anchor>a4c0560b2965b40786aa00298a0fef5b6</anchor>
-      <arglist>(mbapi::Model &amp;mdl, const char *lithoName)</arglist>
-    </member>
-    <member kind="function">
-      <type></type>
-      <name>PrmLithoSTPThermalCond</name>
-      <anchorfile>classcasa_1_1PrmLithoSTPThermalCond.html</anchorfile>
-      <anchor>ad9ce96ca4365fd3a01137e30d34add9f</anchor>
-      <arglist>(const VarPrmLithoSTPThermalCond *parent, const char *lithoName, double val)</arglist>
-    </member>
-    <member kind="function" virtualness="virtual">
-      <type>virtual</type>
-      <name>~PrmLithoSTPThermalCond</name>
-      <anchorfile>classcasa_1_1PrmLithoSTPThermalCond.html</anchorfile>
-      <anchor>aa9fc79923d6b39be30ada0e56526b274</anchor>
-      <arglist>()</arglist>
-    </member>
-    <member kind="function" virtualness="virtual">
-      <type>virtual const char *</type>
-      <name>name</name>
-      <anchorfile>classcasa_1_1PrmLithoSTPThermalCond.html</anchorfile>
-      <anchor>a7c7e61c00ff893f99ab9b8a5e66d399d</anchor>
-      <arglist>() const </arglist>
-    </member>
-    <member kind="function" virtualness="virtual">
-      <type>virtual const VarParameter *</type>
-      <name>parent</name>
-      <anchorfile>classcasa_1_1PrmLithoSTPThermalCond.html</anchorfile>
-      <anchor>a2faffad809acdef08cfc1101500d82fc</anchor>
-      <arglist>() const </arglist>
-    </member>
-    <member kind="function" virtualness="virtual">
-      <type>virtual ErrorHandler::ReturnCode</type>
-      <name>setInModel</name>
-      <anchorfile>classcasa_1_1PrmLithoSTPThermalCond.html</anchorfile>
-      <anchor>a731b29e97891f2a4b4b00ec0655e38ea</anchor>
-      <arglist>(mbapi::Model &amp;caldModel)</arglist>
-    </member>
-    <member kind="function" virtualness="virtual">
-      <type>virtual std::string</type>
-      <name>validate</name>
-      <anchorfile>classcasa_1_1PrmLithoSTPThermalCond.html</anchorfile>
-      <anchor>a3d0f9e821a53867db4f28d111f9f4efb</anchor>
-      <arglist>(mbapi::Model &amp;caldModel)</arglist>
-    </member>
-    <member kind="function" virtualness="virtual">
-      <type>virtual std::vector&lt; double &gt;</type>
-      <name>asDoubleArray</name>
-      <anchorfile>classcasa_1_1PrmLithoSTPThermalCond.html</anchorfile>
-      <anchor>a045d07e1b3148833785c42a8f2bd35fc</anchor>
-      <arglist>() const </arglist>
-    </member>
-    <member kind="function" virtualness="virtual">
-      <type>virtual int</type>
-      <name>asInteger</name>
-      <anchorfile>classcasa_1_1PrmLithoSTPThermalCond.html</anchorfile>
-      <anchor>a1c55aaa20b6855694d233b8a8406eab8</anchor>
-      <arglist>() const </arglist>
-    </member>
-    <member kind="function" virtualness="virtual">
-      <type>virtual bool</type>
-      <name>operator==</name>
-      <anchorfile>classcasa_1_1PrmLithoSTPThermalCond.html</anchorfile>
-      <anchor>ac7296188b1d09b661ba00519cf24ad0f</anchor>
-      <arglist>(const Parameter &amp;prm) const </arglist>
-    </member>
-    <member kind="function" virtualness="virtual">
-      <type>virtual unsigned int</type>
-      <name>version</name>
-      <anchorfile>classcasa_1_1PrmLithoSTPThermalCond.html</anchorfile>
-      <anchor>af7688dc9e90de85d831cd7e7e3b55743</anchor>
-      <arglist>() const </arglist>
-    </member>
-    <member kind="function" virtualness="virtual">
-      <type>virtual bool</type>
-      <name>save</name>
-      <anchorfile>classcasa_1_1PrmLithoSTPThermalCond.html</anchorfile>
-      <anchor>af6c35f94da02df11efab13ac9889074e</anchor>
-      <arglist>(CasaSerializer &amp;sz, unsigned int version) const </arglist>
-    </member>
-    <member kind="function" virtualness="virtual">
-      <type>virtual const char *</type>
-      <name>typeName</name>
-      <anchorfile>classcasa_1_1PrmLithoSTPThermalCond.html</anchorfile>
-      <anchor>a9f7ea416f3ba1b2b5a01b51a57d261b3</anchor>
-      <arglist>() const </arglist>
-    </member>
-    <member kind="function">
-      <type></type>
-      <name>PrmLithoSTPThermalCond</name>
-      <anchorfile>classcasa_1_1PrmLithoSTPThermalCond.html</anchorfile>
-      <anchor>a8da40b877885063df76d81559923de88</anchor>
-      <arglist>(CasaDeserializer &amp;dz, unsigned int objVer)</arglist>
-    </member>
-    <member kind="variable" protection="protected">
-      <type>const VarParameter *</type>
-      <name>m_parent</name>
-      <anchorfile>classcasa_1_1PrmLithoSTPThermalCond.html</anchorfile>
-      <anchor>a7f68a655b1c1d2db87dcaf0cd7edb23c</anchor>
-      <arglist></arglist>
-    </member>
-    <member kind="variable" protection="protected">
-      <type>std::string</type>
-      <name>m_name</name>
-      <anchorfile>classcasa_1_1PrmLithoSTPThermalCond.html</anchorfile>
-      <anchor>a94a23a27de733d40a99e93deda268cee</anchor>
-      <arglist></arglist>
-    </member>
-    <member kind="variable" protection="protected">
-      <type>std::string</type>
-      <name>m_lithoName</name>
-      <anchorfile>classcasa_1_1PrmLithoSTPThermalCond.html</anchorfile>
-      <anchor>a9c07bd59edf9c61056e726ef4b69ff7b</anchor>
-      <arglist></arglist>
-    </member>
-    <member kind="variable" protection="protected">
-      <type>double</type>
-      <name>m_value</name>
-      <anchorfile>classcasa_1_1PrmLithoSTPThermalCond.html</anchorfile>
-      <anchor>ae40f6d1120a0d6a1f06c61ecd9407d2d</anchor>
-      <arglist></arglist>
-    </member>
-    <member kind="function" virtualness="virtual">
-      <type>virtual unsigned int</type>
-      <name>version</name>
-      <anchorfile>classcasa_1_1PrmLithoSTPThermalCond.html</anchorfile>
-      <anchor>af7688dc9e90de85d831cd7e7e3b55743</anchor>
-      <arglist>() const </arglist>
-    </member>
-    <member kind="function" virtualness="virtual">
-      <type>virtual bool</type>
-      <name>save</name>
-      <anchorfile>classcasa_1_1PrmLithoSTPThermalCond.html</anchorfile>
-      <anchor>af6c35f94da02df11efab13ac9889074e</anchor>
-      <arglist>(CasaSerializer &amp;sz, unsigned int version) const </arglist>
-    </member>
-    <member kind="function" virtualness="virtual">
-      <type>virtual const char *</type>
-      <name>typeName</name>
-      <anchorfile>classcasa_1_1PrmLithoSTPThermalCond.html</anchorfile>
-      <anchor>a9f7ea416f3ba1b2b5a01b51a57d261b3</anchor>
-      <arglist>() const </arglist>
-    </member>
-    <member kind="function">
-      <type></type>
-      <name>PrmLithoSTPThermalCond</name>
-      <anchorfile>classcasa_1_1PrmLithoSTPThermalCond.html</anchorfile>
-      <anchor>a8da40b877885063df76d81559923de88</anchor>
-      <arglist>(CasaDeserializer &amp;dz, unsigned int objVer)</arglist>
-    </member>
-  </compound>
-  <compound kind="class">
-    <name>casa::PrmOneCrustThinningEvent</name>
-    <filename>classcasa_1_1PrmOneCrustThinningEvent.html</filename>
-    <base>casa::Parameter</base>
-    <member kind="function">
-      <type></type>
-      <name>PrmOneCrustThinningEvent</name>
-      <anchorfile>classcasa_1_1PrmOneCrustThinningEvent.html</anchorfile>
-      <anchor>ab2de7867724a80edc8f03bbd38432027</anchor>
-      <arglist>(mbapi::Model &amp;mdl)</arglist>
-    </member>
-    <member kind="function">
-      <type></type>
-      <name>PrmOneCrustThinningEvent</name>
-      <anchorfile>classcasa_1_1PrmOneCrustThinningEvent.html</anchorfile>
-      <anchor>a931843fba62178bdfeba1bb479625cea</anchor>
-      <arglist>(const VarPrmOneCrustThinningEvent *parent, double thickIni, double t0, double dt, double coeff)</arglist>
-    </member>
-    <member kind="function" virtualness="virtual">
-      <type>virtual</type>
-      <name>~PrmOneCrustThinningEvent</name>
-      <anchorfile>classcasa_1_1PrmOneCrustThinningEvent.html</anchorfile>
-      <anchor>ac677832b6576d6b906ac523b25ca164c</anchor>
-      <arglist>()</arglist>
-    </member>
-    <member kind="function" virtualness="virtual">
-      <type>virtual const char *</type>
-      <name>name</name>
-      <anchorfile>classcasa_1_1PrmOneCrustThinningEvent.html</anchorfile>
-      <anchor>a52abff677e9787b195c5e2362c324e87</anchor>
-      <arglist>() const </arglist>
-    </member>
-    <member kind="function" virtualness="virtual">
-      <type>virtual const VarParameter *</type>
-      <name>parent</name>
-      <anchorfile>classcasa_1_1PrmOneCrustThinningEvent.html</anchorfile>
-      <anchor>af237784c1edc44bdd711f398ec050e45</anchor>
-      <arglist>() const </arglist>
-    </member>
-    <member kind="function" virtualness="virtual">
-      <type>virtual ErrorHandler::ReturnCode</type>
-      <name>setInModel</name>
-      <anchorfile>classcasa_1_1PrmOneCrustThinningEvent.html</anchorfile>
-      <anchor>a680568a968b6b951190320bd20012999</anchor>
-      <arglist>(mbapi::Model &amp;caldModel)</arglist>
-    </member>
-    <member kind="function" virtualness="virtual">
-      <type>virtual std::string</type>
-      <name>validate</name>
-      <anchorfile>classcasa_1_1PrmOneCrustThinningEvent.html</anchorfile>
-      <anchor>a311b52246a1530fb53213ba4bd240ed1</anchor>
-      <arglist>(mbapi::Model &amp;caldModel)</arglist>
-    </member>
-    <member kind="function" virtualness="virtual">
-      <type>virtual std::vector&lt; double &gt;</type>
-      <name>asDoubleArray</name>
-      <anchorfile>classcasa_1_1PrmOneCrustThinningEvent.html</anchorfile>
-      <anchor>ae62e447eeb94e30a9f7aa8a6e17e2c9e</anchor>
-      <arglist>() const </arglist>
-    </member>
-    <member kind="function" virtualness="virtual">
-      <type>virtual int</type>
-      <name>asInteger</name>
-      <anchorfile>classcasa_1_1PrmOneCrustThinningEvent.html</anchorfile>
-      <anchor>a52843c352ed731f3a4949a1f3384db60</anchor>
-      <arglist>() const </arglist>
-    </member>
-    <member kind="function" virtualness="virtual">
-      <type>virtual bool</type>
-      <name>operator==</name>
-      <anchorfile>classcasa_1_1PrmOneCrustThinningEvent.html</anchorfile>
-      <anchor>af18b8bf8e0a534a8d935fe112b5b72ed</anchor>
-      <arglist>(const Parameter &amp;prm) const </arglist>
-    </member>
-    <member kind="function" virtualness="virtual">
-      <type>virtual unsigned int</type>
-      <name>version</name>
-      <anchorfile>classcasa_1_1PrmOneCrustThinningEvent.html</anchorfile>
-      <anchor>af7f33b7ef2ae5f04110748fdb45a41c5</anchor>
-      <arglist>() const </arglist>
-    </member>
-    <member kind="function" virtualness="virtual">
-      <type>virtual bool</type>
-      <name>save</name>
-      <anchorfile>classcasa_1_1PrmOneCrustThinningEvent.html</anchorfile>
-      <anchor>ae2b1267c9ac2cfa268d8485a0ba6ddd7</anchor>
-      <arglist>(CasaSerializer &amp;sz, unsigned int version) const </arglist>
-    </member>
-    <member kind="function" virtualness="virtual">
-      <type>virtual const char *</type>
-      <name>typeName</name>
-      <anchorfile>classcasa_1_1PrmOneCrustThinningEvent.html</anchorfile>
-      <anchor>a25db4ad059ee30a93a33c7458318a859</anchor>
-      <arglist>() const </arglist>
-    </member>
-    <member kind="function">
-      <type></type>
-      <name>PrmOneCrustThinningEvent</name>
-      <anchorfile>classcasa_1_1PrmOneCrustThinningEvent.html</anchorfile>
-      <anchor>af6969701cc774ea3669efe92a001684a</anchor>
-      <arglist>(CasaDeserializer &amp;dz, unsigned int objVer)</arglist>
-    </member>
-    <member kind="function" virtualness="virtual">
-      <type>virtual unsigned int</type>
-      <name>version</name>
-      <anchorfile>classcasa_1_1PrmOneCrustThinningEvent.html</anchorfile>
-      <anchor>af7f33b7ef2ae5f04110748fdb45a41c5</anchor>
-      <arglist>() const </arglist>
-    </member>
-    <member kind="function" virtualness="virtual">
-      <type>virtual bool</type>
-      <name>save</name>
-      <anchorfile>classcasa_1_1PrmOneCrustThinningEvent.html</anchorfile>
-      <anchor>ae2b1267c9ac2cfa268d8485a0ba6ddd7</anchor>
-      <arglist>(CasaSerializer &amp;sz, unsigned int version) const </arglist>
-    </member>
-    <member kind="function" virtualness="virtual">
-      <type>virtual const char *</type>
-      <name>typeName</name>
-      <anchorfile>classcasa_1_1PrmOneCrustThinningEvent.html</anchorfile>
-      <anchor>a25db4ad059ee30a93a33c7458318a859</anchor>
-      <arglist>() const </arglist>
-    </member>
-    <member kind="function">
-      <type></type>
-      <name>PrmOneCrustThinningEvent</name>
-      <anchorfile>classcasa_1_1PrmOneCrustThinningEvent.html</anchorfile>
-      <anchor>af6969701cc774ea3669efe92a001684a</anchor>
-      <arglist>(CasaDeserializer &amp;dz, unsigned int objVer)</arglist>
-    </member>
-  </compound>
-  <compound kind="class">
-    <name>casa::PrmPorosityModel</name>
-    <filename>classcasa_1_1PrmPorosityModel.html</filename>
-    <base>casa::Parameter</base>
-    <member kind="function">
-      <type></type>
-      <name>PrmPorosityModel</name>
-      <anchorfile>classcasa_1_1PrmPorosityModel.html</anchorfile>
-      <anchor>a3e4dbabda6f60788a5d5f435632eda45</anchor>
-      <arglist>(mbapi::Model &amp;mdl, const char *lithoName)</arglist>
-    </member>
-    <member kind="function">
-      <type></type>
-      <name>PrmPorosityModel</name>
-      <anchorfile>classcasa_1_1PrmPorosityModel.html</anchorfile>
-      <anchor>a3c28a6728c3f6b24e7ab0d1fbaf39baf</anchor>
-      <arglist>(const VarPrmPorosityModel *parent, const char *lithoName, PorosityModelType mdlType, const std::vector&lt; double &gt; &amp;mdlPrms)</arglist>
-    </member>
-    <member kind="function" virtualness="virtual">
-      <type>virtual</type>
-      <name>~PrmPorosityModel</name>
-      <anchorfile>classcasa_1_1PrmPorosityModel.html</anchorfile>
-      <anchor>a320a8dffdff9cd38dddd3d1121bfe917</anchor>
-      <arglist>()</arglist>
-    </member>
-    <member kind="function" virtualness="virtual">
-      <type>virtual const char *</type>
-      <name>name</name>
-      <anchorfile>classcasa_1_1PrmPorosityModel.html</anchorfile>
-      <anchor>af8e5e97a5d5a5733f1641ead754d348a</anchor>
-      <arglist>() const </arglist>
-    </member>
-    <member kind="function" virtualness="virtual">
-      <type>virtual const VarParameter *</type>
-      <name>parent</name>
-      <anchorfile>classcasa_1_1PrmPorosityModel.html</anchorfile>
-      <anchor>a0f86ba06affacd46236827e4347c62a1</anchor>
-      <arglist>() const </arglist>
-    </member>
-    <member kind="function" virtualness="virtual">
-      <type>virtual ErrorHandler::ReturnCode</type>
-      <name>setInModel</name>
-      <anchorfile>classcasa_1_1PrmPorosityModel.html</anchorfile>
-      <anchor>ac19b20cafdf507641b687791944d210a</anchor>
-      <arglist>(mbapi::Model &amp;caldModel)</arglist>
-    </member>
-    <member kind="function" virtualness="virtual">
-      <type>virtual std::string</type>
-      <name>validate</name>
-      <anchorfile>classcasa_1_1PrmPorosityModel.html</anchorfile>
-      <anchor>a6982b581183b6172d6867a5a02eec4e7</anchor>
-      <arglist>(mbapi::Model &amp;caldModel)</arglist>
-    </member>
-    <member kind="function" virtualness="virtual">
-      <type>virtual std::vector&lt; double &gt;</type>
-      <name>asDoubleArray</name>
-      <anchorfile>classcasa_1_1PrmPorosityModel.html</anchorfile>
-      <anchor>a7f0d59adfbb12388374e9e1f2c256166</anchor>
-      <arglist>() const </arglist>
-    </member>
-    <member kind="function" virtualness="virtual">
-      <type>virtual int</type>
-      <name>asInteger</name>
-      <anchorfile>classcasa_1_1PrmPorosityModel.html</anchorfile>
-      <anchor>ae599eb001751479f3d7191aed6443eec</anchor>
-      <arglist>() const </arglist>
-    </member>
-    <member kind="function" virtualness="virtual">
-      <type>virtual bool</type>
-      <name>operator==</name>
-      <anchorfile>classcasa_1_1PrmPorosityModel.html</anchorfile>
-      <anchor>a3fcc5dd6000ec794a3c730abd32bec8e</anchor>
-      <arglist>(const Parameter &amp;prm) const </arglist>
-    </member>
-    <member kind="function" virtualness="virtual">
-      <type>virtual unsigned int</type>
-      <name>version</name>
-      <anchorfile>classcasa_1_1PrmPorosityModel.html</anchorfile>
-      <anchor>ae21e16f581fd1299a79b4cbd1232bb58</anchor>
-      <arglist>() const </arglist>
-    </member>
-    <member kind="function" virtualness="virtual">
-      <type>virtual bool</type>
-      <name>save</name>
-      <anchorfile>classcasa_1_1PrmPorosityModel.html</anchorfile>
-      <anchor>a7acc1389b468d0e634fdb1e34b0bac8f</anchor>
-      <arglist>(CasaSerializer &amp;sz, unsigned int version) const </arglist>
-    </member>
-    <member kind="function" virtualness="virtual">
-      <type>virtual const char *</type>
-      <name>typeName</name>
-      <anchorfile>classcasa_1_1PrmPorosityModel.html</anchorfile>
-      <anchor>add1e3592668e2fc6d03820d687b67301</anchor>
-      <arglist>() const </arglist>
-    </member>
-    <member kind="function">
-      <type></type>
-      <name>PrmPorosityModel</name>
-      <anchorfile>classcasa_1_1PrmPorosityModel.html</anchorfile>
-      <anchor>a79b3c3be1e01590b554c4cdb882bad5b</anchor>
-      <arglist>(CasaDeserializer &amp;dz, unsigned int objVer)</arglist>
-    </member>
-    <member kind="variable" protection="protected">
-      <type>const VarParameter *</type>
-      <name>m_parent</name>
-      <anchorfile>classcasa_1_1PrmPorosityModel.html</anchorfile>
-      <anchor>a3af33bb7fdaf23d7d93e3f8f706c031a</anchor>
-      <arglist></arglist>
-    </member>
-    <member kind="variable" protection="protected">
-      <type>std::string</type>
-      <name>m_name</name>
-      <anchorfile>classcasa_1_1PrmPorosityModel.html</anchorfile>
-      <anchor>af9b096bcae70b4e9376d9692eb2ac7c1</anchor>
-      <arglist></arglist>
-    </member>
-    <member kind="variable" protection="protected">
-      <type>PorosityModelType</type>
-      <name>m_modelType</name>
-      <anchorfile>classcasa_1_1PrmPorosityModel.html</anchorfile>
-      <anchor>a8cf482d8b5957e0d514939a4498e9fc2</anchor>
-      <arglist></arglist>
-    </member>
-    <member kind="variable" protection="protected">
-      <type>std::string</type>
-      <name>m_lithoName</name>
-      <anchorfile>classcasa_1_1PrmPorosityModel.html</anchorfile>
-      <anchor>a901842d87e6ec2fd6699df4715e6769a</anchor>
-      <arglist></arglist>
-    </member>
-    <member kind="variable" protection="protected">
-      <type>double</type>
-      <name>m_clayFraction</name>
-      <anchorfile>classcasa_1_1PrmPorosityModel.html</anchorfile>
-      <anchor>ac16b16a25e40e2512d31ab9b036a0cc7</anchor>
-      <arglist></arglist>
-    </member>
-    <member kind="variable" protection="protected">
-      <type>double</type>
-      <name>m_surfPor</name>
-      <anchorfile>classcasa_1_1PrmPorosityModel.html</anchorfile>
-      <anchor>a04c5f32dddfc54fdf13e68d85ee77748</anchor>
-      <arglist></arglist>
-    </member>
-    <member kind="variable" protection="protected">
-      <type>double</type>
-      <name>m_compCoef</name>
-      <anchorfile>classcasa_1_1PrmPorosityModel.html</anchorfile>
-      <anchor>a8e9fe0d74d697f4042998632d7a28315</anchor>
-      <arglist></arglist>
-    </member>
-    <member kind="variable" protection="protected">
-      <type>double</type>
-      <name>m_minPorosity</name>
-      <anchorfile>classcasa_1_1PrmPorosityModel.html</anchorfile>
-      <anchor>ab328d1e61d6b4a084a7bab2335301e6f</anchor>
-      <arglist></arglist>
-    </member>
-    <member kind="variable" protection="protected">
-      <type>double</type>
-      <name>m_compCoef1</name>
-      <anchorfile>classcasa_1_1PrmPorosityModel.html</anchorfile>
-      <anchor>a141197f91a3c6d2fd5edb6e4493e145f</anchor>
-      <arglist></arglist>
-    </member>
-    <member kind="function" virtualness="virtual">
-      <type>virtual unsigned int</type>
-      <name>version</name>
-      <anchorfile>classcasa_1_1PrmPorosityModel.html</anchorfile>
-      <anchor>ae21e16f581fd1299a79b4cbd1232bb58</anchor>
-      <arglist>() const </arglist>
-    </member>
-    <member kind="function" virtualness="virtual">
-      <type>virtual bool</type>
-      <name>save</name>
-      <anchorfile>classcasa_1_1PrmPorosityModel.html</anchorfile>
-      <anchor>a7acc1389b468d0e634fdb1e34b0bac8f</anchor>
-      <arglist>(CasaSerializer &amp;sz, unsigned int version) const </arglist>
-    </member>
-    <member kind="function" virtualness="virtual">
-      <type>virtual const char *</type>
-      <name>typeName</name>
-      <anchorfile>classcasa_1_1PrmPorosityModel.html</anchorfile>
-      <anchor>add1e3592668e2fc6d03820d687b67301</anchor>
-      <arglist>() const </arglist>
-    </member>
-    <member kind="function">
-      <type></type>
-      <name>PrmPorosityModel</name>
-      <anchorfile>classcasa_1_1PrmPorosityModel.html</anchorfile>
-      <anchor>a79b3c3be1e01590b554c4cdb882bad5b</anchor>
-      <arglist>(CasaDeserializer &amp;dz, unsigned int objVer)</arglist>
-    </member>
-  </compound>
-  <compound kind="class">
-    <name>casa::PrmSourceRockHC</name>
-    <filename>classcasa_1_1PrmSourceRockHC.html</filename>
-    <base>casa::Parameter</base>
-    <member kind="function">
-      <type></type>
-      <name>PrmSourceRockHC</name>
-      <anchorfile>classcasa_1_1PrmSourceRockHC.html</anchorfile>
-      <anchor>a34ceb04bf410c71e97e1930b27b50042</anchor>
-      <arglist>(mbapi::Model &amp;mdl, const char *layerName)</arglist>
-    </member>
-    <member kind="function">
-      <type></type>
-      <name>PrmSourceRockHC</name>
-      <anchorfile>classcasa_1_1PrmSourceRockHC.html</anchorfile>
-      <anchor>a27b8f39141b418a0830222332537dc83</anchor>
-      <arglist>(const VarPrmSourceRockHC *parent, double val, const char *layerName)</arglist>
-    </member>
-    <member kind="function" virtualness="virtual">
-      <type>virtual</type>
-      <name>~PrmSourceRockHC</name>
-      <anchorfile>classcasa_1_1PrmSourceRockHC.html</anchorfile>
-      <anchor>a8f999da36458970aa633a61d3c6b405a</anchor>
-      <arglist>()</arglist>
-    </member>
-    <member kind="function" virtualness="virtual">
-      <type>virtual const char *</type>
-      <name>name</name>
-      <anchorfile>classcasa_1_1PrmSourceRockHC.html</anchorfile>
-      <anchor>a7f831ba67dcbb3e64926a81b4b7a1106</anchor>
-      <arglist>() const </arglist>
-    </member>
-    <member kind="function" virtualness="virtual">
-      <type>virtual const VarParameter *</type>
-      <name>parent</name>
-      <anchorfile>classcasa_1_1PrmSourceRockHC.html</anchorfile>
-      <anchor>aed98d1206165b4528f9ef49b51abfa45</anchor>
-      <arglist>() const </arglist>
-    </member>
-    <member kind="function" virtualness="virtual">
-      <type>virtual ErrorHandler::ReturnCode</type>
-      <name>setInModel</name>
-      <anchorfile>classcasa_1_1PrmSourceRockHC.html</anchorfile>
-      <anchor>ad17f46aab1fb0b7366a4a647b8a49326</anchor>
-      <arglist>(mbapi::Model &amp;caldModel)</arglist>
-    </member>
-    <member kind="function" virtualness="virtual">
-      <type>virtual std::string</type>
-      <name>validate</name>
-      <anchorfile>classcasa_1_1PrmSourceRockHC.html</anchorfile>
-      <anchor>a7732d54cbddae61d71c5c51d7ac9613e</anchor>
-      <arglist>(mbapi::Model &amp;caldModel)</arglist>
-    </member>
-    <member kind="function">
-      <type>double</type>
-      <name>value</name>
-      <anchorfile>classcasa_1_1PrmSourceRockHC.html</anchorfile>
-      <anchor>a06e76759b98b970cea010157ebbc7e3d</anchor>
-      <arglist>() const </arglist>
-    </member>
-    <member kind="function" virtualness="virtual">
-      <type>virtual std::vector&lt; double &gt;</type>
-      <name>asDoubleArray</name>
-      <anchorfile>classcasa_1_1PrmSourceRockHC.html</anchorfile>
-      <anchor>a8682034dccfd83c2e9537ca1c874df69</anchor>
-      <arglist>() const </arglist>
-    </member>
-    <member kind="function" virtualness="virtual">
-      <type>virtual int</type>
-      <name>asInteger</name>
-      <anchorfile>classcasa_1_1PrmSourceRockHC.html</anchorfile>
-      <anchor>af69f336367b080e0924d78ee1365bdbf</anchor>
-      <arglist>() const </arglist>
-    </member>
-    <member kind="function" virtualness="virtual">
-      <type>virtual bool</type>
-      <name>operator==</name>
-      <anchorfile>classcasa_1_1PrmSourceRockHC.html</anchorfile>
-      <anchor>a4d620557dfc9c78835dd4c34b8d6f1a2</anchor>
-      <arglist>(const Parameter &amp;prm) const </arglist>
-    </member>
-    <member kind="function" virtualness="virtual">
-      <type>virtual unsigned int</type>
-      <name>version</name>
-      <anchorfile>classcasa_1_1PrmSourceRockHC.html</anchorfile>
-      <anchor>a477a6a5e8d222837eb683fc26fc81bdf</anchor>
-      <arglist>() const </arglist>
-    </member>
-    <member kind="function" virtualness="virtual">
-      <type>virtual bool</type>
-      <name>save</name>
-      <anchorfile>classcasa_1_1PrmSourceRockHC.html</anchorfile>
-      <anchor>a690738ca65d96400ec4cd5b7de4e71d8</anchor>
-      <arglist>(CasaSerializer &amp;sz, unsigned int version) const </arglist>
-    </member>
-    <member kind="function" virtualness="virtual">
-      <type>virtual const char *</type>
-      <name>typeName</name>
-      <anchorfile>classcasa_1_1PrmSourceRockHC.html</anchorfile>
-      <anchor>af5b1ab6378704a271d19c4a4fa468fd8</anchor>
-      <arglist>() const </arglist>
-    </member>
-    <member kind="function">
-      <type></type>
-      <name>PrmSourceRockHC</name>
-      <anchorfile>classcasa_1_1PrmSourceRockHC.html</anchorfile>
-      <anchor>aa50e084ec4093c19f37b495ef3d502b3</anchor>
-      <arglist>(CasaDeserializer &amp;dz, unsigned int objVer)</arglist>
-    </member>
-    <member kind="variable" protection="protected">
-      <type>const VarParameter *</type>
-      <name>m_parent</name>
-      <anchorfile>classcasa_1_1PrmSourceRockHC.html</anchorfile>
-      <anchor>a1ac3f2eb88c2c85cb8360028503d230c</anchor>
-      <arglist></arglist>
-    </member>
-    <member kind="variable" protection="protected">
-      <type>std::string</type>
-      <name>m_name</name>
-      <anchorfile>classcasa_1_1PrmSourceRockHC.html</anchorfile>
-      <anchor>a21b3c49dcfe746eacc78304b6d8cefeb</anchor>
-      <arglist></arglist>
-    </member>
-    <member kind="variable" protection="protected">
-      <type>std::string</type>
-      <name>m_layerName</name>
-      <anchorfile>classcasa_1_1PrmSourceRockHC.html</anchorfile>
-      <anchor>a6a72a45f60b4249a66014e167f1827d2</anchor>
-      <arglist></arglist>
-    </member>
-    <member kind="variable" protection="protected">
-      <type>double</type>
-      <name>m_hc</name>
-      <anchorfile>classcasa_1_1PrmSourceRockHC.html</anchorfile>
-      <anchor>a476458516a30a18edfe0fbc2fe965f97</anchor>
-      <arglist></arglist>
-    </member>
-    <member kind="function" virtualness="virtual">
-      <type>virtual unsigned int</type>
-      <name>version</name>
-      <anchorfile>classcasa_1_1PrmSourceRockHC.html</anchorfile>
-      <anchor>a477a6a5e8d222837eb683fc26fc81bdf</anchor>
-      <arglist>() const </arglist>
-    </member>
-    <member kind="function" virtualness="virtual">
-      <type>virtual bool</type>
-      <name>save</name>
-      <anchorfile>classcasa_1_1PrmSourceRockHC.html</anchorfile>
-      <anchor>a690738ca65d96400ec4cd5b7de4e71d8</anchor>
-      <arglist>(CasaSerializer &amp;sz, unsigned int version) const </arglist>
-    </member>
-    <member kind="function" virtualness="virtual">
-      <type>virtual const char *</type>
-      <name>typeName</name>
-      <anchorfile>classcasa_1_1PrmSourceRockHC.html</anchorfile>
-      <anchor>af5b1ab6378704a271d19c4a4fa468fd8</anchor>
-      <arglist>() const </arglist>
-    </member>
-    <member kind="function">
-      <type></type>
-      <name>PrmSourceRockHC</name>
-      <anchorfile>classcasa_1_1PrmSourceRockHC.html</anchorfile>
-      <anchor>aa50e084ec4093c19f37b495ef3d502b3</anchor>
-      <arglist>(CasaDeserializer &amp;dz, unsigned int objVer)</arglist>
-    </member>
-  </compound>
-  <compound kind="class">
-    <name>casa::PrmSourceRockHI</name>
-    <filename>classcasa_1_1PrmSourceRockHI.html</filename>
-    <base>casa::Parameter</base>
-    <member kind="function">
-      <type></type>
-      <name>PrmSourceRockHI</name>
-      <anchorfile>classcasa_1_1PrmSourceRockHI.html</anchorfile>
-      <anchor>a9f7f84d4d44cfc2cd1e7571cc838a9b0</anchor>
-      <arglist>(mbapi::Model &amp;mdl, const char *layerName)</arglist>
-    </member>
-    <member kind="function">
-      <type></type>
-      <name>PrmSourceRockHI</name>
-      <anchorfile>classcasa_1_1PrmSourceRockHI.html</anchorfile>
-      <anchor>a5c777c0d0074f60140f6e2d97d978380</anchor>
-      <arglist>(const VarPrmSourceRockHI *parent, double val, const char *layerName)</arglist>
-    </member>
-    <member kind="function" virtualness="virtual">
-      <type>virtual</type>
-      <name>~PrmSourceRockHI</name>
-      <anchorfile>classcasa_1_1PrmSourceRockHI.html</anchorfile>
-      <anchor>ab865da8afa5f1ff07b0e464c7d9300cc</anchor>
-      <arglist>()</arglist>
-    </member>
-    <member kind="function" virtualness="virtual">
-      <type>virtual const char *</type>
-      <name>name</name>
-      <anchorfile>classcasa_1_1PrmSourceRockHI.html</anchorfile>
-      <anchor>ac9745cd634b3d265a03d7e0f54799f9c</anchor>
-      <arglist>() const </arglist>
-    </member>
-    <member kind="function" virtualness="virtual">
-      <type>virtual const VarParameter *</type>
-      <name>parent</name>
-      <anchorfile>classcasa_1_1PrmSourceRockHI.html</anchorfile>
-      <anchor>a0eea9d06eb6d73ef458e0c32b8bc37f1</anchor>
-      <arglist>() const </arglist>
-    </member>
-    <member kind="function" virtualness="virtual">
-      <type>virtual ErrorHandler::ReturnCode</type>
-      <name>setInModel</name>
-      <anchorfile>classcasa_1_1PrmSourceRockHI.html</anchorfile>
-      <anchor>a8b20cbf7925fd9ba693e5e71f1be09a2</anchor>
-      <arglist>(mbapi::Model &amp;caldModel)</arglist>
-    </member>
-    <member kind="function" virtualness="virtual">
-      <type>virtual std::string</type>
-      <name>validate</name>
-      <anchorfile>classcasa_1_1PrmSourceRockHI.html</anchorfile>
-      <anchor>add0f7f799936190f5356222583e377c6</anchor>
-      <arglist>(mbapi::Model &amp;caldModel)</arglist>
-    </member>
-    <member kind="function">
-      <type>double</type>
-      <name>value</name>
-      <anchorfile>classcasa_1_1PrmSourceRockHI.html</anchorfile>
-      <anchor>a708aee9cb00537a224cde0d76949c2ff</anchor>
-      <arglist>() const </arglist>
-    </member>
-    <member kind="function" virtualness="virtual">
-      <type>virtual std::vector&lt; double &gt;</type>
-      <name>asDoubleArray</name>
-      <anchorfile>classcasa_1_1PrmSourceRockHI.html</anchorfile>
-      <anchor>acdff25002355b7e68aaba2ad58b2ef7d</anchor>
-      <arglist>() const </arglist>
-    </member>
-    <member kind="function" virtualness="virtual">
-      <type>virtual int</type>
-      <name>asInteger</name>
-      <anchorfile>classcasa_1_1PrmSourceRockHI.html</anchorfile>
-      <anchor>a75c8d48f19eb8f894bac019fefef694f</anchor>
-      <arglist>() const </arglist>
-    </member>
-    <member kind="function" virtualness="virtual">
-      <type>virtual bool</type>
-      <name>operator==</name>
-      <anchorfile>classcasa_1_1PrmSourceRockHI.html</anchorfile>
-      <anchor>aa5006ed80857a7d6d763a74587e56bf4</anchor>
-      <arglist>(const Parameter &amp;prm) const </arglist>
-    </member>
-    <member kind="function" virtualness="virtual">
-      <type>virtual unsigned int</type>
-      <name>version</name>
-      <anchorfile>classcasa_1_1PrmSourceRockHI.html</anchorfile>
-      <anchor>a8aac1008de4275d00ba94959dcbc78a9</anchor>
-      <arglist>() const </arglist>
-    </member>
-    <member kind="function" virtualness="virtual">
-      <type>virtual bool</type>
-      <name>save</name>
-      <anchorfile>classcasa_1_1PrmSourceRockHI.html</anchorfile>
-      <anchor>a9146db85f60e8771cba82cb28710ac8c</anchor>
-      <arglist>(CasaSerializer &amp;sz, unsigned int version) const </arglist>
-    </member>
-    <member kind="function" virtualness="virtual">
-      <type>virtual const char *</type>
-      <name>typeName</name>
-      <anchorfile>classcasa_1_1PrmSourceRockHI.html</anchorfile>
-      <anchor>a869650b8fb78908947a98cf12fd4766b</anchor>
-      <arglist>() const </arglist>
-    </member>
-    <member kind="function">
-      <type></type>
-      <name>PrmSourceRockHI</name>
-      <anchorfile>classcasa_1_1PrmSourceRockHI.html</anchorfile>
-      <anchor>a5d6a7de373f1c6deb32de4cec2226e04</anchor>
-      <arglist>(CasaDeserializer &amp;dz, unsigned int objVer)</arglist>
-    </member>
-    <member kind="variable" protection="protected">
-      <type>const VarParameter *</type>
-      <name>m_parent</name>
-      <anchorfile>classcasa_1_1PrmSourceRockHI.html</anchorfile>
-      <anchor>a4007151a17bbb5c30f0bf58349e88a3a</anchor>
-      <arglist></arglist>
-    </member>
-    <member kind="variable" protection="protected">
-      <type>std::string</type>
-      <name>m_name</name>
-      <anchorfile>classcasa_1_1PrmSourceRockHI.html</anchorfile>
-      <anchor>a9cf091658aa4f15adbd2adc089d72daa</anchor>
-      <arglist></arglist>
-    </member>
-    <member kind="variable" protection="protected">
-      <type>std::string</type>
-      <name>m_layerName</name>
-      <anchorfile>classcasa_1_1PrmSourceRockHI.html</anchorfile>
-      <anchor>ab7068df47b15a5e43e6d91f3a95b0c5b</anchor>
-      <arglist></arglist>
-    </member>
-    <member kind="variable" protection="protected">
-      <type>double</type>
-      <name>m_hi</name>
-      <anchorfile>classcasa_1_1PrmSourceRockHI.html</anchorfile>
-      <anchor>a1a0365c2511301c1381e6a204f9f925f</anchor>
-      <arglist></arglist>
-    </member>
-    <member kind="function" virtualness="virtual">
-      <type>virtual unsigned int</type>
-      <name>version</name>
-      <anchorfile>classcasa_1_1PrmSourceRockHI.html</anchorfile>
-      <anchor>a8aac1008de4275d00ba94959dcbc78a9</anchor>
-      <arglist>() const </arglist>
-    </member>
-    <member kind="function" virtualness="virtual">
-      <type>virtual bool</type>
-      <name>save</name>
-      <anchorfile>classcasa_1_1PrmSourceRockHI.html</anchorfile>
-      <anchor>a9146db85f60e8771cba82cb28710ac8c</anchor>
-      <arglist>(CasaSerializer &amp;sz, unsigned int version) const </arglist>
-    </member>
-    <member kind="function" virtualness="virtual">
-      <type>virtual const char *</type>
-      <name>typeName</name>
-      <anchorfile>classcasa_1_1PrmSourceRockHI.html</anchorfile>
-      <anchor>a869650b8fb78908947a98cf12fd4766b</anchor>
-      <arglist>() const </arglist>
-    </member>
-    <member kind="function">
-      <type></type>
-      <name>PrmSourceRockHI</name>
-      <anchorfile>classcasa_1_1PrmSourceRockHI.html</anchorfile>
-      <anchor>a5d6a7de373f1c6deb32de4cec2226e04</anchor>
-      <arglist>(CasaDeserializer &amp;dz, unsigned int objVer)</arglist>
-    </member>
-  </compound>
-  <compound kind="class">
-    <name>casa::PrmSourceRockPreAsphaltStartAct</name>
-    <filename>classcasa_1_1PrmSourceRockPreAsphaltStartAct.html</filename>
-    <base>casa::Parameter</base>
-    <member kind="function">
-      <type></type>
-      <name>PrmSourceRockPreAsphaltStartAct</name>
-      <anchorfile>classcasa_1_1PrmSourceRockPreAsphaltStartAct.html</anchorfile>
-      <anchor>ad4b31057102e1628d683f02192676c8c</anchor>
-      <arglist>(mbapi::Model &amp;mdl, const char *layerName)</arglist>
-    </member>
-    <member kind="function">
-      <type></type>
-      <name>PrmSourceRockPreAsphaltStartAct</name>
-      <anchorfile>classcasa_1_1PrmSourceRockPreAsphaltStartAct.html</anchorfile>
-      <anchor>a5accb8744a666f967b89dd16ea2d1f7b</anchor>
-      <arglist>(const VarPrmSourceRockPreAsphaltStartAct *parent, double val, const char *layerName)</arglist>
-    </member>
-    <member kind="function" virtualness="virtual">
-      <type>virtual</type>
-      <name>~PrmSourceRockPreAsphaltStartAct</name>
-      <anchorfile>classcasa_1_1PrmSourceRockPreAsphaltStartAct.html</anchorfile>
-      <anchor>a04b66d0cd06891f74f24292104500953</anchor>
-      <arglist>()</arglist>
-    </member>
-    <member kind="function" virtualness="virtual">
-      <type>virtual const char *</type>
-      <name>name</name>
-      <anchorfile>classcasa_1_1PrmSourceRockPreAsphaltStartAct.html</anchorfile>
-      <anchor>af0b67150ff6a32911167b5b77b18f10f</anchor>
-      <arglist>() const </arglist>
-    </member>
-    <member kind="function" virtualness="virtual">
-      <type>virtual const VarParameter *</type>
-      <name>parent</name>
-      <anchorfile>classcasa_1_1PrmSourceRockPreAsphaltStartAct.html</anchorfile>
-      <anchor>adc4f6e666417a171b07038e068e45377</anchor>
-      <arglist>() const </arglist>
-    </member>
-    <member kind="function" virtualness="virtual">
-      <type>virtual ErrorHandler::ReturnCode</type>
-      <name>setInModel</name>
-      <anchorfile>classcasa_1_1PrmSourceRockPreAsphaltStartAct.html</anchorfile>
-      <anchor>a6eaece4e8320f2831b48e8f89e5e04ad</anchor>
-      <arglist>(mbapi::Model &amp;caldModel)</arglist>
-    </member>
-    <member kind="function" virtualness="virtual">
-      <type>virtual std::string</type>
-      <name>validate</name>
-      <anchorfile>classcasa_1_1PrmSourceRockPreAsphaltStartAct.html</anchorfile>
-      <anchor>ae0526211192d3559e31c5f67b3dae5b7</anchor>
-      <arglist>(mbapi::Model &amp;caldModel)</arglist>
-    </member>
-    <member kind="function">
-      <type>double</type>
-      <name>value</name>
-      <anchorfile>classcasa_1_1PrmSourceRockPreAsphaltStartAct.html</anchorfile>
-      <anchor>a6a48905f1cf0e9fb2c7b3c21f8aba3db</anchor>
-      <arglist>() const </arglist>
-    </member>
-    <member kind="function" virtualness="virtual">
-      <type>virtual std::vector&lt; double &gt;</type>
-      <name>asDoubleArray</name>
-      <anchorfile>classcasa_1_1PrmSourceRockPreAsphaltStartAct.html</anchorfile>
-      <anchor>a2c10612d41f10bfe5c470fe67491c8f9</anchor>
-      <arglist>() const </arglist>
-    </member>
-    <member kind="function" virtualness="virtual">
-      <type>virtual int</type>
-      <name>asInteger</name>
-      <anchorfile>classcasa_1_1PrmSourceRockPreAsphaltStartAct.html</anchorfile>
-      <anchor>a3b878edb47e33addd515c3b03b5017c5</anchor>
-      <arglist>() const </arglist>
-    </member>
-    <member kind="function" virtualness="virtual">
-      <type>virtual bool</type>
-      <name>operator==</name>
-      <anchorfile>classcasa_1_1PrmSourceRockPreAsphaltStartAct.html</anchorfile>
-      <anchor>aef531e8be8749fb65e03226d80aef6ed</anchor>
-      <arglist>(const Parameter &amp;prm) const </arglist>
-    </member>
-    <member kind="function" virtualness="virtual">
-      <type>virtual unsigned int</type>
-      <name>version</name>
-      <anchorfile>classcasa_1_1PrmSourceRockPreAsphaltStartAct.html</anchorfile>
-      <anchor>ae8e65710a23b06cd4a032cdebf71b94d</anchor>
-      <arglist>() const </arglist>
-    </member>
-    <member kind="function" virtualness="virtual">
-      <type>virtual bool</type>
-      <name>save</name>
-      <anchorfile>classcasa_1_1PrmSourceRockPreAsphaltStartAct.html</anchorfile>
-      <anchor>a903020a6ccb85d96571965e136af63cf</anchor>
-      <arglist>(CasaSerializer &amp;sz, unsigned int version) const </arglist>
-    </member>
-    <member kind="function" virtualness="virtual">
-      <type>virtual const char *</type>
-      <name>typeName</name>
-      <anchorfile>classcasa_1_1PrmSourceRockPreAsphaltStartAct.html</anchorfile>
-      <anchor>a185c3b97f54719f6f231992c9db493b8</anchor>
-      <arglist>() const </arglist>
-    </member>
-    <member kind="function">
-      <type></type>
-      <name>PrmSourceRockPreAsphaltStartAct</name>
-      <anchorfile>classcasa_1_1PrmSourceRockPreAsphaltStartAct.html</anchorfile>
-      <anchor>a935c3032acd967e33d591e0e2cc0c901</anchor>
-      <arglist>(CasaDeserializer &amp;dz, unsigned int objVer)</arglist>
-    </member>
-    <member kind="variable" protection="protected">
-      <type>const VarParameter *</type>
-      <name>m_parent</name>
-      <anchorfile>classcasa_1_1PrmSourceRockPreAsphaltStartAct.html</anchorfile>
-      <anchor>ab54d80e25ec48f5215ee19f22eec742d</anchor>
-      <arglist></arglist>
-    </member>
-    <member kind="variable" protection="protected">
-      <type>std::string</type>
-      <name>m_name</name>
-      <anchorfile>classcasa_1_1PrmSourceRockPreAsphaltStartAct.html</anchorfile>
-      <anchor>ab986716331fb2cc8d97bd8876dd22cb0</anchor>
-      <arglist></arglist>
-    </member>
-    <member kind="variable" protection="protected">
-      <type>std::string</type>
-      <name>m_layerName</name>
-      <anchorfile>classcasa_1_1PrmSourceRockPreAsphaltStartAct.html</anchorfile>
-      <anchor>a4134d45db8bda70f5bdb6d395b889906</anchor>
-      <arglist></arglist>
-    </member>
-    <member kind="variable" protection="protected">
-      <type>double</type>
-      <name>m_value</name>
-      <anchorfile>classcasa_1_1PrmSourceRockPreAsphaltStartAct.html</anchorfile>
-      <anchor>abb87e1677c9a242f56e32d6a98c8f936</anchor>
-      <arglist></arglist>
-    </member>
-    <member kind="function" virtualness="virtual">
-      <type>virtual unsigned int</type>
-      <name>version</name>
-      <anchorfile>classcasa_1_1PrmSourceRockPreAsphaltStartAct.html</anchorfile>
-      <anchor>ae8e65710a23b06cd4a032cdebf71b94d</anchor>
-      <arglist>() const </arglist>
-    </member>
-    <member kind="function" virtualness="virtual">
-      <type>virtual bool</type>
-      <name>save</name>
-      <anchorfile>classcasa_1_1PrmSourceRockPreAsphaltStartAct.html</anchorfile>
-      <anchor>a903020a6ccb85d96571965e136af63cf</anchor>
-      <arglist>(CasaSerializer &amp;sz, unsigned int version) const </arglist>
-    </member>
-    <member kind="function" virtualness="virtual">
-      <type>virtual const char *</type>
-      <name>typeName</name>
-      <anchorfile>classcasa_1_1PrmSourceRockPreAsphaltStartAct.html</anchorfile>
-      <anchor>a185c3b97f54719f6f231992c9db493b8</anchor>
-      <arglist>() const </arglist>
-    </member>
-    <member kind="function">
-      <type></type>
-      <name>PrmSourceRockPreAsphaltStartAct</name>
-      <anchorfile>classcasa_1_1PrmSourceRockPreAsphaltStartAct.html</anchorfile>
-      <anchor>a935c3032acd967e33d591e0e2cc0c901</anchor>
-      <arglist>(CasaDeserializer &amp;dz, unsigned int objVer)</arglist>
-    </member>
-  </compound>
-  <compound kind="class">
-    <name>casa::PrmSourceRockTOC</name>
-    <filename>classcasa_1_1PrmSourceRockTOC.html</filename>
-    <base>casa::Parameter</base>
-    <member kind="function">
-      <type></type>
-      <name>PrmSourceRockTOC</name>
-      <anchorfile>classcasa_1_1PrmSourceRockTOC.html</anchorfile>
-      <anchor>a1189cc1ab3544f3014b4f459b4034752</anchor>
-      <arglist>(mbapi::Model &amp;mdl, const char *layerName)</arglist>
-    </member>
-    <member kind="function">
-      <type></type>
-      <name>PrmSourceRockTOC</name>
-      <anchorfile>classcasa_1_1PrmSourceRockTOC.html</anchorfile>
-      <anchor>aa4143f193f3e776c75ee374874c602f4</anchor>
-      <arglist>(const VarPrmSourceRockTOC *parent, double val, const char *layerName)</arglist>
-    </member>
-    <member kind="function" virtualness="virtual">
-      <type>virtual</type>
-      <name>~PrmSourceRockTOC</name>
-      <anchorfile>classcasa_1_1PrmSourceRockTOC.html</anchorfile>
-      <anchor>ae7d5364f45754295d7cb3c9513e95179</anchor>
-      <arglist>()</arglist>
-    </member>
-    <member kind="function" virtualness="virtual">
-      <type>virtual const char *</type>
-      <name>name</name>
-      <anchorfile>classcasa_1_1PrmSourceRockTOC.html</anchorfile>
-      <anchor>a60b03caaba33400880d208f6e4ae54db</anchor>
-      <arglist>() const </arglist>
-    </member>
-    <member kind="function" virtualness="virtual">
-      <type>virtual const VarParameter *</type>
-      <name>parent</name>
-      <anchorfile>classcasa_1_1PrmSourceRockTOC.html</anchorfile>
-      <anchor>a4073e78fdb4f6aa628fc94096234c65d</anchor>
-      <arglist>() const </arglist>
-    </member>
-    <member kind="function" virtualness="virtual">
-      <type>virtual ErrorHandler::ReturnCode</type>
-      <name>setInModel</name>
-      <anchorfile>classcasa_1_1PrmSourceRockTOC.html</anchorfile>
-      <anchor>a7f530cecdd5a97c92fdc2db9c0549182</anchor>
-      <arglist>(mbapi::Model &amp;caldModel)</arglist>
-    </member>
-    <member kind="function" virtualness="virtual">
-      <type>virtual std::string</type>
-      <name>validate</name>
-      <anchorfile>classcasa_1_1PrmSourceRockTOC.html</anchorfile>
-      <anchor>a401e1ea5d1bb9e5a34add975620b37e6</anchor>
-      <arglist>(mbapi::Model &amp;caldModel)</arglist>
-    </member>
-    <member kind="function">
-      <type>double</type>
-      <name>value</name>
-      <anchorfile>classcasa_1_1PrmSourceRockTOC.html</anchorfile>
-      <anchor>aba677fa22e16389d645305ec3a09b19c</anchor>
-      <arglist>() const </arglist>
-    </member>
-    <member kind="function" virtualness="virtual">
-      <type>virtual std::vector&lt; double &gt;</type>
-      <name>asDoubleArray</name>
-      <anchorfile>classcasa_1_1PrmSourceRockTOC.html</anchorfile>
-      <anchor>a1ea5a94f0af5418cef8adf94025a7e82</anchor>
-      <arglist>() const </arglist>
-    </member>
-    <member kind="function" virtualness="virtual">
-      <type>virtual int</type>
-      <name>asInteger</name>
-      <anchorfile>classcasa_1_1PrmSourceRockTOC.html</anchorfile>
-      <anchor>afbdcbcb585cb4fc99f18daa5f363793a</anchor>
-      <arglist>() const </arglist>
-    </member>
-    <member kind="function" virtualness="virtual">
-      <type>virtual bool</type>
-      <name>operator==</name>
-      <anchorfile>classcasa_1_1PrmSourceRockTOC.html</anchorfile>
-      <anchor>aae04177a089d07b9987a4069d14b2d92</anchor>
-      <arglist>(const Parameter &amp;prm) const </arglist>
-    </member>
-    <member kind="function" virtualness="virtual">
-      <type>virtual unsigned int</type>
-      <name>version</name>
-      <anchorfile>classcasa_1_1PrmSourceRockTOC.html</anchorfile>
-      <anchor>a43b846d4581f31cdd59efcc06fd84331</anchor>
-      <arglist>() const </arglist>
-    </member>
-    <member kind="function" virtualness="virtual">
-      <type>virtual bool</type>
-      <name>save</name>
-      <anchorfile>classcasa_1_1PrmSourceRockTOC.html</anchorfile>
-      <anchor>a76c3b6cd7d5975b6e0e6c8e81b8b4ee6</anchor>
-      <arglist>(CasaSerializer &amp;sz, unsigned int version) const </arglist>
-    </member>
-    <member kind="function" virtualness="virtual">
-      <type>virtual const char *</type>
-      <name>typeName</name>
-      <anchorfile>classcasa_1_1PrmSourceRockTOC.html</anchorfile>
-      <anchor>a447c025a249089378f4f2b57f054d35e</anchor>
-      <arglist>() const </arglist>
-    </member>
-    <member kind="function">
-      <type></type>
-      <name>PrmSourceRockTOC</name>
-      <anchorfile>classcasa_1_1PrmSourceRockTOC.html</anchorfile>
-      <anchor>a6515e13366af7f35e329de7941934d8d</anchor>
-      <arglist>(CasaDeserializer &amp;dz, unsigned int objVer)</arglist>
-    </member>
-    <member kind="variable" protection="protected">
-      <type>const VarParameter *</type>
-      <name>m_parent</name>
-      <anchorfile>classcasa_1_1PrmSourceRockTOC.html</anchorfile>
-      <anchor>ae1cf8ade1f5bffa380ce0677f08771ce</anchor>
-      <arglist></arglist>
-    </member>
-    <member kind="variable" protection="protected">
-      <type>std::string</type>
-      <name>m_name</name>
-      <anchorfile>classcasa_1_1PrmSourceRockTOC.html</anchorfile>
-      <anchor>af0b57518e8aa4cd5454dd66923675d4c</anchor>
-      <arglist></arglist>
-    </member>
-    <member kind="variable" protection="protected">
-      <type>std::string</type>
-      <name>m_layerName</name>
-      <anchorfile>classcasa_1_1PrmSourceRockTOC.html</anchorfile>
-      <anchor>a0b25d11000f5a8154dfea6c1540c69aa</anchor>
-      <arglist></arglist>
-    </member>
-    <member kind="variable" protection="protected">
-      <type>double</type>
-      <name>m_toc</name>
-      <anchorfile>classcasa_1_1PrmSourceRockTOC.html</anchorfile>
-      <anchor>a142f1ce2c53790001ff8cd1cee151bb9</anchor>
-      <arglist></arglist>
-    </member>
-    <member kind="function" virtualness="virtual">
-      <type>virtual unsigned int</type>
-      <name>version</name>
-      <anchorfile>classcasa_1_1PrmSourceRockTOC.html</anchorfile>
-      <anchor>a43b846d4581f31cdd59efcc06fd84331</anchor>
-      <arglist>() const </arglist>
-    </member>
-    <member kind="function" virtualness="virtual">
-      <type>virtual bool</type>
-      <name>save</name>
-      <anchorfile>classcasa_1_1PrmSourceRockTOC.html</anchorfile>
-      <anchor>a76c3b6cd7d5975b6e0e6c8e81b8b4ee6</anchor>
-      <arglist>(CasaSerializer &amp;sz, unsigned int version) const </arglist>
-    </member>
-    <member kind="function" virtualness="virtual">
-      <type>virtual const char *</type>
-      <name>typeName</name>
-      <anchorfile>classcasa_1_1PrmSourceRockTOC.html</anchorfile>
-      <anchor>a447c025a249089378f4f2b57f054d35e</anchor>
-      <arglist>() const </arglist>
-    </member>
-    <member kind="function">
-      <type></type>
-      <name>PrmSourceRockTOC</name>
-      <anchorfile>classcasa_1_1PrmSourceRockTOC.html</anchorfile>
-      <anchor>a6515e13366af7f35e329de7941934d8d</anchor>
-      <arglist>(CasaDeserializer &amp;dz, unsigned int objVer)</arglist>
-    </member>
-  </compound>
-  <compound kind="class">
-    <name>casa::PrmSourceRockType</name>
-    <filename>classcasa_1_1PrmSourceRockType.html</filename>
-    <base>casa::Parameter</base>
-    <member kind="function">
-      <type></type>
-      <name>PrmSourceRockType</name>
-      <anchorfile>classcasa_1_1PrmSourceRockType.html</anchorfile>
-      <anchor>a1992b62a17a731955dd51f2f7bcc5079</anchor>
-      <arglist>(mbapi::Model &amp;mdl, const std::string &amp;layerName)</arglist>
-    </member>
-    <member kind="function">
-      <type></type>
-      <name>PrmSourceRockType</name>
-      <anchorfile>classcasa_1_1PrmSourceRockType.html</anchorfile>
-      <anchor>a13f652714694d56c2a88638f558ed756</anchor>
-      <arglist>(const VarPrmSourceRockType *parent, const std::string &amp;layerName, const std::string &amp;sourceRockTypeName)</arglist>
-    </member>
-    <member kind="function" virtualness="virtual">
-      <type>virtual</type>
-      <name>~PrmSourceRockType</name>
-      <anchorfile>classcasa_1_1PrmSourceRockType.html</anchorfile>
-      <anchor>a84ca77f190f31d24bc1baf4ae503286f</anchor>
-      <arglist>()</arglist>
-    </member>
-    <member kind="function" virtualness="virtual">
-      <type>virtual const char *</type>
-      <name>name</name>
-      <anchorfile>classcasa_1_1PrmSourceRockType.html</anchorfile>
-      <anchor>ae05c379244c64cbc7cb9b52f20510620</anchor>
-      <arglist>() const </arglist>
-    </member>
-    <member kind="function" virtualness="virtual">
-      <type>virtual const VarParameter *</type>
-      <name>parent</name>
-      <anchorfile>classcasa_1_1PrmSourceRockType.html</anchorfile>
-      <anchor>ac3f7b155d196da0ead02f973cc64dbb3</anchor>
-      <arglist>() const </arglist>
-    </member>
-    <member kind="function" virtualness="virtual">
-      <type>virtual ErrorHandler::ReturnCode</type>
-      <name>setInModel</name>
-      <anchorfile>classcasa_1_1PrmSourceRockType.html</anchorfile>
-      <anchor>aa7dab69b08fde91f9b7f3402a0f2598d</anchor>
-      <arglist>(mbapi::Model &amp;caldModel)</arglist>
-    </member>
-    <member kind="function" virtualness="virtual">
-      <type>virtual std::string</type>
-      <name>validate</name>
-      <anchorfile>classcasa_1_1PrmSourceRockType.html</anchorfile>
-      <anchor>af7f17690dabae73479038d21e232d753</anchor>
-      <arglist>(mbapi::Model &amp;caldModel)</arglist>
-    </member>
-    <member kind="function">
-      <type>std::string</type>
-      <name>sourceRockTypeName</name>
-      <anchorfile>classcasa_1_1PrmSourceRockType.html</anchorfile>
-      <anchor>a8dcb29b30e7450599e76ccee41021af0</anchor>
-      <arglist>() const </arglist>
-    </member>
-    <member kind="function">
-      <type>std::string</type>
-      <name>layerName</name>
-      <anchorfile>classcasa_1_1PrmSourceRockType.html</anchorfile>
-      <anchor>a955597a34024b0695d9e0f4f58344354</anchor>
-      <arglist>() const </arglist>
-    </member>
-    <member kind="function" virtualness="virtual">
-      <type>virtual std::vector&lt; double &gt;</type>
-      <name>asDoubleArray</name>
-      <anchorfile>classcasa_1_1PrmSourceRockType.html</anchorfile>
-      <anchor>a99ed93ed4c4d22317b0e6053af8647e0</anchor>
-      <arglist>() const </arglist>
-    </member>
-    <member kind="function" virtualness="virtual">
-      <type>virtual int</type>
-      <name>asInteger</name>
-      <anchorfile>classcasa_1_1PrmSourceRockType.html</anchorfile>
-      <anchor>a0f1ce6339ea5ed290332be5131884288</anchor>
-      <arglist>() const </arglist>
-    </member>
-    <member kind="function" virtualness="virtual">
-      <type>virtual bool</type>
-      <name>operator==</name>
-      <anchorfile>classcasa_1_1PrmSourceRockType.html</anchorfile>
-      <anchor>a25a87e7c4b6b3ba30fd020fe350df8c4</anchor>
-      <arglist>(const Parameter &amp;prm) const </arglist>
-    </member>
-    <member kind="function" virtualness="virtual">
-      <type>virtual unsigned int</type>
-      <name>version</name>
-      <anchorfile>classcasa_1_1PrmSourceRockType.html</anchorfile>
-      <anchor>a67c7eb3cd96611a5eefe8dd0cbec4e6d</anchor>
-      <arglist>() const </arglist>
-    </member>
-    <member kind="function" virtualness="virtual">
-      <type>virtual bool</type>
-      <name>save</name>
-      <anchorfile>classcasa_1_1PrmSourceRockType.html</anchorfile>
-      <anchor>ae9d65140db5e59e242aada589a9b3e94</anchor>
-      <arglist>(CasaSerializer &amp;sz, unsigned int version) const </arglist>
-    </member>
-    <member kind="function" virtualness="virtual">
-      <type>virtual const char *</type>
-      <name>typeName</name>
-      <anchorfile>classcasa_1_1PrmSourceRockType.html</anchorfile>
-      <anchor>a0f5a3e650a63e6479b26a4720600f41d</anchor>
-      <arglist>() const </arglist>
-    </member>
-    <member kind="function">
-      <type></type>
-      <name>PrmSourceRockType</name>
-      <anchorfile>classcasa_1_1PrmSourceRockType.html</anchorfile>
-      <anchor>ab5abc8f985dbc109164ec624ec38c097</anchor>
-      <arglist>(CasaDeserializer &amp;dz, unsigned int objVer)</arglist>
-    </member>
-    <member kind="variable" protection="protected">
-      <type>const VarPrmSourceRockType *</type>
-      <name>m_parent</name>
-      <anchorfile>classcasa_1_1PrmSourceRockType.html</anchorfile>
-      <anchor>ac9ac21d801991d13d04dc3b32314aa68</anchor>
-      <arglist></arglist>
-    </member>
-    <member kind="variable" protection="protected">
-      <type>std::string</type>
-      <name>m_name</name>
-      <anchorfile>classcasa_1_1PrmSourceRockType.html</anchorfile>
-      <anchor>a59a4201476c75ac37e0e572037e9d5fc</anchor>
-      <arglist></arglist>
-    </member>
-    <member kind="variable" protection="protected">
-      <type>std::string</type>
-      <name>m_layerName</name>
-      <anchorfile>classcasa_1_1PrmSourceRockType.html</anchorfile>
-      <anchor>a65323ade93a791959d67c624d8ea5366</anchor>
-      <arglist></arglist>
-    </member>
-    <member kind="variable" protection="protected">
-      <type>std::string</type>
-      <name>m_srtName</name>
-      <anchorfile>classcasa_1_1PrmSourceRockType.html</anchorfile>
-      <anchor>a2a36d59d2dcb6728aab663ec14f53f6f</anchor>
-      <arglist></arglist>
-    </member>
-    <member kind="function" virtualness="virtual">
-      <type>virtual unsigned int</type>
-      <name>version</name>
-      <anchorfile>classcasa_1_1PrmSourceRockType.html</anchorfile>
-      <anchor>a67c7eb3cd96611a5eefe8dd0cbec4e6d</anchor>
-      <arglist>() const </arglist>
-    </member>
-    <member kind="function" virtualness="virtual">
-      <type>virtual bool</type>
-      <name>save</name>
-      <anchorfile>classcasa_1_1PrmSourceRockType.html</anchorfile>
-      <anchor>ae9d65140db5e59e242aada589a9b3e94</anchor>
-      <arglist>(CasaSerializer &amp;sz, unsigned int version) const </arglist>
-    </member>
-    <member kind="function" virtualness="virtual">
-      <type>virtual const char *</type>
-      <name>typeName</name>
-      <anchorfile>classcasa_1_1PrmSourceRockType.html</anchorfile>
-      <anchor>a0f5a3e650a63e6479b26a4720600f41d</anchor>
-      <arglist>() const </arglist>
-    </member>
-    <member kind="function">
-      <type></type>
-      <name>PrmSourceRockType</name>
-      <anchorfile>classcasa_1_1PrmSourceRockType.html</anchorfile>
-      <anchor>ab5abc8f985dbc109164ec624ec38c097</anchor>
-      <arglist>(CasaDeserializer &amp;dz, unsigned int objVer)</arglist>
-    </member>
-  </compound>
-  <compound kind="class">
-    <name>casa::PrmTopCrustHeatProduction</name>
-    <filename>classcasa_1_1PrmTopCrustHeatProduction.html</filename>
-    <base>casa::Parameter</base>
-    <member kind="function">
-      <type></type>
-      <name>PrmTopCrustHeatProduction</name>
-      <anchorfile>classcasa_1_1PrmTopCrustHeatProduction.html</anchorfile>
-      <anchor>af94e51f8bb72e68acb7a7441bc3819a3</anchor>
-      <arglist>(mbapi::Model &amp;mdl)</arglist>
-    </member>
-    <member kind="function">
-      <type></type>
-      <name>PrmTopCrustHeatProduction</name>
-      <anchorfile>classcasa_1_1PrmTopCrustHeatProduction.html</anchorfile>
-      <anchor>a63a7a152232bf7f4ff8029901d74b158</anchor>
-      <arglist>(const VarPrmTopCrustHeatProduction *parent, double val)</arglist>
-    </member>
-    <member kind="function" virtualness="virtual">
-      <type>virtual</type>
-      <name>~PrmTopCrustHeatProduction</name>
-      <anchorfile>classcasa_1_1PrmTopCrustHeatProduction.html</anchorfile>
-      <anchor>a7656d250ee26713bb29d6c9efa42f130</anchor>
-      <arglist>()</arglist>
-    </member>
-    <member kind="function" virtualness="virtual">
-      <type>virtual const char *</type>
-      <name>name</name>
-      <anchorfile>classcasa_1_1PrmTopCrustHeatProduction.html</anchorfile>
-      <anchor>a08af060ff631ef6dfb55772d112453ea</anchor>
-      <arglist>() const </arglist>
-    </member>
-    <member kind="function" virtualness="virtual">
-      <type>virtual const VarParameter *</type>
-      <name>parent</name>
-      <anchorfile>classcasa_1_1PrmTopCrustHeatProduction.html</anchorfile>
-      <anchor>a1a08c1443a48908130de5ebe549448ee</anchor>
-      <arglist>() const </arglist>
-    </member>
-    <member kind="function" virtualness="virtual">
-      <type>virtual ErrorHandler::ReturnCode</type>
-      <name>setInModel</name>
-      <anchorfile>classcasa_1_1PrmTopCrustHeatProduction.html</anchorfile>
-      <anchor>a8ddf9edf63b8c3c08ea78ec92986505f</anchor>
-      <arglist>(mbapi::Model &amp;caldModel)</arglist>
-    </member>
-    <member kind="function" virtualness="virtual">
-      <type>virtual std::string</type>
-      <name>validate</name>
-      <anchorfile>classcasa_1_1PrmTopCrustHeatProduction.html</anchorfile>
-      <anchor>a2f5580de7026d6cac156ce676fcfa662</anchor>
-      <arglist>(mbapi::Model &amp;caldModel)</arglist>
-    </member>
-    <member kind="function">
-      <type>double</type>
-      <name>value</name>
-      <anchorfile>classcasa_1_1PrmTopCrustHeatProduction.html</anchorfile>
-      <anchor>ad73d5ffc9fa76c7b52ff48d4c9cec920</anchor>
-      <arglist>() const </arglist>
-    </member>
-    <member kind="function" virtualness="virtual">
-      <type>virtual std::vector&lt; double &gt;</type>
-      <name>asDoubleArray</name>
-      <anchorfile>classcasa_1_1PrmTopCrustHeatProduction.html</anchorfile>
-      <anchor>a4e65aa6d4f5a092a699b62a8ed94e5ef</anchor>
-      <arglist>() const </arglist>
-    </member>
-    <member kind="function" virtualness="virtual">
-      <type>virtual int</type>
-      <name>asInteger</name>
-      <anchorfile>classcasa_1_1PrmTopCrustHeatProduction.html</anchorfile>
-      <anchor>a7bdefc968ea5111d6203db10884cc6e6</anchor>
-      <arglist>() const </arglist>
-    </member>
-    <member kind="function" virtualness="virtual">
-      <type>virtual bool</type>
-      <name>operator==</name>
-      <anchorfile>classcasa_1_1PrmTopCrustHeatProduction.html</anchorfile>
-      <anchor>a753b8d1ec66c8850c6c41c4fcb2da1ee</anchor>
-      <arglist>(const Parameter &amp;prm) const </arglist>
-    </member>
-    <member kind="function" virtualness="virtual">
-      <type>virtual unsigned int</type>
-      <name>version</name>
-      <anchorfile>classcasa_1_1PrmTopCrustHeatProduction.html</anchorfile>
-      <anchor>a4b86e48a49891b5f47d73bd1a8627035</anchor>
-      <arglist>() const </arglist>
-    </member>
-    <member kind="function" virtualness="virtual">
-      <type>virtual bool</type>
-      <name>save</name>
-      <anchorfile>classcasa_1_1PrmTopCrustHeatProduction.html</anchorfile>
-      <anchor>ad907f37344030125d4d4a68d1460e141</anchor>
-      <arglist>(CasaSerializer &amp;sz, unsigned int version) const </arglist>
-    </member>
-    <member kind="function" virtualness="virtual">
-      <type>virtual const char *</type>
-      <name>typeName</name>
-      <anchorfile>classcasa_1_1PrmTopCrustHeatProduction.html</anchorfile>
-      <anchor>afa3f755a80bd37bd6ebdfc46f2a90281</anchor>
-      <arglist>() const </arglist>
-    </member>
-    <member kind="function">
-      <type></type>
-      <name>PrmTopCrustHeatProduction</name>
-      <anchorfile>classcasa_1_1PrmTopCrustHeatProduction.html</anchorfile>
-      <anchor>abb116728fd2d06a6ae39a400d0db0678</anchor>
-      <arglist>(CasaDeserializer &amp;dz, unsigned int objVer)</arglist>
-    </member>
-    <member kind="variable" protection="protected">
-      <type>const VarParameter *</type>
-      <name>m_parent</name>
-      <anchorfile>classcasa_1_1PrmTopCrustHeatProduction.html</anchorfile>
-      <anchor>aacb005ada8c785c279980ee79e2efad4</anchor>
-      <arglist></arglist>
-    </member>
-    <member kind="variable" protection="protected">
-      <type>double</type>
-      <name>m_heatProdRateValue</name>
-      <anchorfile>classcasa_1_1PrmTopCrustHeatProduction.html</anchorfile>
-      <anchor>adf5c5efdbce1213a59fa78b94b781e0c</anchor>
-      <arglist></arglist>
-    </member>
-    <member kind="function" virtualness="virtual">
-      <type>virtual unsigned int</type>
-      <name>version</name>
-      <anchorfile>classcasa_1_1PrmTopCrustHeatProduction.html</anchorfile>
-      <anchor>a4b86e48a49891b5f47d73bd1a8627035</anchor>
-      <arglist>() const </arglist>
-    </member>
-    <member kind="function" virtualness="virtual">
-      <type>virtual bool</type>
-      <name>save</name>
-      <anchorfile>classcasa_1_1PrmTopCrustHeatProduction.html</anchorfile>
-      <anchor>ad907f37344030125d4d4a68d1460e141</anchor>
-      <arglist>(CasaSerializer &amp;sz, unsigned int version) const </arglist>
-    </member>
-    <member kind="function" virtualness="virtual">
-      <type>virtual const char *</type>
-      <name>typeName</name>
-      <anchorfile>classcasa_1_1PrmTopCrustHeatProduction.html</anchorfile>
-      <anchor>afa3f755a80bd37bd6ebdfc46f2a90281</anchor>
-      <arglist>() const </arglist>
-    </member>
-    <member kind="function">
-      <type></type>
-      <name>PrmTopCrustHeatProduction</name>
-      <anchorfile>classcasa_1_1PrmTopCrustHeatProduction.html</anchorfile>
-      <anchor>abb116728fd2d06a6ae39a400d0db0678</anchor>
-      <arglist>(CasaDeserializer &amp;dz, unsigned int objVer)</arglist>
-    </member>
-  </compound>
-  <compound kind="class">
-    <name>casa::RSProxy</name>
-    <filename>classcasa_1_1RSProxy.html</filename>
-    <base>casa::CasaSerializable</base>
-    <member kind="enumeration">
-      <type></type>
-      <name>RSKrigingType</name>
-      <anchorfile>classcasa_1_1RSProxy.html</anchorfile>
-      <anchor>a78d06d241dffea8143d3284ff4d3e9b6</anchor>
-      <arglist></arglist>
-    </member>
-    <member kind="enumvalue">
-      <name>NoKriging</name>
-      <anchorfile>classcasa_1_1RSProxy.html</anchorfile>
-      <anchor>a78d06d241dffea8143d3284ff4d3e9b6af2fcb17fe21e0b3674ef46985074db26</anchor>
-      <arglist></arglist>
-    </member>
-    <member kind="enumvalue">
-      <name>LocalKriging</name>
-      <anchorfile>classcasa_1_1RSProxy.html</anchorfile>
-      <anchor>a78d06d241dffea8143d3284ff4d3e9b6a4309dc4ff4f03b3bcdf03a26eef83d16</anchor>
-      <arglist></arglist>
-    </member>
-    <member kind="enumvalue">
-      <name>GlobalKriging</name>
-      <anchorfile>classcasa_1_1RSProxy.html</anchorfile>
-      <anchor>a78d06d241dffea8143d3284ff4d3e9b6a70b2cc285e416a3730ff88115faf5649</anchor>
-      <arglist></arglist>
-    </member>
-    <member kind="function" virtualness="virtual">
-      <type>virtual</type>
-      <name>~RSProxy</name>
-      <anchorfile>classcasa_1_1RSProxy.html</anchorfile>
-      <anchor>ab7d115dd9a1878606d739084fd347b1a</anchor>
-      <arglist>()</arglist>
-    </member>
-    <member kind="function" virtualness="pure">
-      <type>virtual ErrorHandler::ReturnCode</type>
-      <name>calculateRSProxy</name>
-      <anchorfile>classcasa_1_1RSProxy.html</anchorfile>
-      <anchor>a34dec3689763f8df58e4ee8c04a52ae2</anchor>
-      <arglist>(const std::vector&lt; const RunCase * &gt; &amp;caseSet)=0</arglist>
-    </member>
-    <member kind="function" virtualness="pure">
-      <type>virtual ErrorHandler::ReturnCode</type>
-      <name>evaluateRSProxy</name>
-      <anchorfile>classcasa_1_1RSProxy.html</anchorfile>
-      <anchor>ad190cd337069156f41ab1e7a5073170e</anchor>
-      <arglist>(RunCase &amp;cs)=0</arglist>
-    </member>
-    <member kind="function" virtualness="pure">
-      <type>virtual RSKrigingType</type>
-      <name>kriging</name>
-      <anchorfile>classcasa_1_1RSProxy.html</anchorfile>
-      <anchor>a78331dc95423dce9b768cfd89eab2995</anchor>
-      <arglist>() const =0</arglist>
-    </member>
-    <member kind="function" virtualness="pure">
-      <type>virtual int</type>
-      <name>polynomialOrder</name>
-      <anchorfile>classcasa_1_1RSProxy.html</anchorfile>
-      <anchor>af07b446f105ce811898edc6c7b37ac6a</anchor>
-      <arglist>() const =0</arglist>
-    </member>
-    <member kind="function" virtualness="pure">
-      <type>virtual const CoefficientsMapList &amp;</type>
-      <name>getCoefficientsMapList</name>
-      <anchorfile>classcasa_1_1RSProxy.html</anchorfile>
-      <anchor>aefc5f422cf1d724d3bd295b5bd08d476</anchor>
-      <arglist>() const =0</arglist>
-    </member>
-  </compound>
-  <compound kind="class">
-    <name>casa::RSProxySet</name>
-    <filename>classcasa_1_1RSProxySet.html</filename>
-    <base>casa::CasaSerializable</base>
-    <member kind="function" virtualness="virtual">
-      <type>virtual</type>
-      <name>~RSProxySet</name>
-      <anchorfile>classcasa_1_1RSProxySet.html</anchorfile>
-      <anchor>a366b9b37d6c93408684aae91461b04b2</anchor>
-      <arglist>()</arglist>
-    </member>
-    <member kind="function" virtualness="pure">
-      <type>virtual size_t</type>
-      <name>size</name>
-      <anchorfile>classcasa_1_1RSProxySet.html</anchorfile>
-      <anchor>a6eaf134abe2e4a27b278a081335aff53</anchor>
-      <arglist>() const =0</arglist>
-    </member>
-    <member kind="function" virtualness="pure">
-      <type>virtual const RSProxy *</type>
-      <name>operator[]</name>
-      <anchorfile>classcasa_1_1RSProxySet.html</anchorfile>
-      <anchor>a1427da9e0f553ca82dd54d366ea4db36</anchor>
-      <arglist>(size_t i) const =0</arglist>
-    </member>
-    <member kind="function">
-      <type>const RSProxy *</type>
-      <name>rsProxy</name>
-      <anchorfile>classcasa_1_1RSProxySet.html</anchorfile>
-      <anchor>a6c6966e1060f45429ce9226fea3a424d</anchor>
-      <arglist>(size_t i) const </arglist>
-    </member>
-    <member kind="function" virtualness="pure">
-      <type>virtual RSProxy *</type>
-      <name>rsProxy</name>
-      <anchorfile>classcasa_1_1RSProxySet.html</anchorfile>
-      <anchor>a95636acaf5e48d6146180b86976e0844</anchor>
-      <arglist>(const std::string &amp;name) const =0</arglist>
-    </member>
-    <member kind="function" virtualness="pure">
-      <type>virtual std::vector&lt; std::string &gt;</type>
-      <name>names</name>
-      <anchorfile>classcasa_1_1RSProxySet.html</anchorfile>
-      <anchor>a9ef42c8e859208dc60eb5f6c71474a84</anchor>
-      <arglist>() const =0</arglist>
-    </member>
-    <member kind="function" virtualness="pure">
-      <type>virtual bool</type>
-      <name>empty</name>
-      <anchorfile>classcasa_1_1RSProxySet.html</anchorfile>
-      <anchor>a541cf93f175c6ad8a6587a33c848b5fa</anchor>
-      <arglist>() const =0</arglist>
-    </member>
-  </compound>
-  <compound kind="class">
-    <name>casa::RunCase</name>
-    <filename>classcasa_1_1RunCase.html</filename>
-    <base>casa::CasaSerializable</base>
-    <member kind="enumeration">
-      <type></type>
-      <name>CaseStatus</name>
-      <anchorfile>classcasa_1_1RunCase.html</anchorfile>
-      <anchor>ab208fcdf55a08ce05a2a22fac9199948</anchor>
-      <arglist></arglist>
-    </member>
-    <member kind="enumvalue">
-      <name>NotSubmitted</name>
-      <anchorfile>classcasa_1_1RunCase.html</anchorfile>
-      <anchor>ab208fcdf55a08ce05a2a22fac9199948a1ee34bf7c612acc1c62265ff640ccd6d</anchor>
-      <arglist></arglist>
-    </member>
-    <member kind="enumvalue">
-      <name>Scheduled</name>
-      <anchorfile>classcasa_1_1RunCase.html</anchorfile>
-      <anchor>ab208fcdf55a08ce05a2a22fac9199948a090ab404d1d0440b92c1525675cc43a3</anchor>
-      <arglist></arglist>
-    </member>
-    <member kind="function" virtualness="virtual">
-      <type>virtual</type>
-      <name>~RunCase</name>
-      <anchorfile>classcasa_1_1RunCase.html</anchorfile>
-      <anchor>a59ae04344ea113ec2a7d1a58840aa46d</anchor>
-      <arglist>()</arglist>
-    </member>
-    <member kind="function" virtualness="pure">
-      <type>virtual void</type>
-      <name>addParameter</name>
-      <anchorfile>classcasa_1_1RunCase.html</anchorfile>
-      <anchor>ad5e5973ea5306ef2059ae34173f4d6b1</anchor>
-      <arglist>(SharedParameterPtr prm)=0</arglist>
-    </member>
-    <member kind="function" virtualness="pure">
-      <type>virtual size_t</type>
-      <name>parametersNumber</name>
-      <anchorfile>classcasa_1_1RunCase.html</anchorfile>
-      <anchor>a8d084dc3caff2068e9cb232db2f96c0c</anchor>
-      <arglist>() const =0</arglist>
-    </member>
-    <member kind="function" virtualness="pure">
-      <type>virtual SharedParameterPtr</type>
-      <name>parameter</name>
-      <anchorfile>classcasa_1_1RunCase.html</anchorfile>
-      <anchor>a5d941fef0d214697b0caee1393e3f7a5</anchor>
-      <arglist>(size_t i) const =0</arglist>
-    </member>
-    <member kind="function" virtualness="pure">
-      <type>virtual void</type>
-      <name>addObsValue</name>
-      <anchorfile>classcasa_1_1RunCase.html</anchorfile>
-      <anchor>a534e0b3ee3c10efe4ff9aa2eba08c229</anchor>
-      <arglist>(ObsValue *obs)=0</arglist>
-    </member>
-    <member kind="function" virtualness="pure">
-      <type>virtual size_t</type>
-      <name>observablesNumber</name>
-      <anchorfile>classcasa_1_1RunCase.html</anchorfile>
-      <anchor>a4a2c96581969a058d139fdab2e5b676f</anchor>
-      <arglist>() const =0</arglist>
-    </member>
-    <member kind="function" virtualness="pure">
-      <type>virtual ObsValue *</type>
-      <name>obsValue</name>
-      <anchorfile>classcasa_1_1RunCase.html</anchorfile>
-      <anchor>ac288a62a712208f04d318e8c4cbef984</anchor>
-      <arglist>(size_t i) const =0</arglist>
-    </member>
-    <member kind="function" virtualness="pure">
-      <type>virtual void</type>
-      <name>mutateCaseTo</name>
-      <anchorfile>classcasa_1_1RunCase.html</anchorfile>
-      <anchor>a8cae13667d0118c2f362b269ee0f8be0</anchor>
-      <arglist>(mbapi::Model &amp;baseCase, const char *newProjectName)=0</arglist>
-    </member>
-    <member kind="function" virtualness="pure">
-      <type>virtual std::string</type>
-      <name>validateCase</name>
-      <anchorfile>classcasa_1_1RunCase.html</anchorfile>
-      <anchor>a6aed22544a54d990adc671f5c870a5ab</anchor>
-      <arglist>()=0</arglist>
-    </member>
-    <member kind="function" virtualness="pure">
-      <type>virtual CaseStatus</type>
-      <name>runStatus</name>
-      <anchorfile>classcasa_1_1RunCase.html</anchorfile>
-      <anchor>ac8b091f6c8af21498da93f2954b7e148</anchor>
-      <arglist>() const =0</arglist>
-    </member>
-    <member kind="function" virtualness="pure">
-      <type>virtual void</type>
-      <name>setRunStatus</name>
-      <anchorfile>classcasa_1_1RunCase.html</anchorfile>
-      <anchor>a4eeb8546960e2492ccd5ffba9b91b74e</anchor>
-      <arglist>(CaseStatus st)=0</arglist>
-    </member>
-    <member kind="function" virtualness="pure">
-      <type>virtual mbapi::Model *</type>
-      <name>caseModel</name>
-      <anchorfile>classcasa_1_1RunCase.html</anchorfile>
-      <anchor>a8d44b575d3e824edfc0a903d6a3ac748</anchor>
-      <arglist>() const =0</arglist>
-    </member>
-    <member kind="function" virtualness="pure">
-      <type>virtual const char *</type>
-      <name>projectPath</name>
-      <anchorfile>classcasa_1_1RunCase.html</anchorfile>
-      <anchor>a666859462b560dbe3b0cf913bc321c1e</anchor>
-      <arglist>() const =0</arglist>
-    </member>
-    <member kind="function" virtualness="pure">
-      <type>virtual bool</type>
-      <name>operator==</name>
-      <anchorfile>classcasa_1_1RunCase.html</anchorfile>
-      <anchor>adb6fcba2b30f0402a012c5dba1e31041</anchor>
-      <arglist>(const RunCase &amp;cs) const =0</arglist>
-    </member>
-  </compound>
-  <compound kind="class">
-    <name>casa::RunCaseSet</name>
-    <filename>classcasa_1_1RunCaseSet.html</filename>
-    <base>casa::CasaSerializable</base>
-    <member kind="function" virtualness="virtual">
-      <type>virtual</type>
-      <name>~RunCaseSet</name>
-      <anchorfile>classcasa_1_1RunCaseSet.html</anchorfile>
-      <anchor>a68988d62216f186ab52d9f3e19b6c55d</anchor>
-      <arglist>()</arglist>
-    </member>
-    <member kind="function" virtualness="pure">
-      <type>virtual size_t</type>
-      <name>size</name>
-      <anchorfile>classcasa_1_1RunCaseSet.html</anchorfile>
-      <anchor>ae478a53d6e47a7294cb97b9ed050b2e1</anchor>
-      <arglist>() const =0</arglist>
-    </member>
-    <member kind="function" virtualness="pure">
-      <type>virtual RunCase *</type>
-      <name>operator[]</name>
-      <anchorfile>classcasa_1_1RunCaseSet.html</anchorfile>
-      <anchor>af12bd24c3b9110ca87beeed00dd745ae</anchor>
-      <arglist>(size_t i) const =0</arglist>
-    </member>
-    <member kind="function">
-      <type>RunCase *</type>
-      <name>runCase</name>
-      <anchorfile>classcasa_1_1RunCaseSet.html</anchorfile>
-      <anchor>ac44a8a020c61165b17e94fd92d07022c</anchor>
-      <arglist>(size_t i) const </arglist>
-    </member>
-    <member kind="function" virtualness="pure">
-      <type>virtual void</type>
-      <name>filterByExperimentName</name>
-      <anchorfile>classcasa_1_1RunCaseSet.html</anchorfile>
-      <anchor>afc2efc087efa2557ce9fed885a81c44b</anchor>
-      <arglist>(const std::string &amp;expName)=0</arglist>
-    </member>
-    <member kind="function" virtualness="pure">
-      <type>virtual std::string</type>
-      <name>filter</name>
-      <anchorfile>classcasa_1_1RunCaseSet.html</anchorfile>
-      <anchor>a6977ffba7ee2db03e642b66185f7d843</anchor>
-      <arglist>() const =0</arglist>
-    </member>
-    <member kind="function" virtualness="pure">
-      <type>virtual std::vector&lt; std::string &gt;</type>
-      <name>experimentNames</name>
-      <anchorfile>classcasa_1_1RunCaseSet.html</anchorfile>
-      <anchor>a903d6861fecc03ed25b872579830624b</anchor>
-      <arglist>() const =0</arglist>
-    </member>
-    <member kind="function" virtualness="pure">
-      <type>virtual bool</type>
-      <name>empty</name>
-      <anchorfile>classcasa_1_1RunCaseSet.html</anchorfile>
-      <anchor>a9594c648dd21c382631f6eb9a0f042dc</anchor>
-      <arglist>() const =0</arglist>
-    </member>
-    <member kind="function" virtualness="pure">
-      <type>virtual std::vector&lt; const RunCase * &gt;</type>
-      <name>collectCompletedCases</name>
-      <anchorfile>classcasa_1_1RunCaseSet.html</anchorfile>
-      <anchor>a2380394a26f26b3a2092ce1acf68f402</anchor>
-      <arglist>(const std::vector&lt; std::string &gt; &amp;doeList)=0</arglist>
-    </member>
-  </compound>
-  <compound kind="class">
-    <name>casa::RunManager</name>
-    <filename>classcasa_1_1RunManager.html</filename>
-    <base>casa::CasaSerializable</base>
-    <member kind="enumvalue">
-      <name>fastcauldron</name>
-      <anchorfile>classcasa_1_1RunManager.html</anchorfile>
-      <anchor>ac9252a97b9af971dfb11ec8929e61f4ca5a08b6111419372caeedc9bd871d50f1</anchor>
-      <arglist></arglist>
-    </member>
-    <member kind="enumvalue">
-      <name>fastctc</name>
-      <anchorfile>classcasa_1_1RunManager.html</anchorfile>
-      <anchor>ac9252a97b9af971dfb11ec8929e61f4ca3e70ec805d918d3c63dabaecd030dd25</anchor>
-      <arglist></arglist>
-    </member>
-    <member kind="enumvalue">
-      <name>fastgenex6</name>
-      <anchorfile>classcasa_1_1RunManager.html</anchorfile>
-      <anchor>ac9252a97b9af971dfb11ec8929e61f4ca9b6242e2963156947168607351798672</anchor>
-      <arglist></arglist>
-    </member>
-    <member kind="enumvalue">
-      <name>fasttouch7</name>
-      <anchorfile>classcasa_1_1RunManager.html</anchorfile>
-      <anchor>ac9252a97b9af971dfb11ec8929e61f4caa881c0ee99a00385debb7682e25ab7f8</anchor>
-      <arglist></arglist>
-    </member>
-    <member kind="enumvalue">
-      <name>fastmig</name>
-      <anchorfile>classcasa_1_1RunManager.html</anchorfile>
-      <anchor>ac9252a97b9af971dfb11ec8929e61f4ca757f78d537d66509c8af437664672aad</anchor>
-      <arglist></arglist>
-    </member>
-    <member kind="enumvalue">
-      <name>tracktraps</name>
-      <anchorfile>classcasa_1_1RunManager.html</anchorfile>
-      <anchor>ac9252a97b9af971dfb11ec8929e61f4cae755ccaf202eda2eca4e7047c8437c84</anchor>
-      <arglist></arglist>
-    </member>
-    <member kind="enumvalue">
-      <name>track1d</name>
-      <anchorfile>classcasa_1_1RunManager.html</anchorfile>
-      <anchor>ac9252a97b9af971dfb11ec8929e61f4ca5f87a0e1f36678fce036af2586562c7f</anchor>
-      <arglist></arglist>
-    </member>
-    <member kind="enumvalue">
-      <name>datadriller</name>
-      <anchorfile>classcasa_1_1RunManager.html</anchorfile>
-      <anchor>ac9252a97b9af971dfb11ec8929e61f4ca35e332df86abe2a708809cf8dd8cb43f</anchor>
-      <arglist></arglist>
-    </member>
-    <member kind="enumvalue">
-      <name>generic</name>
-      <anchorfile>classcasa_1_1RunManager.html</anchorfile>
-      <anchor>ac9252a97b9af971dfb11ec8929e61f4ca1c9d2a3e6872653cdc3290e0a2651048</anchor>
-      <arglist></arglist>
-    </member>
-    <member kind="enumeration">
-      <type></type>
-      <name>ApplicationType</name>
-      <anchorfile>classcasa_1_1RunManager.html</anchorfile>
-      <anchor>ac9252a97b9af971dfb11ec8929e61f4c</anchor>
-      <arglist></arglist>
-    </member>
-    <member kind="function" virtualness="virtual">
-      <type>virtual</type>
-      <name>~RunManager</name>
-      <anchorfile>classcasa_1_1RunManager.html</anchorfile>
-      <anchor>a8d9b85728104957c1fe813f7afac93a1</anchor>
-      <arglist>()</arglist>
-    </member>
-    <member kind="function" virtualness="pure">
-      <type>virtual ErrorHandler::ReturnCode</type>
-      <name>setCauldronVersion</name>
-      <anchorfile>classcasa_1_1RunManager.html</anchorfile>
-      <anchor>ae06b9e69ff6ba9f6b6939e849fd2445f</anchor>
-      <arglist>(const char *verString)=0</arglist>
-    </member>
-    <member kind="function" virtualness="pure">
-      <type>virtual ErrorHandler::ReturnCode</type>
-      <name>addApplication</name>
-      <anchorfile>classcasa_1_1RunManager.html</anchorfile>
-      <anchor>a93339258bbd05e0d2e7a2b79d19d0e1e</anchor>
-      <arglist>(CauldronApp *app)=0</arglist>
-    </member>
-    <member kind="function" virtualness="pure">
-      <type>virtual ErrorHandler::ReturnCode</type>
-      <name>scheduleCase</name>
-      <anchorfile>classcasa_1_1RunManager.html</anchorfile>
-      <anchor>a69467634acf968fdeed67582eaa96387</anchor>
-      <arglist>(RunCase &amp;newRun)=0</arglist>
-    </member>
-    <member kind="function" virtualness="pure">
-      <type>virtual ErrorHandler::ReturnCode</type>
-      <name>setMaxNumberOfPendingJobs</name>
-      <anchorfile>classcasa_1_1RunManager.html</anchorfile>
-      <anchor>adab8a5b1322e44c8d96ca9e1452527af</anchor>
-      <arglist>(size_t pendJobsNum)=0</arglist>
-    </member>
-    <member kind="function" virtualness="pure">
-      <type>virtual ErrorHandler::ReturnCode</type>
-      <name>runScheduledCases</name>
-      <anchorfile>classcasa_1_1RunManager.html</anchorfile>
-      <anchor>af0c8db02d90b9652c6085a95ed700551</anchor>
-      <arglist>(bool asyncRun)=0</arglist>
-    </member>
-    <member kind="function" virtualness="pure">
-      <type>virtual ErrorHandler::ReturnCode</type>
-      <name>setClusterName</name>
-      <anchorfile>classcasa_1_1RunManager.html</anchorfile>
-      <anchor>a42fa7545dcae973d1f6e6c4664f58448</anchor>
-      <arglist>(const char *clusterName)=0</arglist>
-    </member>
-    <member kind="function" virtualness="pure">
-      <type>virtual std::string</type>
-      <name>clusterName</name>
-      <anchorfile>classcasa_1_1RunManager.html</anchorfile>
-      <anchor>afe3d26ccefee5a89c153ae097adc5598</anchor>
-      <arglist>()=0</arglist>
-    </member>
-    <member kind="function" static="yes">
-      <type>static CauldronApp *</type>
-      <name>createApplication</name>
-      <anchorfile>classcasa_1_1RunManager.html</anchorfile>
-      <anchor>ac45c847d74726125b742c70fe425b312</anchor>
-      <arglist>(ApplicationType appType, int cpus=1, CauldronApp::ShellType sh=CauldronApp::bash, const std::string cmdLine=&quot;&quot;)</arglist>
-    </member>
-    <member kind="enumeration">
-      <type></type>
-      <name>ApplicationType</name>
-      <anchorfile>classcasa_1_1RunManager.html</anchorfile>
-      <anchor>ac9252a97b9af971dfb11ec8929e61f4c</anchor>
-      <arglist></arglist>
-    </member>
-  </compound>
-  <compound kind="class">
-    <name>casa::ScenarioAnalysis</name>
-    <filename>classcasa_1_1ScenarioAnalysis.html</filename>
-    <member kind="function">
-      <type></type>
-      <name>ScenarioAnalysis</name>
-      <anchorfile>classcasa_1_1ScenarioAnalysis.html</anchorfile>
-      <anchor>a956361f716336777b0b298e9aa4aef0c</anchor>
-      <arglist>()</arglist>
-    </member>
-    <member kind="function">
-      <type></type>
-      <name>~ScenarioAnalysis</name>
-      <anchorfile>classcasa_1_1ScenarioAnalysis.html</anchorfile>
-      <anchor>a7b1ed3e75f8ce53c4725c1374716e1fd</anchor>
-      <arglist>()</arglist>
-    </member>
-    <member kind="function">
-      <type>ErrorHandler::ReturnCode</type>
-      <name>defineBaseCase</name>
-      <anchorfile>classcasa_1_1ScenarioAnalysis.html</anchorfile>
-      <anchor>a91a049957facb47b947cc4d02cbac709</anchor>
-      <arglist>(const mbapi::Model &amp;bcModel)</arglist>
-    </member>
-    <member kind="function">
-      <type>ErrorHandler::ReturnCode</type>
-      <name>defineBaseCase</name>
-      <anchorfile>classcasa_1_1ScenarioAnalysis.html</anchorfile>
-      <anchor>a27bf09f8b16f44cc71db810f40d7a7f0</anchor>
-      <arglist>(const char *projectFileName)</arglist>
-    </member>
-    <member kind="function">
-      <type>const char *</type>
-      <name>baseCaseProjectFileName</name>
-      <anchorfile>classcasa_1_1ScenarioAnalysis.html</anchorfile>
-      <anchor>a859534316ab632896273a4d2d56360b8</anchor>
-      <arglist>() const </arglist>
-    </member>
-    <member kind="function">
-      <type>mbapi::Model &amp;</type>
-      <name>baseCase</name>
-      <anchorfile>classcasa_1_1ScenarioAnalysis.html</anchorfile>
-      <anchor>a50ed1aea3c309b8aa0ba96cf86c9ff1e</anchor>
-      <arglist>()</arglist>
-    </member>
-    <member kind="function">
-      <type>ErrorHandler::ReturnCode</type>
-      <name>setScenarioLocation</name>
-      <anchorfile>classcasa_1_1ScenarioAnalysis.html</anchorfile>
-      <anchor>aa4c0d764d036e470007d88a60272e64e</anchor>
-      <arglist>(const char *pathToCaseSet)</arglist>
-    </member>
-    <member kind="function">
-      <type>ErrorHandler::ReturnCode</type>
-      <name>restoreScenarioLocation</name>
-      <anchorfile>classcasa_1_1ScenarioAnalysis.html</anchorfile>
-      <anchor>af8dfb90f5decdf077f63d54b7e0c6e3c</anchor>
-      <arglist>(const char *pathToCaseSet)</arglist>
-    </member>
-    <member kind="function">
-      <type>const char *</type>
-      <name>scenarioLocation</name>
-      <anchorfile>classcasa_1_1ScenarioAnalysis.html</anchorfile>
-      <anchor>ac68b63e07e12aad2999d47f76be4963a</anchor>
-      <arglist>() const </arglist>
-    </member>
-    <member kind="function">
-      <type>VarSpace &amp;</type>
-      <name>varSpace</name>
-      <anchorfile>classcasa_1_1ScenarioAnalysis.html</anchorfile>
-      <anchor>a4554303ed86083f345b63903a766e12c</anchor>
-      <arglist>()</arglist>
-    </member>
-    <member kind="function">
-      <type>ErrorHandler::ReturnCode</type>
-      <name>setDoEAlgorithm</name>
-      <anchorfile>classcasa_1_1ScenarioAnalysis.html</anchorfile>
-      <anchor>aff859b58873ad73d172a5730d09c84c3</anchor>
-      <arglist>(DoEGenerator::DoEAlgorithm algo)</arglist>
-    </member>
-    <member kind="function">
-      <type>DoEGenerator &amp;</type>
-      <name>doeGenerator</name>
-      <anchorfile>classcasa_1_1ScenarioAnalysis.html</anchorfile>
-      <anchor>a7c627d513d05b874c80f3f63a1eaaf75</anchor>
-      <arglist>()</arglist>
-    </member>
-    <member kind="function">
-      <type>RunCaseSet &amp;</type>
-      <name>doeCaseSet</name>
-      <anchorfile>classcasa_1_1ScenarioAnalysis.html</anchorfile>
-      <anchor>a25a429c285cdc032377d85b19eedc033</anchor>
-      <arglist>()</arglist>
-    </member>
-    <member kind="function">
-      <type>ErrorHandler::ReturnCode</type>
-      <name>applyMutations</name>
-      <anchorfile>classcasa_1_1ScenarioAnalysis.html</anchorfile>
-      <anchor>ad47373e4b23ffd605ff6f1d0388a198b</anchor>
-      <arglist>(RunCaseSet &amp;cs)</arglist>
-    </member>
-    <member kind="function">
-      <type>ErrorHandler::ReturnCode</type>
-      <name>validateCaseSet</name>
-      <anchorfile>classcasa_1_1ScenarioAnalysis.html</anchorfile>
-      <anchor>a35a0d9da2ff0cc6b5aa95433c0f66efb</anchor>
-      <arglist>(RunCaseSet &amp;cs)</arglist>
-    </member>
-    <member kind="function">
-      <type>RunManager &amp;</type>
-      <name>runManager</name>
-      <anchorfile>classcasa_1_1ScenarioAnalysis.html</anchorfile>
-      <anchor>a06ebc92f9e2d9f5b5045910fd72dd2f1</anchor>
-      <arglist>()</arglist>
-    </member>
-    <member kind="function">
-      <type>DataDigger &amp;</type>
-      <name>dataDigger</name>
-      <anchorfile>classcasa_1_1ScenarioAnalysis.html</anchorfile>
-      <anchor>a5a7f00eac299816db5477e0cb9b0c48c</anchor>
-      <arglist>()</arglist>
-    </member>
-    <member kind="function">
-      <type>ObsSpace &amp;</type>
-      <name>obsSpace</name>
-      <anchorfile>classcasa_1_1ScenarioAnalysis.html</anchorfile>
-      <anchor>a2972817242e24174678daf8337030870</anchor>
-      <arglist>()</arglist>
-    </member>
-    <member kind="function">
-      <type>ErrorHandler::ReturnCode</type>
-      <name>addRSAlgorithm</name>
-      <anchorfile>classcasa_1_1ScenarioAnalysis.html</anchorfile>
-      <anchor>a4af832aa8ce6a874a030a7ede8923f0d</anchor>
-      <arglist>(const char *name, int order, RSProxy::RSKrigingType krType, const std::vector&lt; std::string &gt; &amp;doeList, double targetR2=0.95)</arglist>
-    </member>
-    <member kind="function">
-      <type>RSProxySet &amp;</type>
-      <name>rsProxySet</name>
-      <anchorfile>classcasa_1_1ScenarioAnalysis.html</anchorfile>
-      <anchor>a771e01c9ea797f988b84f276da4cd9d9</anchor>
-      <arglist>()</arglist>
-    </member>
-    <member kind="function">
-      <type>SensitivityCalculator &amp;</type>
-      <name>sensitivityCalculator</name>
-      <anchorfile>classcasa_1_1ScenarioAnalysis.html</anchorfile>
-      <anchor>a301995ccffe55a5fabbedec572f5f1a2</anchor>
-      <arglist>()</arglist>
-    </member>
-    <member kind="function">
-      <type>RunCaseSet &amp;</type>
-      <name>mcCaseSet</name>
-      <anchorfile>classcasa_1_1ScenarioAnalysis.html</anchorfile>
-      <anchor>a434f5bec9ec47f046ddf501d4a6e29cd</anchor>
-      <arglist>()</arglist>
-    </member>
-    <member kind="function">
-      <type>ErrorHandler::ReturnCode</type>
-      <name>setMCAlgorithm</name>
-      <anchorfile>classcasa_1_1ScenarioAnalysis.html</anchorfile>
-      <anchor>a5f206cbed1c5551cf16e03596cb12538</anchor>
-      <arglist>(MonteCarloSolver::Algorithm algo, MonteCarloSolver::KrigingType interp=MonteCarloSolver::NoKriging, MonteCarloSolver::PriorDistribution priorDist=MonteCarloSolver::NoPrior, MonteCarloSolver::MeasurementDistribution measureDist=MonteCarloSolver::Normal)</arglist>
-    </member>
-    <member kind="function">
-      <type>MonteCarloSolver &amp;</type>
-      <name>mcSolver</name>
-      <anchorfile>classcasa_1_1ScenarioAnalysis.html</anchorfile>
-      <anchor>a3e8d20d87bb086ea07b517973f2bef12</anchor>
-      <arglist>()</arglist>
-    </member>
-    <member kind="function">
-      <type>ErrorHandler::ReturnCode</type>
-      <name>saveCalibratedCase</name>
-      <anchorfile>classcasa_1_1ScenarioAnalysis.html</anchorfile>
-      <anchor>a87c34f44d2f638c1594569bc45dfaf73</anchor>
-      <arglist>(const char *projFileName, size_t mcSampleNum)</arglist>
-    </member>
-    <member kind="function">
-      <type>int</type>
-      <name>version</name>
-      <anchorfile>classcasa_1_1ScenarioAnalysis.html</anchorfile>
-      <anchor>ab0fe78b1c8a095a19ee1ce16cdaf46ba</anchor>
-      <arglist>()</arglist>
-    </member>
-    <member kind="function">
-      <type>ErrorHandler::ReturnCode</type>
-      <name>saveScenario</name>
-      <anchorfile>classcasa_1_1ScenarioAnalysis.html</anchorfile>
-      <anchor>a35426f2fa24e0fd7be3e986be52735c9</anchor>
-      <arglist>(const char *fileName, const char *fileType)</arglist>
-    </member>
-    <member kind="function" static="yes">
-      <type>static ScenarioAnalysis *</type>
-      <name>loadScenario</name>
-      <anchorfile>classcasa_1_1ScenarioAnalysis.html</anchorfile>
-      <anchor>a5921274906339864bb4213e04571a3df</anchor>
-      <arglist>(const char *fileName, const char *fileType)</arglist>
-    </member>
-  </compound>
-  <compound kind="class">
-    <name>casa::SensitivityCalculator</name>
-    <filename>classcasa_1_1SensitivityCalculator.html</filename>
-    <base>casa::CasaSerializable</base>
-    <member kind="function" virtualness="virtual">
-      <type>virtual</type>
-      <name>~SensitivityCalculator</name>
-      <anchorfile>classcasa_1_1SensitivityCalculator.html</anchorfile>
-      <anchor>add30b5e604c8933ea41fa41548af4fb5</anchor>
-      <arglist>()</arglist>
-    </member>
-    <member kind="function" virtualness="pure">
-      <type>virtual ErrorHandler::ReturnCode</type>
-      <name>calculatePareto</name>
-      <anchorfile>classcasa_1_1SensitivityCalculator.html</anchorfile>
-      <anchor>a6cfcb615f112c56ba830083dd13d59cf</anchor>
-      <arglist>(const RSProxy *proxy, ParetoSensitivityInfo &amp;sensInfo)=0</arglist>
-    </member>
-    <member kind="function" virtualness="pure">
-      <type>virtual std::vector&lt; TornadoSensitivityInfo &gt;</type>
-      <name>calculateTornado</name>
-      <anchorfile>classcasa_1_1SensitivityCalculator.html</anchorfile>
-      <anchor>a73dea24ff9745ff8ce4fcb1e1c3806d1</anchor>
-      <arglist>(RunCaseSet &amp;cs, const std::vector&lt; std::string &gt; &amp;expNames)=0</arglist>
-    </member>
-  </compound>
-  <compound kind="class">
-    <name>casa::TornadoSensitivityInfo</name>
-    <filename>classcasa_1_1TornadoSensitivityInfo.html</filename>
-    <member kind="function">
-      <type></type>
-      <name>TornadoSensitivityInfo</name>
-      <anchorfile>classcasa_1_1TornadoSensitivityInfo.html</anchorfile>
-      <anchor>ad4846b9823035dddfd907c9200eb2b7a</anchor>
-      <arglist>(const Observable *obs, int obsSubID, double obsRefVal, const std::vector&lt; std::pair&lt; const VarParameter *, int &gt; &gt; &amp;varPrms, const SensitivityData &amp;sensData, const SensitivityData &amp;relSensData)</arglist>
-    </member>
-    <member kind="function">
-      <type></type>
-      <name>TornadoSensitivityInfo</name>
-      <anchorfile>classcasa_1_1TornadoSensitivityInfo.html</anchorfile>
-      <anchor>a9b61574b571af64661088288229be114</anchor>
-      <arglist>(const TornadoSensitivityInfo &amp;tsi)</arglist>
-    </member>
-    <member kind="function">
-      <type>double</type>
-      <name>minAbsSensitivityValue</name>
-      <anchorfile>classcasa_1_1TornadoSensitivityInfo.html</anchorfile>
-      <anchor>a368855ce59eb17f51145155dfa6f68ed</anchor>
-      <arglist>(size_t prmNum) const </arglist>
-    </member>
-    <member kind="function">
-      <type>double</type>
-      <name>maxAbsSensitivityValue</name>
-      <anchorfile>classcasa_1_1TornadoSensitivityInfo.html</anchorfile>
-      <anchor>a6349190eca4538a852033dce8e8da8ae</anchor>
-      <arglist>(size_t prmNum) const </arglist>
-    </member>
-    <member kind="function">
-      <type>double</type>
-      <name>minRelSensitivityValue</name>
-      <anchorfile>classcasa_1_1TornadoSensitivityInfo.html</anchorfile>
-      <anchor>a20f66d2ab6c3dad770e34a7b2c8f4d1a</anchor>
-      <arglist>(size_t prmNum) const </arglist>
-    </member>
-    <member kind="function">
-      <type>double</type>
-      <name>maxRelSensitivityValue</name>
-      <anchorfile>classcasa_1_1TornadoSensitivityInfo.html</anchorfile>
-      <anchor>a2f12faac1f599843ced4dd83424945c0</anchor>
-      <arglist>(size_t prmNum) const </arglist>
-    </member>
-    <member kind="function">
-      <type>double</type>
-      <name>minAbsSensitivityValue</name>
-      <anchorfile>classcasa_1_1TornadoSensitivityInfo.html</anchorfile>
-      <anchor>a368855ce59eb17f51145155dfa6f68ed</anchor>
-      <arglist>(size_t prmNum) const </arglist>
-    </member>
-    <member kind="function">
-      <type>double</type>
-      <name>maxAbsSensitivityValue</name>
-      <anchorfile>classcasa_1_1TornadoSensitivityInfo.html</anchorfile>
-      <anchor>a6349190eca4538a852033dce8e8da8ae</anchor>
-      <arglist>(size_t prmNum) const </arglist>
-    </member>
-    <member kind="function">
-      <type>double</type>
-      <name>minRelSensitivityValue</name>
-      <anchorfile>classcasa_1_1TornadoSensitivityInfo.html</anchorfile>
-      <anchor>a20f66d2ab6c3dad770e34a7b2c8f4d1a</anchor>
-      <arglist>(size_t prmNum) const </arglist>
-    </member>
-    <member kind="function">
-      <type>double</type>
-      <name>maxRelSensitivityValue</name>
-      <anchorfile>classcasa_1_1TornadoSensitivityInfo.html</anchorfile>
-      <anchor>a2f12faac1f599843ced4dd83424945c0</anchor>
-      <arglist>(size_t prmNum) const </arglist>
-    </member>
-  </compound>
-  <compound kind="class">
-    <name>casa::TxtDeserializer</name>
-    <filename>classcasa_1_1TxtDeserializer.html</filename>
-    <base>casa::CasaDeserializer</base>
-    <member kind="function">
-      <type></type>
-      <name>TxtDeserializer</name>
-      <anchorfile>classcasa_1_1TxtDeserializer.html</anchorfile>
-      <anchor>aa8d5f5c8becfbfb938dee60f30182483</anchor>
-      <arglist>(FILE *fileHandle, unsigned int ver)</arglist>
-    </member>
-    <member kind="function" virtualness="virtual">
-      <type>virtual</type>
-      <name>~TxtDeserializer</name>
-      <anchorfile>classcasa_1_1TxtDeserializer.html</anchorfile>
-      <anchor>a65b3827f886dc86e7ac163373c7f6253</anchor>
-      <arglist>()</arglist>
-    </member>
-    <member kind="function" virtualness="virtual">
-      <type>virtual bool</type>
-      <name>checkObjectDescription</name>
-      <anchorfile>classcasa_1_1TxtDeserializer.html</anchorfile>
-      <anchor>aa4c767be1557f6c04d62972aed8d5408</anchor>
-      <arglist>(const char *objType, const std::string &amp;objName, unsigned int &amp;ver)</arglist>
-    </member>
-    <member kind="function" virtualness="virtual">
-      <type>virtual bool</type>
-      <name>loadObjectDescription</name>
-      <anchorfile>classcasa_1_1TxtDeserializer.html</anchorfile>
-      <anchor>a11a63641a7455f3f3913e79024287f15</anchor>
-      <arglist>(std::string &amp;objType, std::string &amp;objName, unsigned int &amp;ver)</arglist>
-    </member>
-    <member kind="function" virtualness="virtual">
-      <type>virtual bool</type>
-      <name>load</name>
-      <anchorfile>classcasa_1_1TxtDeserializer.html</anchorfile>
-      <anchor>a48dfb5e0c92ff016de5a4ec4ab97947c</anchor>
-      <arglist>(SUMlib::ISerializable &amp;so, const std::string &amp;objName)</arglist>
-    </member>
-    <member kind="function" virtualness="virtual">
-      <type>virtual bool</type>
-      <name>load</name>
-      <anchorfile>classcasa_1_1TxtDeserializer.html</anchorfile>
-      <anchor>af706d0086559667ad371ef02e081bac8</anchor>
-      <arglist>(bool &amp;val, const std::string &amp;valName)</arglist>
-    </member>
-    <member kind="function" virtualness="virtual">
-      <type>virtual bool</type>
-      <name>load</name>
-      <anchorfile>classcasa_1_1TxtDeserializer.html</anchorfile>
-      <anchor>a15e646edc45b72ef3cffd36c2403b566</anchor>
-      <arglist>(int &amp;val, const std::string &amp;valName)</arglist>
-    </member>
-    <member kind="function" virtualness="virtual">
-      <type>virtual bool</type>
-      <name>load</name>
-      <anchorfile>classcasa_1_1TxtDeserializer.html</anchorfile>
-      <anchor>a564042362c1b787f0eb68c563ecdefd3</anchor>
-      <arglist>(unsigned int &amp;val, const std::string &amp;valName)</arglist>
-    </member>
-    <member kind="function" virtualness="virtual">
-      <type>virtual bool</type>
-      <name>load</name>
-      <anchorfile>classcasa_1_1TxtDeserializer.html</anchorfile>
-      <anchor>a2b38e9cbb9323b49f19930308208243e</anchor>
-      <arglist>(long long &amp;val, const std::string &amp;valName)</arglist>
-    </member>
-    <member kind="function" virtualness="virtual">
-      <type>virtual bool</type>
-      <name>load</name>
-      <anchorfile>classcasa_1_1TxtDeserializer.html</anchorfile>
-      <anchor>a467c43eb11c70f54ad7233d7ebe7fe84</anchor>
-      <arglist>(unsigned long long &amp;val, const std::string &amp;valName)</arglist>
-    </member>
-    <member kind="function" virtualness="virtual">
-      <type>virtual bool</type>
-      <name>load</name>
-      <anchorfile>classcasa_1_1TxtDeserializer.html</anchorfile>
-      <anchor>a9acacc41e748f17e06261806cb75bef6</anchor>
-      <arglist>(ObjRefID &amp;val, const std::string &amp;valName)</arglist>
-    </member>
-    <member kind="function" virtualness="virtual">
-      <type>virtual bool</type>
-      <name>load</name>
-      <anchorfile>classcasa_1_1TxtDeserializer.html</anchorfile>
-      <anchor>a5171973736861e85044bcab34b7c40bc</anchor>
-      <arglist>(float &amp;val, const std::string &amp;valName)</arglist>
-    </member>
-    <member kind="function" virtualness="virtual">
-      <type>virtual bool</type>
-      <name>load</name>
-      <anchorfile>classcasa_1_1TxtDeserializer.html</anchorfile>
-      <anchor>afe2c833a61fe675b2c0a7d389f9fb834</anchor>
-      <arglist>(double &amp;val, const std::string &amp;valName)</arglist>
-    </member>
-    <member kind="function" virtualness="virtual">
-      <type>virtual bool</type>
-      <name>load</name>
-      <anchorfile>classcasa_1_1TxtDeserializer.html</anchorfile>
-      <anchor>ac08038305967804036c020b31dd51d85</anchor>
-      <arglist>(std::string &amp;val, const std::string &amp;valName)</arglist>
-    </member>
-    <member kind="function" virtualness="virtual">
-      <type>virtual bool</type>
-      <name>load</name>
-      <anchorfile>classcasa_1_1TxtDeserializer.html</anchorfile>
-      <anchor>a27c2b919e485a0c7670550277f47076d</anchor>
-      <arglist>(std::vector&lt; bool &gt; &amp;vec, const std::string &amp;vecName)</arglist>
-    </member>
-    <member kind="function" virtualness="virtual">
-      <type>virtual bool</type>
-      <name>load</name>
-      <anchorfile>classcasa_1_1TxtDeserializer.html</anchorfile>
-      <anchor>ac03f0d38e1e783137189bb47080968ea</anchor>
-      <arglist>(std::vector&lt; int &gt; &amp;vec, const std::string &amp;vecName)</arglist>
-    </member>
-    <member kind="function" virtualness="virtual">
-      <type>virtual bool</type>
-      <name>load</name>
-      <anchorfile>classcasa_1_1TxtDeserializer.html</anchorfile>
-      <anchor>a1e5949897f8fb30f41273fb83c9ce592</anchor>
-      <arglist>(std::vector&lt; unsigned int &gt; &amp;vec, const std::string &amp;vecName)</arglist>
-    </member>
-    <member kind="function" virtualness="virtual">
-      <type>virtual bool</type>
-      <name>load</name>
-      <anchorfile>classcasa_1_1TxtDeserializer.html</anchorfile>
-      <anchor>a040c784e5a01202556d19a3ddcc296a3</anchor>
-      <arglist>(std::vector&lt; long long &gt; &amp;vec, const std::string &amp;vecName)</arglist>
-    </member>
-    <member kind="function" virtualness="virtual">
-      <type>virtual bool</type>
-      <name>load</name>
-      <anchorfile>classcasa_1_1TxtDeserializer.html</anchorfile>
-      <anchor>ab84a7eeb3ef3e099120fb11b99175a8f</anchor>
-      <arglist>(std::vector&lt; unsigned long long &gt; &amp;vec, const std::string &amp;vecName)</arglist>
-    </member>
-    <member kind="function" virtualness="virtual">
-      <type>virtual bool</type>
-      <name>load</name>
-      <anchorfile>classcasa_1_1TxtDeserializer.html</anchorfile>
-      <anchor>a5085f9524ef5ffeb181198a23e46cc70</anchor>
-      <arglist>(std::vector&lt; ObjRefID &gt; &amp;vec, const std::string &amp;vecName)</arglist>
-    </member>
-    <member kind="function" virtualness="virtual">
-      <type>virtual bool</type>
-      <name>load</name>
-      <anchorfile>classcasa_1_1TxtDeserializer.html</anchorfile>
-      <anchor>af18870d8af5cbfd7676629742db30e83</anchor>
-      <arglist>(std::vector&lt; float &gt; &amp;vec, const std::string &amp;vecName)</arglist>
-    </member>
-    <member kind="function" virtualness="virtual">
-      <type>virtual bool</type>
-      <name>load</name>
-      <anchorfile>classcasa_1_1TxtDeserializer.html</anchorfile>
-      <anchor>a433c44496a63c2b1c31aaed19328e0df</anchor>
-      <arglist>(std::vector&lt; double &gt; &amp;vec, const std::string &amp;vecName)</arglist>
-    </member>
-    <member kind="function" virtualness="virtual">
-      <type>virtual bool</type>
-      <name>load</name>
-      <anchorfile>classcasa_1_1TxtDeserializer.html</anchorfile>
-      <anchor>af9d2422fbc1bbc730c82691ea8ec366d</anchor>
-      <arglist>(std::vector&lt; std::string &gt; &amp;vec, const std::string &amp;vecName)</arglist>
-    </member>
-    <member kind="function" virtualness="virtual">
-      <type>virtual int</type>
-      <name>version</name>
-      <anchorfile>classcasa_1_1TxtDeserializer.html</anchorfile>
-      <anchor>a83d507faaa76e0dfc91bdab06662db62</anchor>
-      <arglist>()</arglist>
-    </member>
-  </compound>
-  <compound kind="class">
-    <name>casa::TxtSerializer</name>
-    <filename>classcasa_1_1TxtSerializer.html</filename>
-    <base>casa::CasaSerializer</base>
-    <member kind="function">
-      <type></type>
-      <name>TxtSerializer</name>
-      <anchorfile>classcasa_1_1TxtSerializer.html</anchorfile>
-      <anchor>a1149ace064a36e32e09796ce533bac41</anchor>
-      <arglist>(FILE *fileHandle, int ver)</arglist>
-    </member>
-    <member kind="function" virtualness="virtual">
-      <type>virtual</type>
-      <name>~TxtSerializer</name>
-      <anchorfile>classcasa_1_1TxtSerializer.html</anchorfile>
-      <anchor>a6892c00d5523cd1b32c5ab3146e84384</anchor>
-      <arglist>()</arglist>
-    </member>
-    <member kind="function" virtualness="virtual">
-      <type>virtual bool</type>
-      <name>save</name>
-      <anchorfile>classcasa_1_1TxtSerializer.html</anchorfile>
-      <anchor>a23f25d55751fa0bcc6b1d3cec63c01b8</anchor>
-      <arglist>(const CasaSerializable &amp;so, const std::string &amp;objName)</arglist>
-    </member>
-    <member kind="function" virtualness="virtual">
-      <type>virtual bool</type>
-      <name>save</name>
-      <anchorfile>classcasa_1_1TxtSerializer.html</anchorfile>
-      <anchor>adc6f22c3a41d16510aca52c9e196de10</anchor>
-      <arglist>(const SUMlib::ISerializable &amp;so, const std::string &amp;objName)</arglist>
-    </member>
-    <member kind="function" virtualness="virtual">
-      <type>virtual bool</type>
-      <name>save</name>
-      <anchorfile>classcasa_1_1TxtSerializer.html</anchorfile>
-      <anchor>a4d2630f58b28998756f2df7342cb735f</anchor>
-      <arglist>(bool val, const std::string &amp;valName)</arglist>
-    </member>
-    <member kind="function" virtualness="virtual">
-      <type>virtual bool</type>
-      <name>save</name>
-      <anchorfile>classcasa_1_1TxtSerializer.html</anchorfile>
-      <anchor>a7a042673bf2e98cb25f33c47afedbc6d</anchor>
-      <arglist>(int val, const std::string &amp;valName)</arglist>
-    </member>
-    <member kind="function" virtualness="virtual">
-      <type>virtual bool</type>
-      <name>save</name>
-      <anchorfile>classcasa_1_1TxtSerializer.html</anchorfile>
-      <anchor>a9d83af330764a97042c39a7c1ca00c33</anchor>
-      <arglist>(unsigned int val, const std::string &amp;valName)</arglist>
-    </member>
-    <member kind="function" virtualness="virtual">
-      <type>virtual bool</type>
-      <name>save</name>
-      <anchorfile>classcasa_1_1TxtSerializer.html</anchorfile>
-      <anchor>a963ac24298c331312d3757edb23a0b5b</anchor>
-      <arglist>(long long val, const std::string &amp;valName)</arglist>
-    </member>
-    <member kind="function" virtualness="virtual">
-      <type>virtual bool</type>
-      <name>save</name>
-      <anchorfile>classcasa_1_1TxtSerializer.html</anchorfile>
-      <anchor>a5bdf44b2da720eecc24572e558c92c67</anchor>
-      <arglist>(unsigned long long val, const std::string &amp;valName)</arglist>
-    </member>
-    <member kind="function" virtualness="virtual">
-      <type>virtual bool</type>
-      <name>save</name>
-      <anchorfile>classcasa_1_1TxtSerializer.html</anchorfile>
-      <anchor>af38e8754cc846c7f80bcae7aa003454a</anchor>
-      <arglist>(ObjRefID val, const std::string &amp;valName)</arglist>
-    </member>
-    <member kind="function" virtualness="virtual">
-      <type>virtual bool</type>
-      <name>save</name>
-      <anchorfile>classcasa_1_1TxtSerializer.html</anchorfile>
-      <anchor>ae1dd51b0a19d9648cbb153182e9f2733</anchor>
-      <arglist>(float val, const std::string &amp;valName)</arglist>
-    </member>
-    <member kind="function" virtualness="virtual">
-      <type>virtual bool</type>
-      <name>save</name>
-      <anchorfile>classcasa_1_1TxtSerializer.html</anchorfile>
-      <anchor>a6c89fada11c19e886aa1427573bf6048</anchor>
-      <arglist>(double val, const std::string &amp;valName)</arglist>
-    </member>
-    <member kind="function" virtualness="virtual">
-      <type>virtual bool</type>
-      <name>save</name>
-      <anchorfile>classcasa_1_1TxtSerializer.html</anchorfile>
-      <anchor>a91129b4515955bb0b13bcdc50943751f</anchor>
-      <arglist>(const std::string &amp;val, const std::string &amp;valName)</arglist>
-    </member>
-    <member kind="function" virtualness="virtual">
-      <type>virtual bool</type>
-      <name>save</name>
-      <anchorfile>classcasa_1_1TxtSerializer.html</anchorfile>
-      <anchor>a882affe80d095075a1e5d8deb5256abb</anchor>
-      <arglist>(const std::vector&lt; bool &gt; &amp;vec, const std::string &amp;vecName)</arglist>
-    </member>
-    <member kind="function" virtualness="virtual">
-      <type>virtual bool</type>
-      <name>save</name>
-      <anchorfile>classcasa_1_1TxtSerializer.html</anchorfile>
-      <anchor>adfa7924d2b26167ebe1137d5d918a3ab</anchor>
-      <arglist>(const std::vector&lt; int &gt; &amp;vec, const std::string &amp;vecName)</arglist>
-    </member>
-    <member kind="function" virtualness="virtual">
-      <type>virtual bool</type>
-      <name>save</name>
-      <anchorfile>classcasa_1_1TxtSerializer.html</anchorfile>
-      <anchor>ab767a2b08a1c4e16684bbb5a42144bc7</anchor>
-      <arglist>(const std::vector&lt; unsigned int &gt; &amp;vec, const std::string &amp;vecName)</arglist>
-    </member>
-    <member kind="function" virtualness="virtual">
-      <type>virtual bool</type>
-      <name>save</name>
-      <anchorfile>classcasa_1_1TxtSerializer.html</anchorfile>
-      <anchor>a6e5d6d1629d21c759228cc8dd0938aa3</anchor>
-      <arglist>(const std::vector&lt; long long &gt; &amp;vec, const std::string &amp;vecName)</arglist>
-    </member>
-    <member kind="function" virtualness="virtual">
-      <type>virtual bool</type>
-      <name>save</name>
-      <anchorfile>classcasa_1_1TxtSerializer.html</anchorfile>
-      <anchor>a9ad326015ddfdf98ca66d161854d16b5</anchor>
-      <arglist>(const std::vector&lt; unsigned long long &gt; &amp;vec, const std::string &amp;vecName)</arglist>
-    </member>
-    <member kind="function" virtualness="virtual">
-      <type>virtual bool</type>
-      <name>save</name>
-      <anchorfile>classcasa_1_1TxtSerializer.html</anchorfile>
-      <anchor>a5e3eb8fed2c03b0e74badc0b0ac1f68f</anchor>
-      <arglist>(const std::vector&lt; ObjRefID &gt; &amp;vec, const std::string &amp;vecName)</arglist>
-    </member>
-    <member kind="function" virtualness="virtual">
-      <type>virtual bool</type>
-      <name>save</name>
-      <anchorfile>classcasa_1_1TxtSerializer.html</anchorfile>
-      <anchor>af4a8e05d08660eb1627f43e51518dba8</anchor>
-      <arglist>(const std::vector&lt; float &gt; &amp;vec, const std::string &amp;vecName)</arglist>
-    </member>
-    <member kind="function" virtualness="virtual">
-      <type>virtual bool</type>
-      <name>save</name>
-      <anchorfile>classcasa_1_1TxtSerializer.html</anchorfile>
-      <anchor>a1ac7598b7dc314a02ffa45028fcd9dc6</anchor>
-      <arglist>(const std::vector&lt; double &gt; &amp;vec, const std::string &amp;vecName)</arglist>
-    </member>
-    <member kind="function" virtualness="virtual">
-      <type>virtual bool</type>
-      <name>save</name>
-      <anchorfile>classcasa_1_1TxtSerializer.html</anchorfile>
-      <anchor>a0fe48473178b2be3c32f0ef2ec7a1796</anchor>
-      <arglist>(const std::vector&lt; std::string &gt; &amp;vec, const std::string &amp;vecName)</arglist>
-    </member>
-    <member kind="function" virtualness="virtual">
-      <type>virtual int</type>
-      <name>version</name>
-      <anchorfile>classcasa_1_1TxtSerializer.html</anchorfile>
-      <anchor>aa222eb24a0901426f10d7945d3da935c</anchor>
-      <arglist>()</arglist>
-    </member>
-  </compound>
-  <compound kind="class">
-    <name>casa::VarParameter</name>
-    <filename>classcasa_1_1VarParameter.html</filename>
-    <base>casa::CasaSerializable</base>
-    <member kind="enumeration">
-      <type></type>
-      <name>Type</name>
-      <anchorfile>classcasa_1_1VarParameter.html</anchorfile>
-      <anchor>a34c88f2a5ac21283dfed3689c693328b</anchor>
-      <arglist></arglist>
-    </member>
-    <member kind="enumvalue">
-      <name>Continuous</name>
-      <anchorfile>classcasa_1_1VarParameter.html</anchorfile>
-      <anchor>a34c88f2a5ac21283dfed3689c693328ba717bc4ee2522af80c8a9c7250c171338</anchor>
-      <arglist></arglist>
-    </member>
-    <member kind="enumvalue">
-      <name>Discrete</name>
-      <anchorfile>classcasa_1_1VarParameter.html</anchorfile>
-      <anchor>a34c88f2a5ac21283dfed3689c693328ba4003c715d49f668213952711c152fb02</anchor>
-      <arglist></arglist>
-    </member>
-    <member kind="enumvalue">
-      <name>Categorical</name>
-      <anchorfile>classcasa_1_1VarParameter.html</anchorfile>
-      <anchor>a34c88f2a5ac21283dfed3689c693328bac0cb12f80cb366836b96450dba15e483</anchor>
-      <arglist></arglist>
-    </member>
-    <member kind="function" virtualness="virtual">
-      <type>virtual</type>
-      <name>~VarParameter</name>
-      <anchorfile>classcasa_1_1VarParameter.html</anchorfile>
-      <anchor>a74f5fe6f9fbd05c589e3a2c1b947b772</anchor>
-      <arglist>()</arglist>
-    </member>
-    <member kind="function" virtualness="pure">
-      <type>virtual std::vector&lt; std::string &gt;</type>
-      <name>name</name>
-      <anchorfile>classcasa_1_1VarParameter.html</anchorfile>
-      <anchor>ac9a7fc056d63482fcceaab2ebb1e2839</anchor>
-      <arglist>() const =0</arglist>
-    </member>
-    <member kind="function" virtualness="pure">
-      <type>virtual size_t</type>
-      <name>dimension</name>
-      <anchorfile>classcasa_1_1VarParameter.html</anchorfile>
-      <anchor>a4040adfff23ee77ef5fc92c3d08a73cf</anchor>
-      <arglist>() const =0</arglist>
-    </member>
-    <member kind="function" virtualness="pure">
-      <type>virtual Type</type>
-      <name>variationType</name>
-      <anchorfile>classcasa_1_1VarParameter.html</anchorfile>
-      <anchor>ae11b6b4529faea526ce163d09ee7a019</anchor>
-      <arglist>() const =0</arglist>
-    </member>
-    <member kind="function" virtualness="pure">
-      <type>virtual const SharedParameterPtr</type>
-      <name>baseValue</name>
-      <anchorfile>classcasa_1_1VarParameter.html</anchorfile>
-      <anchor>a4b05303a880785d524720d1e5b20d83d</anchor>
-      <arglist>() const =0</arglist>
-    </member>
-    <member kind="function" virtualness="pure">
-      <type>virtual const SharedParameterPtr</type>
-      <name>minValue</name>
-      <anchorfile>classcasa_1_1VarParameter.html</anchorfile>
-      <anchor>abfadfe1405033f89450f3043bd7e94b2</anchor>
-      <arglist>() const =0</arglist>
-    </member>
-    <member kind="function" virtualness="pure">
-      <type>virtual const SharedParameterPtr</type>
-      <name>maxValue</name>
-      <anchorfile>classcasa_1_1VarParameter.html</anchorfile>
-      <anchor>afcb98b6f64f07e33ed6b34f90055d0e1</anchor>
-      <arglist>() const =0</arglist>
-    </member>
-  </compound>
-  <compound kind="class">
-    <name>casa::VarPrmCategorical</name>
-    <filename>classcasa_1_1VarPrmCategorical.html</filename>
-    <base>casa::VarParameter</base>
-    <member kind="function" virtualness="virtual">
-      <type>virtual</type>
-      <name>~VarPrmCategorical</name>
-      <anchorfile>classcasa_1_1VarPrmCategorical.html</anchorfile>
-      <anchor>addd6e6c773b430218a7677bb3b7e71aa</anchor>
-      <arglist>()</arglist>
-    </member>
-    <member kind="function" virtualness="virtual">
-      <type>virtual Type</type>
-      <name>variationType</name>
-      <anchorfile>classcasa_1_1VarPrmCategorical.html</anchorfile>
-      <anchor>a98d2fa088fa63bb085202288ecbcbc38</anchor>
-      <arglist>() const </arglist>
-    </member>
-    <member kind="function" virtualness="virtual">
-      <type>virtual const SharedParameterPtr</type>
-      <name>baseValue</name>
-      <anchorfile>classcasa_1_1VarPrmCategorical.html</anchorfile>
-      <anchor>ab3a918ad90cac4b5184ffc87ba19bdd4</anchor>
-      <arglist>() const </arglist>
-    </member>
-    <member kind="function" virtualness="virtual">
-      <type>virtual const SharedParameterPtr</type>
-      <name>minValue</name>
-      <anchorfile>classcasa_1_1VarPrmCategorical.html</anchorfile>
-      <anchor>ade6b44803c9d94c8b3da0ae10c9a16c8</anchor>
-      <arglist>() const </arglist>
-    </member>
-    <member kind="function" virtualness="virtual">
-      <type>virtual const SharedParameterPtr</type>
-      <name>maxValue</name>
-      <anchorfile>classcasa_1_1VarPrmCategorical.html</anchorfile>
-      <anchor>a376d4281567630b1efd8c37de0a91375</anchor>
-      <arglist>() const </arglist>
-    </member>
-    <member kind="function" virtualness="virtual">
-      <type>virtual bool</type>
-      <name>selected</name>
-      <anchorfile>classcasa_1_1VarPrmCategorical.html</anchorfile>
-      <anchor>aef94ad2c4ead614d72ab81a91f116617</anchor>
-      <arglist>() const </arglist>
-    </member>
-    <member kind="function" virtualness="virtual">
-      <type>virtual std::vector&lt; double &gt;</type>
-      <name>weights</name>
-      <anchorfile>classcasa_1_1VarPrmCategorical.html</anchorfile>
-      <anchor>acbc1b606a3b1cc938c9c9e6e7d46d67c</anchor>
-      <arglist>() const </arglist>
-    </member>
-    <member kind="function" virtualness="virtual">
-      <type>virtual std::vector&lt; unsigned int &gt;</type>
-      <name>valuesAsUnsignedIntSortedSet</name>
-      <anchorfile>classcasa_1_1VarPrmCategorical.html</anchorfile>
-      <anchor>a3bda4b186e9b41e26583de3438a77277</anchor>
-      <arglist>() const </arglist>
-    </member>
-    <member kind="function" virtualness="virtual">
-      <type>virtual SharedParameterPtr</type>
-      <name>createNewParameterFromUnsignedInt</name>
-      <anchorfile>classcasa_1_1VarPrmCategorical.html</anchorfile>
-      <anchor>acb2f45715ceaeac7811efa83fa91fe58</anchor>
-      <arglist>(unsigned int val) const </arglist>
-    </member>
-    <member kind="function" virtualness="virtual">
-      <type>virtual bool</type>
-      <name>save</name>
-      <anchorfile>classcasa_1_1VarPrmCategorical.html</anchorfile>
-      <anchor>a9295b3fb4f5f8953ca730c133424abd4</anchor>
-      <arglist>(CasaSerializer &amp;sz, unsigned int version) const </arglist>
-    </member>
-    <member kind="function" static="yes">
-      <type>static VarPrmCategorical *</type>
-      <name>load</name>
-      <anchorfile>classcasa_1_1VarPrmCategorical.html</anchorfile>
-      <anchor>af53d8d1e1a0976847174891812c02ca7</anchor>
-      <arglist>(CasaDeserializer &amp;dz, const char *objName)</arglist>
-    </member>
-    <member kind="function" protection="protected">
-      <type></type>
-      <name>VarPrmCategorical</name>
-      <anchorfile>classcasa_1_1VarPrmCategorical.html</anchorfile>
-      <anchor>abd067a3ebc40f9677a6e1161261ce63f</anchor>
-      <arglist>(CasaDeserializer &amp;dz, unsigned int objVer)</arglist>
-    </member>
-  </compound>
-  <compound kind="class">
-    <name>casa::VarPrmContinuous</name>
-    <filename>classcasa_1_1VarPrmContinuous.html</filename>
-    <base>casa::VarParameter</base>
-    <member kind="enumeration">
-      <type></type>
-      <name>PDF</name>
-      <anchorfile>classcasa_1_1VarPrmContinuous.html</anchorfile>
-      <anchor>aae6536fb7ff2d99c1a4ab71c0a73f6e8</anchor>
-      <arglist></arglist>
-    </member>
-    <member kind="enumvalue">
-      <name>Block</name>
-      <anchorfile>classcasa_1_1VarPrmContinuous.html</anchorfile>
-      <anchor>aae6536fb7ff2d99c1a4ab71c0a73f6e8a8d4eb6d4d1e2b85ee7dbbe42bc0b3da0</anchor>
-      <arglist></arglist>
-    </member>
-    <member kind="enumvalue">
-      <name>Triangle</name>
-      <anchorfile>classcasa_1_1VarPrmContinuous.html</anchorfile>
-      <anchor>aae6536fb7ff2d99c1a4ab71c0a73f6e8ae7c9212177d3c67086b41ea1ca6a441d</anchor>
-      <arglist></arglist>
-    </member>
-    <member kind="enumvalue">
-      <name>Normal</name>
-      <anchorfile>classcasa_1_1VarPrmContinuous.html</anchorfile>
-      <anchor>aae6536fb7ff2d99c1a4ab71c0a73f6e8a6269fe05157836585509745766f7ecf5</anchor>
-      <arglist></arglist>
-    </member>
-    <member kind="function" virtualness="virtual">
-      <type>virtual</type>
-      <name>~VarPrmContinuous</name>
-      <anchorfile>classcasa_1_1VarPrmContinuous.html</anchorfile>
-      <anchor>aba4039fb2f84783588b42cb9b35dac68</anchor>
-      <arglist>()</arglist>
-    </member>
-    <member kind="function" virtualness="virtual">
-      <type>virtual Type</type>
-      <name>variationType</name>
-      <anchorfile>classcasa_1_1VarPrmContinuous.html</anchorfile>
-      <anchor>a8e9ca4bbb0773fc2bedb42129052177d</anchor>
-      <arglist>() const </arglist>
-    </member>
-    <member kind="function" virtualness="virtual">
-      <type>virtual const SharedParameterPtr</type>
-      <name>minValue</name>
-      <anchorfile>classcasa_1_1VarPrmContinuous.html</anchorfile>
-      <anchor>a0c0dec75a537693d6ba8c8c6497cb544</anchor>
-      <arglist>() const </arglist>
-    </member>
-    <member kind="function" virtualness="virtual">
-      <type>virtual const SharedParameterPtr</type>
-      <name>maxValue</name>
-      <anchorfile>classcasa_1_1VarPrmContinuous.html</anchorfile>
-      <anchor>abb305012cfc0cd4cca69c7091402d5be</anchor>
-      <arglist>() const </arglist>
-    </member>
-    <member kind="function" virtualness="virtual">
-      <type>virtual const SharedParameterPtr</type>
-      <name>baseValue</name>
-      <anchorfile>classcasa_1_1VarPrmContinuous.html</anchorfile>
-      <anchor>a3448da3d529b36ff3ed6c6c090187ca8</anchor>
-      <arglist>() const </arglist>
-    </member>
-    <member kind="function" virtualness="virtual">
-      <type>virtual PDF</type>
-      <name>pdfType</name>
-      <anchorfile>classcasa_1_1VarPrmContinuous.html</anchorfile>
-      <anchor>a0a118201a989bec1dceba6b90e5507d8</anchor>
-      <arglist>() const </arglist>
-    </member>
-    <member kind="function">
-      <type>std::vector&lt; double &gt;</type>
-      <name>stdDevs</name>
-      <anchorfile>classcasa_1_1VarPrmContinuous.html</anchorfile>
-      <anchor>a5feac243d04e785a2cef660c5ae81c97</anchor>
-      <arglist>() const </arglist>
-    </member>
-    <member kind="function" virtualness="pure">
-      <type>virtual SharedParameterPtr</type>
-      <name>newParameterFromDoubles</name>
-      <anchorfile>classcasa_1_1VarPrmContinuous.html</anchorfile>
-      <anchor>ad74557edd20724976b1559d4a186fa90</anchor>
-      <arglist>(std::vector&lt; double &gt;::const_iterator &amp;vals) const =0</arglist>
-    </member>
-    <member kind="function" virtualness="virtual">
-      <type>virtual SharedParameterPtr</type>
-      <name>newParameterFromDoubles</name>
-      <anchorfile>classcasa_1_1VarPrmContinuous.html</anchorfile>
-      <anchor>aeee58c388f561448e39444ea858256cd</anchor>
-      <arglist>(std::vector&lt; double &gt; &amp;vals, int &amp;off) const </arglist>
-    </member>
-    <member kind="function" virtualness="virtual">
-      <type>virtual std::vector&lt; bool &gt;</type>
-      <name>selected</name>
-      <anchorfile>classcasa_1_1VarPrmContinuous.html</anchorfile>
-      <anchor>a3f0a92319b8783de3e6c749820cfeee4</anchor>
-      <arglist>() const </arglist>
-    </member>
-    <member kind="function" virtualness="virtual">
-      <type>virtual bool</type>
-      <name>save</name>
-      <anchorfile>classcasa_1_1VarPrmContinuous.html</anchorfile>
-      <anchor>a73613a101a8498fdf3581580fa59dee6</anchor>
-      <arglist>(CasaSerializer &amp;sz, unsigned int version) const </arglist>
-    </member>
-    <member kind="function" static="yes">
-      <type>static VarPrmContinuous *</type>
-      <name>load</name>
-      <anchorfile>classcasa_1_1VarPrmContinuous.html</anchorfile>
-      <anchor>a9b643a3d22df8133112c801142ad56d3</anchor>
-      <arglist>(CasaDeserializer &amp;dz, const char *objName)</arglist>
-    </member>
-    <member kind="function" protection="protected">
-      <type></type>
-      <name>VarPrmContinuous</name>
-      <anchorfile>classcasa_1_1VarPrmContinuous.html</anchorfile>
-      <anchor>acf9aacf8d9d94fd603a0dd5f0bd0abbd</anchor>
-      <arglist>(CasaDeserializer &amp;dz, unsigned int objVer)</arglist>
-    </member>
-    <member kind="variable" protection="protected">
-      <type>SharedParameterPtr</type>
-      <name>m_baseValue</name>
-      <anchorfile>classcasa_1_1VarPrmContinuous.html</anchorfile>
-      <anchor>afbde45b910bc6cbbf338399cb60a8270</anchor>
-      <arglist></arglist>
-    </member>
-    <member kind="variable" protection="protected">
-      <type>SharedParameterPtr</type>
-      <name>m_minValue</name>
-      <anchorfile>classcasa_1_1VarPrmContinuous.html</anchorfile>
-      <anchor>a5041203bc68b19d1a207b0b9270c0027</anchor>
-      <arglist></arglist>
-    </member>
-    <member kind="variable" protection="protected">
-      <type>SharedParameterPtr</type>
-      <name>m_maxValue</name>
-      <anchorfile>classcasa_1_1VarPrmContinuous.html</anchorfile>
-      <anchor>ab1e75a82d6e9deac9bf45e5ac918b4fc</anchor>
-      <arglist></arglist>
-    </member>
-    <member kind="variable" protection="protected">
-      <type>PDF</type>
-      <name>m_pdf</name>
-      <anchorfile>classcasa_1_1VarPrmContinuous.html</anchorfile>
-      <anchor>a34acd00aa9ce2caf10652a32f4c2ded1</anchor>
-      <arglist></arglist>
-    </member>
-  </compound>
-  <compound kind="class">
-    <name>casa::VarPrmDiscrete</name>
-    <filename>classcasa_1_1VarPrmDiscrete.html</filename>
-    <base>casa::VarParameter</base>
-    <member kind="function" virtualness="virtual">
-      <type>virtual</type>
-      <name>~VarPrmDiscrete</name>
-      <anchorfile>classcasa_1_1VarPrmDiscrete.html</anchorfile>
-      <anchor>a0aae37d0d9511972402ab7e106f0b5f3</anchor>
-      <arglist>()</arglist>
-    </member>
-    <member kind="function" virtualness="virtual">
-      <type>virtual Type</type>
-      <name>variationType</name>
-      <anchorfile>classcasa_1_1VarPrmDiscrete.html</anchorfile>
-      <anchor>a206f25d10c57fab12c98957832666aa8</anchor>
-      <arglist>() const </arglist>
-    </member>
-    <member kind="function" virtualness="virtual">
-      <type>virtual const SharedParameterPtr</type>
-      <name>minValue</name>
-      <anchorfile>classcasa_1_1VarPrmDiscrete.html</anchorfile>
-      <anchor>ad3337f795be636cfa6630c92c5351b0b</anchor>
-      <arglist>() const </arglist>
-    </member>
-    <member kind="function" virtualness="virtual">
-      <type>virtual const SharedParameterPtr</type>
-      <name>maxValue</name>
-      <anchorfile>classcasa_1_1VarPrmDiscrete.html</anchorfile>
-      <anchor>aea94dbd8b50ad6495c1620ffa145b05e</anchor>
-      <arglist>() const </arglist>
-    </member>
-    <member kind="function" virtualness="virtual">
-      <type>virtual const SharedParameterPtr</type>
-      <name>baseValue</name>
-      <anchorfile>classcasa_1_1VarPrmDiscrete.html</anchorfile>
-      <anchor>ae4ae1870ad3537c16add5b9dad9b99a4</anchor>
-      <arglist>() const </arglist>
-    </member>
-    <member kind="function" virtualness="virtual">
-      <type>virtual const std::vector&lt; SharedParameterPtr &gt;</type>
-      <name>valuesSet</name>
-      <anchorfile>classcasa_1_1VarPrmDiscrete.html</anchorfile>
-      <anchor>a96bdcf634908a3586f0e3b5c8ff9d9ec</anchor>
-      <arglist>() const </arglist>
-    </member>
-    <member kind="function" virtualness="virtual">
-      <type>virtual std::vector&lt; double &gt;</type>
-      <name>weights</name>
-      <anchorfile>classcasa_1_1VarPrmDiscrete.html</anchorfile>
-      <anchor>ab25f31c8e5f6c9ace06c845c2f97a8a5</anchor>
-      <arglist>() const </arglist>
-    </member>
-    <member kind="function" virtualness="pure">
-      <type>virtual SharedParameterPtr</type>
-      <name>newParameterFromDoubles</name>
-      <anchorfile>classcasa_1_1VarPrmDiscrete.html</anchorfile>
-      <anchor>a532bada46278d35b9dea387b2571e5a7</anchor>
-      <arglist>(std::vector&lt; double &gt;::const_iterator &amp;vals) const =0</arglist>
-    </member>
-    <member kind="function" virtualness="virtual">
-      <type>virtual SharedParameterPtr</type>
-      <name>newParameterFromDoubles</name>
-      <anchorfile>classcasa_1_1VarPrmDiscrete.html</anchorfile>
-      <anchor>a86ac7260691325dc03c640118ebe0ab3</anchor>
-      <arglist>(std::vector&lt; double &gt; &amp;vals, int &amp;off) const </arglist>
-    </member>
-    <member kind="function" static="yes">
-      <type>static VarPrmDiscrete *</type>
-      <name>load</name>
-      <anchorfile>classcasa_1_1VarPrmDiscrete.html</anchorfile>
-      <anchor>aa4cb00d90dc959559fbfcc30d38f0741</anchor>
-      <arglist>(CasaDeserializer &amp;dz, const char *objName)</arglist>
-    </member>
-    <member kind="variable" protection="protected">
-      <type>size_t</type>
-      <name>m_baseValue</name>
-      <anchorfile>classcasa_1_1VarPrmDiscrete.html</anchorfile>
-      <anchor>a890e3ebdd5d6f5d3eeff1bfc145f6b9e</anchor>
-      <arglist></arglist>
-    </member>
-    <member kind="variable" protection="protected">
-      <type>size_t</type>
-      <name>m_minValue</name>
-      <anchorfile>classcasa_1_1VarPrmDiscrete.html</anchorfile>
-      <anchor>ae26b52ce032207d3e2bb613e02247d12</anchor>
-      <arglist></arglist>
-    </member>
-    <member kind="variable" protection="protected">
-      <type>size_t</type>
-      <name>m_maxValue</name>
-      <anchorfile>classcasa_1_1VarPrmDiscrete.html</anchorfile>
-      <anchor>a57b6798badae45eec6e9c7630a0fbcb0</anchor>
-      <arglist></arglist>
-    </member>
-  </compound>
-  <compound kind="class">
-    <name>casa::VarPrmLithoSTPThermalCond</name>
-    <filename>classcasa_1_1VarPrmLithoSTPThermalCond.html</filename>
-    <base>casa::VarPrmContinuous</base>
-    <member kind="function">
-      <type></type>
-      <name>VarPrmLithoSTPThermalCond</name>
-      <anchorfile>classcasa_1_1VarPrmLithoSTPThermalCond.html</anchorfile>
-      <anchor>a97d6408deef32cdb228bc8afa66d14d2</anchor>
-      <arglist>(const char *lithoName, double baseValue, double minValue, double maxValue, PDF pdfType=Block)</arglist>
-    </member>
-    <member kind="function" virtualness="virtual">
-      <type>virtual</type>
-      <name>~VarPrmLithoSTPThermalCond</name>
-      <anchorfile>classcasa_1_1VarPrmLithoSTPThermalCond.html</anchorfile>
-      <anchor>a198bfe7ac0141f15f03b87957479fcca</anchor>
-      <arglist>()</arglist>
-    </member>
-    <member kind="function" virtualness="virtual">
-      <type>virtual std::vector&lt; std::string &gt;</type>
-      <name>name</name>
-      <anchorfile>classcasa_1_1VarPrmLithoSTPThermalCond.html</anchorfile>
-      <anchor>a4a2423f2193fda96ff325ab617bc1b83</anchor>
-      <arglist>() const </arglist>
-    </member>
-    <member kind="function" virtualness="virtual">
-      <type>virtual size_t</type>
-      <name>dimension</name>
-      <anchorfile>classcasa_1_1VarPrmLithoSTPThermalCond.html</anchorfile>
-      <anchor>a2d5b751075530df66a303c81854f81cb</anchor>
-      <arglist>() const </arglist>
-    </member>
-    <member kind="function" virtualness="virtual">
-      <type>virtual SharedParameterPtr</type>
-      <name>newParameterFromDoubles</name>
-      <anchorfile>classcasa_1_1VarPrmLithoSTPThermalCond.html</anchorfile>
-      <anchor>a5ca4279c8bedc30888be60c14aa03787</anchor>
-      <arglist>(std::vector&lt; double &gt;::const_iterator &amp;vals) const </arglist>
-    </member>
-    <member kind="function" virtualness="virtual">
-      <type>virtual unsigned int</type>
-      <name>version</name>
-      <anchorfile>classcasa_1_1VarPrmLithoSTPThermalCond.html</anchorfile>
-      <anchor>abb3faeda343a560e799b5029d3fcc757</anchor>
-      <arglist>() const </arglist>
-    </member>
-    <member kind="function" virtualness="virtual">
-      <type>virtual const char *</type>
-      <name>typeName</name>
-      <anchorfile>classcasa_1_1VarPrmLithoSTPThermalCond.html</anchorfile>
-      <anchor>ade48f5596fc3d961fb5bb7a335f46959</anchor>
-      <arglist>() const </arglist>
-    </member>
-    <member kind="function" virtualness="virtual">
-      <type>virtual bool</type>
-      <name>save</name>
-      <anchorfile>classcasa_1_1VarPrmLithoSTPThermalCond.html</anchorfile>
-      <anchor>ab481673704b181bab5d5a4781a109f14</anchor>
-      <arglist>(CasaSerializer &amp;sz, unsigned int version) const </arglist>
-    </member>
-    <member kind="function">
-      <type></type>
-      <name>VarPrmLithoSTPThermalCond</name>
-      <anchorfile>classcasa_1_1VarPrmLithoSTPThermalCond.html</anchorfile>
-      <anchor>ab3f4f7b139162119c75e0ede38cb3a3e</anchor>
-      <arglist>(CasaDeserializer &amp;dz, unsigned int objVer)</arglist>
-    </member>
-    <member kind="variable" protection="protected">
-      <type>std::string</type>
-      <name>m_lithoName</name>
-      <anchorfile>classcasa_1_1VarPrmLithoSTPThermalCond.html</anchorfile>
-      <anchor>a1919fe8db0fcfda2f744f0db390d6b5a</anchor>
-      <arglist></arglist>
-    </member>
-    <member kind="function" virtualness="virtual">
-      <type>virtual unsigned int</type>
-      <name>version</name>
-      <anchorfile>classcasa_1_1VarPrmLithoSTPThermalCond.html</anchorfile>
-      <anchor>abb3faeda343a560e799b5029d3fcc757</anchor>
-      <arglist>() const </arglist>
-    </member>
-    <member kind="function" virtualness="virtual">
-      <type>virtual const char *</type>
-      <name>typeName</name>
-      <anchorfile>classcasa_1_1VarPrmLithoSTPThermalCond.html</anchorfile>
-      <anchor>ade48f5596fc3d961fb5bb7a335f46959</anchor>
-      <arglist>() const </arglist>
-    </member>
-    <member kind="function" virtualness="virtual">
-      <type>virtual bool</type>
-      <name>save</name>
-      <anchorfile>classcasa_1_1VarPrmLithoSTPThermalCond.html</anchorfile>
-      <anchor>ab481673704b181bab5d5a4781a109f14</anchor>
-      <arglist>(CasaSerializer &amp;sz, unsigned int version) const </arglist>
-    </member>
-    <member kind="function">
-      <type></type>
-      <name>VarPrmLithoSTPThermalCond</name>
-      <anchorfile>classcasa_1_1VarPrmLithoSTPThermalCond.html</anchorfile>
-      <anchor>ab3f4f7b139162119c75e0ede38cb3a3e</anchor>
-      <arglist>(CasaDeserializer &amp;dz, unsigned int objVer)</arglist>
-    </member>
-  </compound>
-  <compound kind="class">
-    <name>casa::VarPrmOneCrustThinningEvent</name>
-    <filename>classcasa_1_1VarPrmOneCrustThinningEvent.html</filename>
-    <base>casa::VarPrmContinuous</base>
-    <member kind="function">
-      <type></type>
-      <name>VarPrmOneCrustThinningEvent</name>
-      <anchorfile>classcasa_1_1VarPrmOneCrustThinningEvent.html</anchorfile>
-      <anchor>ab984782ad905e93075e552b1b6211594</anchor>
-      <arglist>(double baseThickIni, double minThickIni, double maxThickIni, double baseT0, double minT0, double maxT0, double baseDeltaT, double minDeltaT, double maxDeltaT, double baseThinningFct, double minThinningFct, double maxThinningFct, PDF prmPDF)</arglist>
-    </member>
-    <member kind="function" virtualness="virtual">
-      <type>virtual std::vector&lt; std::string &gt;</type>
-      <name>name</name>
-      <anchorfile>classcasa_1_1VarPrmOneCrustThinningEvent.html</anchorfile>
-      <anchor>aa9e7fc04612291adc4496c16e3174473</anchor>
-      <arglist>() const </arglist>
-    </member>
-    <member kind="function" virtualness="virtual">
-      <type>virtual size_t</type>
-      <name>dimension</name>
-      <anchorfile>classcasa_1_1VarPrmOneCrustThinningEvent.html</anchorfile>
-      <anchor>a6ab36cc06cfcff9da7813ed8b6ba0dca</anchor>
-      <arglist>() const </arglist>
-    </member>
-    <member kind="function" virtualness="virtual">
-      <type>virtual SharedParameterPtr</type>
-      <name>newParameterFromDoubles</name>
-      <anchorfile>classcasa_1_1VarPrmOneCrustThinningEvent.html</anchorfile>
-      <anchor>ad3fec67fc91b4ef6a3b563bc6dd18627</anchor>
-      <arglist>(std::vector&lt; double &gt;::const_iterator &amp;vals) const </arglist>
-    </member>
-    <member kind="function" virtualness="virtual">
-      <type>virtual unsigned int</type>
-      <name>version</name>
-      <anchorfile>classcasa_1_1VarPrmOneCrustThinningEvent.html</anchorfile>
-      <anchor>a078fd425e9b8aef4d4d0f5686e1230a6</anchor>
-      <arglist>() const </arglist>
-    </member>
-    <member kind="function" virtualness="virtual">
-      <type>virtual const char *</type>
-      <name>typeName</name>
-      <anchorfile>classcasa_1_1VarPrmOneCrustThinningEvent.html</anchorfile>
-      <anchor>a2b2bbfc8fb19b799b652635857cfa64a</anchor>
-      <arglist>() const </arglist>
-    </member>
-    <member kind="function" virtualness="virtual">
-      <type>virtual bool</type>
-      <name>save</name>
-      <anchorfile>classcasa_1_1VarPrmOneCrustThinningEvent.html</anchorfile>
-      <anchor>a5ebcc01b62b37e5b8e548b0add29fdc5</anchor>
-      <arglist>(CasaSerializer &amp;sz, unsigned int version) const </arglist>
-    </member>
-    <member kind="function">
-      <type></type>
-      <name>VarPrmOneCrustThinningEvent</name>
-      <anchorfile>classcasa_1_1VarPrmOneCrustThinningEvent.html</anchorfile>
-      <anchor>a3ba72e36e18e43c563a89ef69e96154e</anchor>
-      <arglist>(CasaDeserializer &amp;dz, unsigned int objVer)</arglist>
-    </member>
-    <member kind="function" virtualness="virtual">
-      <type>virtual unsigned int</type>
-      <name>version</name>
-      <anchorfile>classcasa_1_1VarPrmOneCrustThinningEvent.html</anchorfile>
-      <anchor>a078fd425e9b8aef4d4d0f5686e1230a6</anchor>
-      <arglist>() const </arglist>
-    </member>
-    <member kind="function" virtualness="virtual">
-      <type>virtual const char *</type>
-      <name>typeName</name>
-      <anchorfile>classcasa_1_1VarPrmOneCrustThinningEvent.html</anchorfile>
-      <anchor>a2b2bbfc8fb19b799b652635857cfa64a</anchor>
-      <arglist>() const </arglist>
-    </member>
-    <member kind="function" virtualness="virtual">
-      <type>virtual bool</type>
-      <name>save</name>
-      <anchorfile>classcasa_1_1VarPrmOneCrustThinningEvent.html</anchorfile>
-      <anchor>a5ebcc01b62b37e5b8e548b0add29fdc5</anchor>
-      <arglist>(CasaSerializer &amp;sz, unsigned int version) const </arglist>
-    </member>
-    <member kind="function">
-      <type></type>
-      <name>VarPrmOneCrustThinningEvent</name>
-      <anchorfile>classcasa_1_1VarPrmOneCrustThinningEvent.html</anchorfile>
-      <anchor>a3ba72e36e18e43c563a89ef69e96154e</anchor>
-      <arglist>(CasaDeserializer &amp;dz, unsigned int objVer)</arglist>
-    </member>
-  </compound>
-  <compound kind="class">
-    <name>casa::VarPrmPorosityModel</name>
-    <filename>classcasa_1_1VarPrmPorosityModel.html</filename>
-    <base>casa::VarPrmContinuous</base>
-    <member kind="function">
-      <type></type>
-      <name>VarPrmPorosityModel</name>
-      <anchorfile>classcasa_1_1VarPrmPorosityModel.html</anchorfile>
-      <anchor>abf8b3100ff5d977ae98ea989ac658515</anchor>
-      <arglist>(const char *lithoName, PrmPorosityModel::PorosityModelType mdlType, double baseSurfPor, double minSurfPor, double maxSurfPor, double baseMinPor, double minMinPor, double maxMinPor, double baseCompCoeff, double minCompCoeff, double maxCompCoeff, double baseCompCoeffB, double minCompCoeffB, double maxCompCoeffB, PDF prmPDF)</arglist>
-    </member>
-    <member kind="function" virtualness="virtual">
-      <type>virtual std::vector&lt; std::string &gt;</type>
-      <name>name</name>
-      <anchorfile>classcasa_1_1VarPrmPorosityModel.html</anchorfile>
-      <anchor>aaa55ec96340b523823770e712f493500</anchor>
-      <arglist>() const </arglist>
-    </member>
-    <member kind="function" virtualness="virtual">
-      <type>virtual size_t</type>
-      <name>dimension</name>
-      <anchorfile>classcasa_1_1VarPrmPorosityModel.html</anchorfile>
-      <anchor>a6d4c397aead39676f372f5efd21e2ca0</anchor>
-      <arglist>() const </arglist>
-    </member>
-    <member kind="function" virtualness="virtual">
-      <type>virtual SharedParameterPtr</type>
-      <name>newParameterFromDoubles</name>
-      <anchorfile>classcasa_1_1VarPrmPorosityModel.html</anchorfile>
-      <anchor>af198c2f3d91a77afd2f3316a04b83fa6</anchor>
-      <arglist>(std::vector&lt; double &gt;::const_iterator &amp;vals) const </arglist>
-    </member>
-    <member kind="function" virtualness="virtual">
-      <type>virtual unsigned int</type>
-      <name>version</name>
-      <anchorfile>classcasa_1_1VarPrmPorosityModel.html</anchorfile>
-      <anchor>a5300e7d96f180143ea787ca53aa42755</anchor>
-      <arglist>() const </arglist>
-    </member>
-    <member kind="function" virtualness="virtual">
-      <type>virtual const char *</type>
-      <name>typeName</name>
-      <anchorfile>classcasa_1_1VarPrmPorosityModel.html</anchorfile>
-      <anchor>ab851aaa2f18a7e3d509a1ee1e638497e</anchor>
-      <arglist>() const </arglist>
-    </member>
-    <member kind="function" virtualness="virtual">
-      <type>virtual bool</type>
-      <name>save</name>
-      <anchorfile>classcasa_1_1VarPrmPorosityModel.html</anchorfile>
-      <anchor>a1ada726d8cada8ba347a2447337cdd27</anchor>
-      <arglist>(CasaSerializer &amp;sz, unsigned int version) const </arglist>
-    </member>
-    <member kind="function">
-      <type></type>
-      <name>VarPrmPorosityModel</name>
-      <anchorfile>classcasa_1_1VarPrmPorosityModel.html</anchorfile>
-      <anchor>aea080677122de24c7072b32a3c88295e</anchor>
-      <arglist>(CasaDeserializer &amp;dz, unsigned int objVer)</arglist>
-    </member>
-    <member kind="function" virtualness="virtual">
-      <type>virtual unsigned int</type>
-      <name>version</name>
-      <anchorfile>classcasa_1_1VarPrmPorosityModel.html</anchorfile>
-      <anchor>a5300e7d96f180143ea787ca53aa42755</anchor>
-      <arglist>() const </arglist>
-    </member>
-    <member kind="function" virtualness="virtual">
-      <type>virtual const char *</type>
-      <name>typeName</name>
-      <anchorfile>classcasa_1_1VarPrmPorosityModel.html</anchorfile>
-      <anchor>ab851aaa2f18a7e3d509a1ee1e638497e</anchor>
-      <arglist>() const </arglist>
-    </member>
-    <member kind="function" virtualness="virtual">
-      <type>virtual bool</type>
-      <name>save</name>
-      <anchorfile>classcasa_1_1VarPrmPorosityModel.html</anchorfile>
-      <anchor>a1ada726d8cada8ba347a2447337cdd27</anchor>
-      <arglist>(CasaSerializer &amp;sz, unsigned int version) const </arglist>
-    </member>
-    <member kind="function">
-      <type></type>
-      <name>VarPrmPorosityModel</name>
-      <anchorfile>classcasa_1_1VarPrmPorosityModel.html</anchorfile>
-      <anchor>aea080677122de24c7072b32a3c88295e</anchor>
-      <arglist>(CasaDeserializer &amp;dz, unsigned int objVer)</arglist>
-    </member>
-  </compound>
-  <compound kind="class">
-    <name>casa::VarPrmSourceRockHC</name>
-    <filename>classcasa_1_1VarPrmSourceRockHC.html</filename>
-    <base>casa::VarPrmContinuous</base>
-    <member kind="function">
-      <type></type>
-      <name>VarPrmSourceRockHC</name>
-      <anchorfile>classcasa_1_1VarPrmSourceRockHC.html</anchorfile>
-      <anchor>a3f52399ecb8d47e0c9c60281ea60ef9a</anchor>
-      <arglist>(const char *layerName, double baseValue, double minValue, double maxValue, PDF pdfType=Block)</arglist>
-    </member>
-    <member kind="function" virtualness="virtual">
-      <type>virtual</type>
-      <name>~VarPrmSourceRockHC</name>
-      <anchorfile>classcasa_1_1VarPrmSourceRockHC.html</anchorfile>
-      <anchor>ab873d177bfc27caba4b7d9889cd1e6c7</anchor>
-      <arglist>()</arglist>
-    </member>
-    <member kind="function" virtualness="virtual">
-      <type>virtual std::vector&lt; std::string &gt;</type>
-      <name>name</name>
-      <anchorfile>classcasa_1_1VarPrmSourceRockHC.html</anchorfile>
-      <anchor>a1553ba85b06a78866d5ae69d00d4b8c3</anchor>
-      <arglist>() const </arglist>
-    </member>
-    <member kind="function" virtualness="virtual">
-      <type>virtual size_t</type>
-      <name>dimension</name>
-      <anchorfile>classcasa_1_1VarPrmSourceRockHC.html</anchorfile>
-      <anchor>af9bbb7f3af8479ce68168a3d7ce05c71</anchor>
-      <arglist>() const </arglist>
-    </member>
-    <member kind="function" virtualness="virtual">
-      <type>virtual SharedParameterPtr</type>
-      <name>newParameterFromDoubles</name>
-      <anchorfile>classcasa_1_1VarPrmSourceRockHC.html</anchorfile>
-      <anchor>af7c7f602fd60018b164652e6b18478d6</anchor>
-      <arglist>(std::vector&lt; double &gt;::const_iterator &amp;vals) const </arglist>
-    </member>
-    <member kind="function">
-      <type>std::string</type>
-      <name>layerName</name>
-      <anchorfile>classcasa_1_1VarPrmSourceRockHC.html</anchorfile>
-      <anchor>a787ddc470eb292b94fb76d032665f9c0</anchor>
-      <arglist>() const </arglist>
-    </member>
-    <member kind="function" virtualness="virtual">
-      <type>virtual unsigned int</type>
-      <name>version</name>
-      <anchorfile>classcasa_1_1VarPrmSourceRockHC.html</anchorfile>
-      <anchor>ab87751a70f3349d1469dc30ad56f2dcc</anchor>
-      <arglist>() const </arglist>
-    </member>
-    <member kind="function" virtualness="virtual">
-      <type>virtual const char *</type>
-      <name>typeName</name>
-      <anchorfile>classcasa_1_1VarPrmSourceRockHC.html</anchorfile>
-      <anchor>ada913e57d3be5dedd12fa6f9903cc0c0</anchor>
-      <arglist>() const </arglist>
-    </member>
-    <member kind="function" virtualness="virtual">
-      <type>virtual bool</type>
-      <name>save</name>
-      <anchorfile>classcasa_1_1VarPrmSourceRockHC.html</anchorfile>
-      <anchor>a1701032c3077b1a87641e64921a0a6a6</anchor>
-      <arglist>(CasaSerializer &amp;sz, unsigned int version) const </arglist>
-    </member>
-    <member kind="function">
-      <type></type>
-      <name>VarPrmSourceRockHC</name>
-      <anchorfile>classcasa_1_1VarPrmSourceRockHC.html</anchorfile>
-      <anchor>af3b1079907121c9b7099d6c8b6e6aa66</anchor>
-      <arglist>(CasaDeserializer &amp;dz, unsigned int objVer)</arglist>
-    </member>
-    <member kind="variable" protection="protected">
-      <type>std::string</type>
-      <name>m_layerName</name>
-      <anchorfile>classcasa_1_1VarPrmSourceRockHC.html</anchorfile>
-      <anchor>acc397ea8a1838b46bc4fbcafd81b2efc</anchor>
-      <arglist></arglist>
-    </member>
-    <member kind="function" virtualness="virtual">
-      <type>virtual unsigned int</type>
-      <name>version</name>
-      <anchorfile>classcasa_1_1VarPrmSourceRockHC.html</anchorfile>
-      <anchor>ab87751a70f3349d1469dc30ad56f2dcc</anchor>
-      <arglist>() const </arglist>
-    </member>
-    <member kind="function" virtualness="virtual">
-      <type>virtual const char *</type>
-      <name>typeName</name>
-      <anchorfile>classcasa_1_1VarPrmSourceRockHC.html</anchorfile>
-      <anchor>ada913e57d3be5dedd12fa6f9903cc0c0</anchor>
-      <arglist>() const </arglist>
-    </member>
-    <member kind="function" virtualness="virtual">
-      <type>virtual bool</type>
-      <name>save</name>
-      <anchorfile>classcasa_1_1VarPrmSourceRockHC.html</anchorfile>
-      <anchor>a1701032c3077b1a87641e64921a0a6a6</anchor>
-      <arglist>(CasaSerializer &amp;sz, unsigned int version) const </arglist>
-    </member>
-    <member kind="function">
-      <type></type>
-      <name>VarPrmSourceRockHC</name>
-      <anchorfile>classcasa_1_1VarPrmSourceRockHC.html</anchorfile>
-      <anchor>af3b1079907121c9b7099d6c8b6e6aa66</anchor>
-      <arglist>(CasaDeserializer &amp;dz, unsigned int objVer)</arglist>
-    </member>
-  </compound>
-  <compound kind="class">
-    <name>casa::VarPrmSourceRockHI</name>
-    <filename>classcasa_1_1VarPrmSourceRockHI.html</filename>
-    <base>casa::VarPrmContinuous</base>
-    <member kind="function">
-      <type></type>
-      <name>VarPrmSourceRockHI</name>
-      <anchorfile>classcasa_1_1VarPrmSourceRockHI.html</anchorfile>
-      <anchor>a815faf29f2b6312364ea2d2bde5e7e50</anchor>
-      <arglist>(const char *layerName, double baseValue, double minValue, double maxValue, PDF pdfType=Block)</arglist>
-    </member>
-    <member kind="function" virtualness="virtual">
-      <type>virtual</type>
-      <name>~VarPrmSourceRockHI</name>
-      <anchorfile>classcasa_1_1VarPrmSourceRockHI.html</anchorfile>
-      <anchor>aeddb223a565bde96f8da2df25ed2cdea</anchor>
-      <arglist>()</arglist>
-    </member>
-    <member kind="function" virtualness="virtual">
-      <type>virtual std::vector&lt; std::string &gt;</type>
-      <name>name</name>
-      <anchorfile>classcasa_1_1VarPrmSourceRockHI.html</anchorfile>
-      <anchor>a6cd97b2ad0cd680887045e7ed345f703</anchor>
-      <arglist>() const </arglist>
-    </member>
-    <member kind="function" virtualness="virtual">
-      <type>virtual size_t</type>
-      <name>dimension</name>
-      <anchorfile>classcasa_1_1VarPrmSourceRockHI.html</anchorfile>
-      <anchor>affef3816213a4f89e216fdfbe1638da4</anchor>
-      <arglist>() const </arglist>
-    </member>
-    <member kind="function" virtualness="virtual">
-      <type>virtual SharedParameterPtr</type>
-      <name>newParameterFromDoubles</name>
-      <anchorfile>classcasa_1_1VarPrmSourceRockHI.html</anchorfile>
-      <anchor>a9b42ff76043857425a34521fcdeaa282</anchor>
-      <arglist>(std::vector&lt; double &gt;::const_iterator &amp;vals) const </arglist>
-    </member>
-    <member kind="function">
-      <type>std::string</type>
-      <name>layerName</name>
-      <anchorfile>classcasa_1_1VarPrmSourceRockHI.html</anchorfile>
-      <anchor>a07e791c38e73fb9ef2cea751cc2b5f50</anchor>
-      <arglist>() const </arglist>
-    </member>
-    <member kind="function" virtualness="virtual">
-      <type>virtual unsigned int</type>
-      <name>version</name>
-      <anchorfile>classcasa_1_1VarPrmSourceRockHI.html</anchorfile>
-      <anchor>acbde6c244c08fe16d1201bd71ffbdad4</anchor>
-      <arglist>() const </arglist>
-    </member>
-    <member kind="function" virtualness="virtual">
-      <type>virtual const char *</type>
-      <name>typeName</name>
-      <anchorfile>classcasa_1_1VarPrmSourceRockHI.html</anchorfile>
-      <anchor>ac17e3dade879f933e9182b1bf6cb41ef</anchor>
-      <arglist>() const </arglist>
-    </member>
-    <member kind="function" virtualness="virtual">
-      <type>virtual bool</type>
-      <name>save</name>
-      <anchorfile>classcasa_1_1VarPrmSourceRockHI.html</anchorfile>
-      <anchor>a41ce51ed38a32278eb99fb3be4ed60c6</anchor>
-      <arglist>(CasaSerializer &amp;sz, unsigned int version) const </arglist>
-    </member>
-    <member kind="function">
-      <type></type>
-      <name>VarPrmSourceRockHI</name>
-      <anchorfile>classcasa_1_1VarPrmSourceRockHI.html</anchorfile>
-      <anchor>a0db6765b1db19bd3efc1fbba10aa2bc5</anchor>
-      <arglist>(CasaDeserializer &amp;dz, unsigned int objVer)</arglist>
-    </member>
-    <member kind="variable" protection="protected">
-      <type>std::string</type>
-      <name>m_layerName</name>
-      <anchorfile>classcasa_1_1VarPrmSourceRockHI.html</anchorfile>
-      <anchor>a6134cab2d7e85ad289e4840026b057df</anchor>
-      <arglist></arglist>
-    </member>
-    <member kind="function" virtualness="virtual">
-      <type>virtual unsigned int</type>
-      <name>version</name>
-      <anchorfile>classcasa_1_1VarPrmSourceRockHI.html</anchorfile>
-      <anchor>acbde6c244c08fe16d1201bd71ffbdad4</anchor>
-      <arglist>() const </arglist>
-    </member>
-    <member kind="function" virtualness="virtual">
-      <type>virtual const char *</type>
-      <name>typeName</name>
-      <anchorfile>classcasa_1_1VarPrmSourceRockHI.html</anchorfile>
-      <anchor>ac17e3dade879f933e9182b1bf6cb41ef</anchor>
-      <arglist>() const </arglist>
-    </member>
-    <member kind="function" virtualness="virtual">
-      <type>virtual bool</type>
-      <name>save</name>
-      <anchorfile>classcasa_1_1VarPrmSourceRockHI.html</anchorfile>
-      <anchor>a41ce51ed38a32278eb99fb3be4ed60c6</anchor>
-      <arglist>(CasaSerializer &amp;sz, unsigned int version) const </arglist>
-    </member>
-    <member kind="function">
-      <type></type>
-      <name>VarPrmSourceRockHI</name>
-      <anchorfile>classcasa_1_1VarPrmSourceRockHI.html</anchorfile>
-      <anchor>a0db6765b1db19bd3efc1fbba10aa2bc5</anchor>
-      <arglist>(CasaDeserializer &amp;dz, unsigned int objVer)</arglist>
-    </member>
-  </compound>
-  <compound kind="class">
-    <name>casa::VarPrmSourceRockPreAsphaltStartAct</name>
-    <filename>classcasa_1_1VarPrmSourceRockPreAsphaltStartAct.html</filename>
-    <base>casa::VarPrmContinuous</base>
-    <member kind="function">
-      <type></type>
-      <name>VarPrmSourceRockPreAsphaltStartAct</name>
-      <anchorfile>classcasa_1_1VarPrmSourceRockPreAsphaltStartAct.html</anchorfile>
-      <anchor>ad61fd50ddef9b60aedb61beee2e99271</anchor>
-      <arglist>(const char *layerName, double baseValue, double minValue, double maxValue, PDF pdfType=Block)</arglist>
-    </member>
-    <member kind="function" virtualness="virtual">
-      <type>virtual</type>
-      <name>~VarPrmSourceRockPreAsphaltStartAct</name>
-      <anchorfile>classcasa_1_1VarPrmSourceRockPreAsphaltStartAct.html</anchorfile>
-      <anchor>a701a3b21250b639bd08fdd947542fa1b</anchor>
-      <arglist>()</arglist>
-    </member>
-    <member kind="function" virtualness="virtual">
-      <type>virtual std::vector&lt; std::string &gt;</type>
-      <name>name</name>
-      <anchorfile>classcasa_1_1VarPrmSourceRockPreAsphaltStartAct.html</anchorfile>
-      <anchor>abfec49e7c7e9342c14af43dd53bf27aa</anchor>
-      <arglist>() const </arglist>
-    </member>
-    <member kind="function" virtualness="virtual">
-      <type>virtual size_t</type>
-      <name>dimension</name>
-      <anchorfile>classcasa_1_1VarPrmSourceRockPreAsphaltStartAct.html</anchorfile>
-      <anchor>a4f0bd20cef85dd144912f702a121a136</anchor>
-      <arglist>() const </arglist>
-    </member>
-    <member kind="function" virtualness="virtual">
-      <type>virtual SharedParameterPtr</type>
-      <name>newParameterFromDoubles</name>
-      <anchorfile>classcasa_1_1VarPrmSourceRockPreAsphaltStartAct.html</anchorfile>
-      <anchor>a9b0a2b245a85a075db43af6239f4b61d</anchor>
-      <arglist>(std::vector&lt; double &gt;::const_iterator &amp;vals) const </arglist>
-    </member>
-    <member kind="function">
-      <type>std::string</type>
-      <name>layerName</name>
-      <anchorfile>classcasa_1_1VarPrmSourceRockPreAsphaltStartAct.html</anchorfile>
-      <anchor>a90588b258ab0679fda3bcff631ce9dca</anchor>
-      <arglist>() const </arglist>
-    </member>
-    <member kind="function" virtualness="virtual">
-      <type>virtual unsigned int</type>
-      <name>version</name>
-      <anchorfile>classcasa_1_1VarPrmSourceRockPreAsphaltStartAct.html</anchorfile>
-      <anchor>a9657e1e526d91820dd57fb8cf1c76d6f</anchor>
-      <arglist>() const </arglist>
-    </member>
-    <member kind="function" virtualness="virtual">
-      <type>virtual const char *</type>
-      <name>typeName</name>
-      <anchorfile>classcasa_1_1VarPrmSourceRockPreAsphaltStartAct.html</anchorfile>
-      <anchor>ab22af6483da4be3b5ee570f20f07bdbe</anchor>
-      <arglist>() const </arglist>
-    </member>
-    <member kind="function" virtualness="virtual">
-      <type>virtual bool</type>
-      <name>save</name>
-      <anchorfile>classcasa_1_1VarPrmSourceRockPreAsphaltStartAct.html</anchorfile>
-      <anchor>a00be9ce481801c92112733532a85b1a5</anchor>
-      <arglist>(CasaSerializer &amp;sz, unsigned int version) const </arglist>
-    </member>
-    <member kind="function">
-      <type></type>
-      <name>VarPrmSourceRockPreAsphaltStartAct</name>
-      <anchorfile>classcasa_1_1VarPrmSourceRockPreAsphaltStartAct.html</anchorfile>
-      <anchor>a2f7a50a79ba88e416524c8a8a38bbb18</anchor>
-      <arglist>(CasaDeserializer &amp;dz, unsigned int objVer)</arglist>
-    </member>
-    <member kind="variable" protection="protected">
-      <type>std::string</type>
-      <name>m_layerName</name>
-      <anchorfile>classcasa_1_1VarPrmSourceRockPreAsphaltStartAct.html</anchorfile>
-      <anchor>af0f41d2a6c9f2236ff94ea0dce2f04d5</anchor>
-      <arglist></arglist>
-    </member>
-    <member kind="function" virtualness="virtual">
-      <type>virtual unsigned int</type>
-      <name>version</name>
-      <anchorfile>classcasa_1_1VarPrmSourceRockPreAsphaltStartAct.html</anchorfile>
-      <anchor>a9657e1e526d91820dd57fb8cf1c76d6f</anchor>
-      <arglist>() const </arglist>
-    </member>
-    <member kind="function" virtualness="virtual">
-      <type>virtual const char *</type>
-      <name>typeName</name>
-      <anchorfile>classcasa_1_1VarPrmSourceRockPreAsphaltStartAct.html</anchorfile>
-      <anchor>ab22af6483da4be3b5ee570f20f07bdbe</anchor>
-      <arglist>() const </arglist>
-    </member>
-    <member kind="function" virtualness="virtual">
-      <type>virtual bool</type>
-      <name>save</name>
-      <anchorfile>classcasa_1_1VarPrmSourceRockPreAsphaltStartAct.html</anchorfile>
-      <anchor>a00be9ce481801c92112733532a85b1a5</anchor>
-      <arglist>(CasaSerializer &amp;sz, unsigned int version) const </arglist>
-    </member>
-    <member kind="function">
-      <type></type>
-      <name>VarPrmSourceRockPreAsphaltStartAct</name>
-      <anchorfile>classcasa_1_1VarPrmSourceRockPreAsphaltStartAct.html</anchorfile>
-      <anchor>a2f7a50a79ba88e416524c8a8a38bbb18</anchor>
-      <arglist>(CasaDeserializer &amp;dz, unsigned int objVer)</arglist>
-    </member>
-  </compound>
-  <compound kind="class">
-    <name>casa::VarPrmSourceRockTOC</name>
-    <filename>classcasa_1_1VarPrmSourceRockTOC.html</filename>
-    <base>casa::VarPrmContinuous</base>
-    <member kind="function">
-      <type></type>
-      <name>VarPrmSourceRockTOC</name>
-      <anchorfile>classcasa_1_1VarPrmSourceRockTOC.html</anchorfile>
-      <anchor>a553a7d0ace8ca8182fb3407e80bb2e7c</anchor>
-      <arglist>(const char *layerName, double baseValue, double minValue, double maxValue, PDF pdfType=Block)</arglist>
-    </member>
-    <member kind="function" virtualness="virtual">
-      <type>virtual</type>
-      <name>~VarPrmSourceRockTOC</name>
-      <anchorfile>classcasa_1_1VarPrmSourceRockTOC.html</anchorfile>
-      <anchor>a0e557bee85ea334739826395fb33eaf2</anchor>
-      <arglist>()</arglist>
-    </member>
-    <member kind="function" virtualness="virtual">
-      <type>virtual std::vector&lt; std::string &gt;</type>
-      <name>name</name>
-      <anchorfile>classcasa_1_1VarPrmSourceRockTOC.html</anchorfile>
-      <anchor>a13d28ebbf4b03f241b565204d45c74e7</anchor>
-      <arglist>() const </arglist>
-    </member>
-    <member kind="function" virtualness="virtual">
-      <type>virtual size_t</type>
-      <name>dimension</name>
-      <anchorfile>classcasa_1_1VarPrmSourceRockTOC.html</anchorfile>
-      <anchor>a2b87fd277a614e7260d549f10657206c</anchor>
-      <arglist>() const </arglist>
-    </member>
-    <member kind="function" virtualness="virtual">
-      <type>virtual SharedParameterPtr</type>
-      <name>newParameterFromDoubles</name>
-      <anchorfile>classcasa_1_1VarPrmSourceRockTOC.html</anchorfile>
-      <anchor>a49ce3bc3fd9db49a1aef3066473773c9</anchor>
-      <arglist>(std::vector&lt; double &gt;::const_iterator &amp;vals) const </arglist>
-    </member>
-    <member kind="function">
-      <type>std::string</type>
-      <name>layerName</name>
-      <anchorfile>classcasa_1_1VarPrmSourceRockTOC.html</anchorfile>
-      <anchor>a55d636257328b5e4fa6c335ac9509929</anchor>
-      <arglist>() const </arglist>
-    </member>
-    <member kind="function" virtualness="virtual">
-      <type>virtual unsigned int</type>
-      <name>version</name>
-      <anchorfile>classcasa_1_1VarPrmSourceRockTOC.html</anchorfile>
-      <anchor>a2b692719e514296e104092d2511df436</anchor>
-      <arglist>() const </arglist>
-    </member>
-    <member kind="function" virtualness="virtual">
-      <type>virtual const char *</type>
-      <name>typeName</name>
-      <anchorfile>classcasa_1_1VarPrmSourceRockTOC.html</anchorfile>
-      <anchor>ac060cdbc1045a4352b202e7db05e5340</anchor>
-      <arglist>() const </arglist>
-    </member>
-    <member kind="function" virtualness="virtual">
-      <type>virtual bool</type>
-      <name>save</name>
-      <anchorfile>classcasa_1_1VarPrmSourceRockTOC.html</anchorfile>
-      <anchor>a50a70f176821e430c29d699de7c7857d</anchor>
-      <arglist>(CasaSerializer &amp;sz, unsigned int version) const </arglist>
-    </member>
-    <member kind="function">
-      <type></type>
-      <name>VarPrmSourceRockTOC</name>
-      <anchorfile>classcasa_1_1VarPrmSourceRockTOC.html</anchorfile>
-      <anchor>a0d8fc5bf9a3b6241592a01714fbd22f3</anchor>
-      <arglist>(CasaDeserializer &amp;dz, unsigned int objVer)</arglist>
-    </member>
-    <member kind="variable" protection="protected">
-      <type>std::string</type>
-      <name>m_layerName</name>
-      <anchorfile>classcasa_1_1VarPrmSourceRockTOC.html</anchorfile>
-      <anchor>ad990ed7dff14d40653dd4f164e0530c7</anchor>
-      <arglist></arglist>
-    </member>
-    <member kind="function" virtualness="virtual">
-      <type>virtual unsigned int</type>
-      <name>version</name>
-      <anchorfile>classcasa_1_1VarPrmSourceRockTOC.html</anchorfile>
-      <anchor>a2b692719e514296e104092d2511df436</anchor>
-      <arglist>() const </arglist>
-    </member>
-    <member kind="function" virtualness="virtual">
-      <type>virtual const char *</type>
-      <name>typeName</name>
-      <anchorfile>classcasa_1_1VarPrmSourceRockTOC.html</anchorfile>
-      <anchor>ac060cdbc1045a4352b202e7db05e5340</anchor>
-      <arglist>() const </arglist>
-    </member>
-    <member kind="function" virtualness="virtual">
-      <type>virtual bool</type>
-      <name>save</name>
-      <anchorfile>classcasa_1_1VarPrmSourceRockTOC.html</anchorfile>
-      <anchor>a50a70f176821e430c29d699de7c7857d</anchor>
-      <arglist>(CasaSerializer &amp;sz, unsigned int version) const </arglist>
-    </member>
-    <member kind="function">
-      <type></type>
-      <name>VarPrmSourceRockTOC</name>
-      <anchorfile>classcasa_1_1VarPrmSourceRockTOC.html</anchorfile>
-      <anchor>a0d8fc5bf9a3b6241592a01714fbd22f3</anchor>
-      <arglist>(CasaDeserializer &amp;dz, unsigned int objVer)</arglist>
-    </member>
-  </compound>
-  <compound kind="class">
-    <name>casa::VarPrmSourceRockType</name>
-    <filename>classcasa_1_1VarPrmSourceRockType.html</filename>
-    <base>casa::VarPrmCategorical</base>
-    <member kind="function">
-      <type></type>
-      <name>VarPrmSourceRockType</name>
-      <anchorfile>classcasa_1_1VarPrmSourceRockType.html</anchorfile>
-      <anchor>a867373b2c35cc8d873543c46813cd9db</anchor>
-      <arglist>(const char *layerName, const std::string &amp;baseVal, const std::vector&lt; std::string &gt; &amp;variation, const std::vector&lt; double &gt; &amp;weights)</arglist>
-    </member>
-    <member kind="function" virtualness="virtual">
-      <type>virtual</type>
-      <name>~VarPrmSourceRockType</name>
-      <anchorfile>classcasa_1_1VarPrmSourceRockType.html</anchorfile>
-      <anchor>a818402f34d0e6fc0bf411c89a69b7fe0</anchor>
-      <arglist>()</arglist>
-    </member>
-    <member kind="function" virtualness="virtual">
-      <type>virtual std::vector&lt; std::string &gt;</type>
-      <name>name</name>
-      <anchorfile>classcasa_1_1VarPrmSourceRockType.html</anchorfile>
-      <anchor>a6d360aef4281a2c7c76a323d744ec44c</anchor>
-      <arglist>() const </arglist>
-    </member>
-    <member kind="function" virtualness="virtual">
-      <type>virtual size_t</type>
-      <name>dimension</name>
-      <anchorfile>classcasa_1_1VarPrmSourceRockType.html</anchorfile>
-      <anchor>a702506aac78433f4f305fa59477b27c6</anchor>
-      <arglist>() const </arglist>
-    </member>
-    <member kind="function">
-      <type>int</type>
-      <name>index</name>
-      <anchorfile>classcasa_1_1VarPrmSourceRockType.html</anchorfile>
-      <anchor>a10585a3caed6aa2786e2bbe3a676a03f</anchor>
-      <arglist>(const PrmSourceRockType *prm) const </arglist>
-    </member>
-    <member kind="function" virtualness="virtual">
-      <type>virtual unsigned int</type>
-      <name>version</name>
-      <anchorfile>classcasa_1_1VarPrmSourceRockType.html</anchorfile>
-      <anchor>aa71188c8d78b8d1a5f095e69223decd4</anchor>
-      <arglist>() const </arglist>
-    </member>
-    <member kind="function" virtualness="virtual">
-      <type>virtual const char *</type>
-      <name>typeName</name>
-      <anchorfile>classcasa_1_1VarPrmSourceRockType.html</anchorfile>
-      <anchor>a4067df1f658151b7e02225d1d0d72eb4</anchor>
-      <arglist>() const </arglist>
-    </member>
-    <member kind="function" virtualness="virtual">
-      <type>virtual bool</type>
-      <name>save</name>
-      <anchorfile>classcasa_1_1VarPrmSourceRockType.html</anchorfile>
-      <anchor>acfe67f3e6ec472ed95e61bdab08cab16</anchor>
-      <arglist>(CasaSerializer &amp;sz, unsigned int version) const </arglist>
-    </member>
-    <member kind="function">
-      <type></type>
-      <name>VarPrmSourceRockType</name>
-      <anchorfile>classcasa_1_1VarPrmSourceRockType.html</anchorfile>
-      <anchor>a2d8c56d2dd64ac2fd3c5df7078a5861b</anchor>
-      <arglist>(CasaDeserializer &amp;dz, unsigned int objVer)</arglist>
-    </member>
-    <member kind="function" virtualness="virtual">
-      <type>virtual unsigned int</type>
-      <name>version</name>
-      <anchorfile>classcasa_1_1VarPrmSourceRockType.html</anchorfile>
-      <anchor>aa71188c8d78b8d1a5f095e69223decd4</anchor>
-      <arglist>() const </arglist>
-    </member>
-    <member kind="function" virtualness="virtual">
-      <type>virtual const char *</type>
-      <name>typeName</name>
-      <anchorfile>classcasa_1_1VarPrmSourceRockType.html</anchorfile>
-      <anchor>a4067df1f658151b7e02225d1d0d72eb4</anchor>
-      <arglist>() const </arglist>
-    </member>
-    <member kind="function" virtualness="virtual">
-      <type>virtual bool</type>
-      <name>save</name>
-      <anchorfile>classcasa_1_1VarPrmSourceRockType.html</anchorfile>
-      <anchor>acfe67f3e6ec472ed95e61bdab08cab16</anchor>
-      <arglist>(CasaSerializer &amp;sz, unsigned int version) const </arglist>
-    </member>
-    <member kind="function">
-      <type></type>
-      <name>VarPrmSourceRockType</name>
-      <anchorfile>classcasa_1_1VarPrmSourceRockType.html</anchorfile>
-      <anchor>a2d8c56d2dd64ac2fd3c5df7078a5861b</anchor>
-      <arglist>(CasaDeserializer &amp;dz, unsigned int objVer)</arglist>
-    </member>
-  </compound>
-  <compound kind="class">
-    <name>casa::VarPrmTopCrustHeatProduction</name>
-    <filename>classcasa_1_1VarPrmTopCrustHeatProduction.html</filename>
-    <base>casa::VarPrmContinuous</base>
-    <member kind="function">
-      <type></type>
-      <name>VarPrmTopCrustHeatProduction</name>
-      <anchorfile>classcasa_1_1VarPrmTopCrustHeatProduction.html</anchorfile>
-      <anchor>a0d0c666cefef420bcd7ef39a4e84d6a9</anchor>
-      <arglist>(double baseValue, double minValue, double maxValue, PDF pdfType)</arglist>
-    </member>
-    <member kind="function" virtualness="virtual">
-      <type>virtual</type>
-      <name>~VarPrmTopCrustHeatProduction</name>
-      <anchorfile>classcasa_1_1VarPrmTopCrustHeatProduction.html</anchorfile>
-      <anchor>af38361272f0baee74ebfeed759afb688</anchor>
-      <arglist>()</arglist>
-    </member>
-    <member kind="function" virtualness="virtual">
-      <type>virtual std::vector&lt; std::string &gt;</type>
-      <name>name</name>
-      <anchorfile>classcasa_1_1VarPrmTopCrustHeatProduction.html</anchorfile>
-      <anchor>a3be8c5d1bb24efa8c0d1b36017db00e2</anchor>
-      <arglist>() const </arglist>
-    </member>
-    <member kind="function" virtualness="virtual">
-      <type>virtual size_t</type>
-      <name>dimension</name>
-      <anchorfile>classcasa_1_1VarPrmTopCrustHeatProduction.html</anchorfile>
-      <anchor>a1b728e16a1b954dcf45d034025f05ab5</anchor>
-      <arglist>() const </arglist>
-    </member>
-    <member kind="function" virtualness="virtual">
-      <type>virtual SharedParameterPtr</type>
-      <name>newParameterFromDoubles</name>
-      <anchorfile>classcasa_1_1VarPrmTopCrustHeatProduction.html</anchorfile>
-      <anchor>a876518430ed3cb26474ae482c2a58061</anchor>
-      <arglist>(std::vector&lt; double &gt;::const_iterator &amp;vals) const </arglist>
-    </member>
-    <member kind="function" virtualness="virtual">
-      <type>virtual unsigned int</type>
-      <name>version</name>
-      <anchorfile>classcasa_1_1VarPrmTopCrustHeatProduction.html</anchorfile>
-      <anchor>a0bc693a573d4f754f6832b9491eb8a2c</anchor>
-      <arglist>() const </arglist>
-    </member>
-    <member kind="function" virtualness="virtual">
-      <type>virtual const char *</type>
-      <name>typeName</name>
-      <anchorfile>classcasa_1_1VarPrmTopCrustHeatProduction.html</anchorfile>
-      <anchor>afa4c4526523bd7f5adad78f85e1aa98d</anchor>
-      <arglist>() const </arglist>
-    </member>
-    <member kind="function" virtualness="virtual">
-      <type>virtual bool</type>
-      <name>save</name>
-      <anchorfile>classcasa_1_1VarPrmTopCrustHeatProduction.html</anchorfile>
-      <anchor>a953de6ade118b0649e448b7afcfc97a8</anchor>
-      <arglist>(CasaSerializer &amp;sz, unsigned int version) const </arglist>
-    </member>
-    <member kind="function">
-      <type></type>
-      <name>VarPrmTopCrustHeatProduction</name>
-      <anchorfile>classcasa_1_1VarPrmTopCrustHeatProduction.html</anchorfile>
-      <anchor>a2b3d30c8865bbe5de6b3428bca21acff</anchor>
-      <arglist>(CasaDeserializer &amp;dz, unsigned int objVer)</arglist>
-    </member>
-    <member kind="function" virtualness="virtual">
-      <type>virtual unsigned int</type>
-      <name>version</name>
-      <anchorfile>classcasa_1_1VarPrmTopCrustHeatProduction.html</anchorfile>
-      <anchor>a0bc693a573d4f754f6832b9491eb8a2c</anchor>
-      <arglist>() const </arglist>
-    </member>
-    <member kind="function" virtualness="virtual">
-      <type>virtual const char *</type>
-      <name>typeName</name>
-      <anchorfile>classcasa_1_1VarPrmTopCrustHeatProduction.html</anchorfile>
-      <anchor>afa4c4526523bd7f5adad78f85e1aa98d</anchor>
-      <arglist>() const </arglist>
-    </member>
-    <member kind="function" virtualness="virtual">
-      <type>virtual bool</type>
-      <name>save</name>
-      <anchorfile>classcasa_1_1VarPrmTopCrustHeatProduction.html</anchorfile>
-      <anchor>a953de6ade118b0649e448b7afcfc97a8</anchor>
-      <arglist>(CasaSerializer &amp;sz, unsigned int version) const </arglist>
-    </member>
-    <member kind="function">
-      <type></type>
-      <name>VarPrmTopCrustHeatProduction</name>
-      <anchorfile>classcasa_1_1VarPrmTopCrustHeatProduction.html</anchorfile>
-      <anchor>a2b3d30c8865bbe5de6b3428bca21acff</anchor>
-      <arglist>(CasaDeserializer &amp;dz, unsigned int objVer)</arglist>
-    </member>
-  </compound>
-  <compound kind="class">
-    <name>casa::VarSpace</name>
-    <filename>classcasa_1_1VarSpace.html</filename>
-    <base>casa::CasaSerializable</base>
-    <member kind="function" virtualness="pure">
-      <type>virtual ErrorHandler::ReturnCode</type>
-      <name>addParameter</name>
-      <anchorfile>classcasa_1_1VarSpace.html</anchorfile>
-      <anchor>ae6eb3eca60d530933ed6b6ea414f6edd</anchor>
-      <arglist>(VarParameter *prm)=0</arglist>
-    </member>
-    <member kind="function" virtualness="pure">
-      <type>virtual size_t</type>
-      <name>size</name>
-      <anchorfile>classcasa_1_1VarSpace.html</anchorfile>
-      <anchor>a15ac7ddafe041d13714904cc9207e497</anchor>
-      <arglist>() const =0</arglist>
-    </member>
-    <member kind="function" virtualness="pure">
-      <type>virtual size_t</type>
-      <name>numberOfContPrms</name>
-      <anchorfile>classcasa_1_1VarSpace.html</anchorfile>
-      <anchor>a135f3bbf75b179aecb8c39a5881cdc9c</anchor>
-      <arglist>() const =0</arglist>
-    </member>
-    <member kind="function" virtualness="pure">
-      <type>virtual size_t</type>
-      <name>numberOfDiscrPrms</name>
-      <anchorfile>classcasa_1_1VarSpace.html</anchorfile>
-      <anchor>aa5f87a856637a472fec4766bef4b741f</anchor>
-      <arglist>() const =0</arglist>
-    </member>
-    <member kind="function" virtualness="pure">
-      <type>virtual size_t</type>
-      <name>numberOfCategPrms</name>
-      <anchorfile>classcasa_1_1VarSpace.html</anchorfile>
-      <anchor>a5e9bbd4903b3005175aedb94102f969c</anchor>
-      <arglist>() const =0</arglist>
-    </member>
-    <member kind="function" virtualness="pure">
-      <type>virtual const VarParameter *</type>
-      <name>parameter</name>
-      <anchorfile>classcasa_1_1VarSpace.html</anchorfile>
-      <anchor>a99cf7c8702c6486ba0dcf6549b9e16c0</anchor>
-      <arglist>(size_t i) const =0</arglist>
-    </member>
-    <member kind="function" virtualness="pure">
-      <type>virtual const VarPrmContinuous *</type>
-      <name>continuousParameter</name>
-      <anchorfile>classcasa_1_1VarSpace.html</anchorfile>
-      <anchor>a30d4b131b84fc65bfd50c2e923ffaa22</anchor>
-      <arglist>(size_t i) const =0</arglist>
-    </member>
-    <member kind="function" virtualness="pure">
-      <type>virtual const VarPrmDiscrete *</type>
-      <name>discreteParameter</name>
-      <anchorfile>classcasa_1_1VarSpace.html</anchorfile>
-      <anchor>a93b0ec881d6cb462952a53ef9c51efef</anchor>
-      <arglist>(size_t i) const =0</arglist>
-    </member>
-    <member kind="function" virtualness="pure">
-      <type>virtual const VarPrmCategorical *</type>
-      <name>categoricalParameter</name>
-      <anchorfile>classcasa_1_1VarSpace.html</anchorfile>
-      <anchor>a6a0a48cd414e4dc3b799a3870f524c0c</anchor>
-      <arglist>(size_t i) const =0</arglist>
-    </member>
-  </compound>
-  <compound kind="namespace">
-    <name>casa</name>
-    <filename>namespacecasa.html</filename>
-    <namespace>casa::BusinessLogicRulesSet</namespace>
-    <class kind="class">casa::CasaDeserializer</class>
-    <class kind="class">casa::CasaSerializable</class>
-    <class kind="class">casa::CasaSerializer</class>
-    <class kind="class">casa::CauldronApp</class>
-    <class kind="class">casa::DataDigger</class>
-    <class kind="class">casa::DoEGenerator</class>
-    <class kind="class">casa::MonteCarloSolver</class>
-    <class kind="class">casa::Observable</class>
-    <class kind="class">casa::ObsGridPropertyWell</class>
-    <class kind="class">casa::ObsGridPropertyXYZ</class>
-    <class kind="class">casa::ObsSourceRockMapProp</class>
-    <class kind="class">casa::ObsSpace</class>
-    <class kind="class">casa::ObsTrapProp</class>
-    <class kind="class">casa::ObsValue</class>
-    <class kind="class">casa::ObsValueDoubleArray</class>
-    <class kind="class">casa::ObsValueDoubleScalar</class>
-    <class kind="class">casa::Parameter</class>
-    <class kind="struct">casa::ParetoSensitivityInfo</class>
-    <class kind="class">casa::PrmLithoSTPThermalCond</class>
-    <class kind="class">casa::PrmOneCrustThinningEvent</class>
-    <class kind="class">casa::PrmPorosityModel</class>
-    <class kind="class">casa::PrmSourceRockHC</class>
-    <class kind="class">casa::PrmSourceRockHI</class>
-    <class kind="class">casa::PrmSourceRockPreAsphaltStartAct</class>
-    <class kind="class">casa::PrmSourceRockTOC</class>
-    <class kind="class">casa::PrmSourceRockType</class>
-    <class kind="class">casa::PrmTopCrustHeatProduction</class>
-    <class kind="class">casa::RSProxy</class>
-    <class kind="class">casa::RSProxySet</class>
-    <class kind="class">casa::RunCase</class>
-    <class kind="class">casa::RunCaseSet</class>
-    <class kind="class">casa::RunManager</class>
-    <class kind="class">casa::ScenarioAnalysis</class>
-    <class kind="class">casa::SensitivityCalculator</class>
-    <class kind="class">casa::TornadoSensitivityInfo</class>
-    <class kind="class">casa::TxtDeserializer</class>
-    <class kind="class">casa::TxtSerializer</class>
-    <class kind="class">casa::VarParameter</class>
-    <class kind="class">casa::VarPrmCategorical</class>
-    <class kind="class">casa::VarPrmContinuous</class>
-    <class kind="class">casa::VarPrmDiscrete</class>
-    <class kind="class">casa::VarPrmLithoSTPThermalCond</class>
-    <class kind="class">casa::VarPrmOneCrustThinningEvent</class>
-    <class kind="class">casa::VarPrmPorosityModel</class>
-    <class kind="class">casa::VarPrmSourceRockHC</class>
-    <class kind="class">casa::VarPrmSourceRockHI</class>
-    <class kind="class">casa::VarPrmSourceRockPreAsphaltStartAct</class>
-    <class kind="class">casa::VarPrmSourceRockTOC</class>
-    <class kind="class">casa::VarPrmSourceRockType</class>
-    <class kind="class">casa::VarPrmTopCrustHeatProduction</class>
-    <class kind="class">casa::VarSpace</class>
-    <member kind="function">
-      <type>double</type>
-      <name>SMcc2sp</name>
-      <anchorfile>namespacecasa.html</anchorfile>
-      <anchor>add106522985596bd8258f1efc29b6d0b</anchor>
-      <arglist>(double cc)</arglist>
-    </member>
-    <member kind="function">
-      <type>double</type>
-      <name>SMsp2cc</name>
-      <anchorfile>namespacecasa.html</anchorfile>
-      <anchor>a9e919c21ae01079a214e4aa57c16a16e</anchor>
-      <arglist>(double surfPor)</arglist>
-    </member>
-    <member kind="function">
-      <type>double</type>
-      <name>SMsp2cf</name>
-      <anchorfile>namespacecasa.html</anchorfile>
-      <anchor>aaedfeeaa49d0170b85984293fc2d3521</anchor>
-      <arglist>(double surfPor)</arglist>
-    </member>
-    <member kind="function">
-      <type>double</type>
-      <name>SMcc2cf</name>
-      <anchorfile>namespacecasa.html</anchorfile>
-      <anchor>a5a9fbbf4cc16210f7eef6d336c4a4f91</anchor>
-      <arglist>(double cc)</arglist>
-    </member>
-    <member kind="function">
-      <type>double</type>
-      <name>SMcf2sp</name>
-      <anchorfile>namespacecasa.html</anchorfile>
-      <anchor>ad693831ac3f141bbe33faa9edcea445f</anchor>
-      <arglist>(double clayFrac)</arglist>
-    </member>
-    <member kind="function">
-      <type>double</type>
-      <name>SMcf2cc</name>
-      <anchorfile>namespacecasa.html</anchorfile>
-      <anchor>a76146b8d4ee38fde100d629f731a2b72</anchor>
-      <arglist>(double clayFrac)</arglist>
-    </member>
-  </compound>
   <compound kind="namespace">
     <name>casa::BusinessLogicRulesSet</name>
     <filename>namespacecasa_1_1BusinessLogicRulesSet.html</filename>
@@ -7894,10 +7939,24 @@
     </member>
     <member kind="function">
       <type>ErrorHandler::ReturnCode</type>
+      <name>VaryCrustThinning</name>
+      <anchorfile>namespacecasa_1_1BusinessLogicRulesSet.html</anchorfile>
+      <anchor>ab903bbbad162159829b6da93a37d36aa</anchor>
+      <arglist>(ScenarioAnalysis &amp;sa, double minThickIni, double maxThickIni, const std::vector&lt; double &gt; &amp;minT0, const std::vector&lt; double &gt; &amp;maxT0, const std::vector&lt; double &gt; &amp;minDeltaT, const std::vector&lt; double &gt; &amp;maxDeltaT, const std::vector&lt; double &gt; &amp;minThinningFct, const std::vector&lt; double &gt; &amp;maxThinningFct, const std::vector&lt; std::string &gt; &amp;mapsList, VarPrmContinuous::PDF pdfType)</arglist>
+    </member>
+    <member kind="function">
+      <type>ErrorHandler::ReturnCode</type>
       <name>VaryPorosityModelParameters</name>
       <anchorfile>namespacecasa_1_1BusinessLogicRulesSet.html</anchorfile>
       <anchor>ab20b3c3a6e9982a210b1dd51af72416e</anchor>
       <arglist>(ScenarioAnalysis &amp;sa, const char *layerName, const char *litName, const char *modelName, double minSurfPor, double maxSurfPor, double minCompCoef, double maxCompCoef, double minMinPor, double maxMinPor, double minCompCoef1, double maxCompCoef1, VarPrmContinuous::PDF pdfType)</arglist>
+    </member>
+    <member kind="function">
+      <type>ErrorHandler::ReturnCode</type>
+      <name>VaryPermeabilityModelParameters</name>
+      <anchorfile>namespacecasa_1_1BusinessLogicRulesSet.html</anchorfile>
+      <anchor>aa0e42b2dff3a13685b0787aa86033aa3</anchor>
+      <arglist>(ScenarioAnalysis &amp;sa, const char *layerName, const char *lithoName, const char *modelName, std::vector&lt; double &gt; &amp;minModelPrms, std::vector&lt; double &gt; &amp;maxModelPrms, VarPrmContinuous::PDF pdfType)</arglist>
     </member>
     <member kind="function">
       <type>ErrorHandler::ReturnCode</type>
@@ -7997,14 +8056,30 @@
     <filename>CASA_ParameterPage</filename>
   </compound>
   <compound kind="page">
+    <name>CASA_CrustThinningPage</name>
+    <title>Multi event crust thinning parameter</title>
+    <filename>CASA_CrustThinningPage</filename>
+  </compound>
+  <compound kind="page">
     <name>CASA_LithoSTPThermalCondPage</name>
     <title>Lithology STP (Standart Temperature and Pressure) thermal conductivity coefficient [W/m/K]</title>
     <filename>CASA_LithoSTPThermalCondPage</filename>
   </compound>
   <compound kind="page">
     <name>CASA_OneCrustThinningEventPage</name>
-    <title>Crust thinning parameter</title>
+    <title>One event crust thinning parameter</title>
     <filename>CASA_OneCrustThinningEventPage</filename>
+  </compound>
+  <compound kind="page">
+    <name>CASA_PermeabilityModelPage</name>
+    <title>Lithology permeability model</title>
+    <filename>CASA_PermeabilityModelPage</filename>
+    <docanchor file="CASA_PermeabilityModelPage">perm_vs_por</docanchor>
+    <docanchor file="CASA_PermeabilityModelPage">stand_lith_perm</docanchor>
+    <docanchor file="CASA_PermeabilityModelPage" title="None/Impermeable models means tiny constant permeability">PermeabilityModelPrmInpermeableSec</docanchor>
+    <docanchor file="CASA_PermeabilityModelPage" title="Permeability model for sandstone">PermeabilityModelPrmSandstoneSec</docanchor>
+    <docanchor file="CASA_PermeabilityModelPage" title="Permeability model for mudstone">PermeabilityModelPrmMudstoneSec</docanchor>
+    <docanchor file="CASA_PermeabilityModelPage" title="Permeability model is described by a Permeability vs Porosity profile">MultiPointPermModelSubSec</docanchor>
   </compound>
   <compound kind="page">
     <name>CASA_PorosityModelPage</name>
