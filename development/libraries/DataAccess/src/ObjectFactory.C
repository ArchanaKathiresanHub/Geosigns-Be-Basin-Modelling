--- conflicted
+++ resolved
@@ -1,21 +1,16 @@
-<<<<<<< HEAD
-//                                                                      
-// Copyright (C) 2015-2016 Shell International Exploration & Production.
-// All rights reserved.
-// 
-// Developed under license for Shell by PDS BV.
-// 
-// Confidential and proprietary source code of Shell.
-// Do not distribute without written permission from Shell.
+//                                                                      
+// Copyright (C) 2015-2016 Shell International Exploration & Production.
+// All rights reserved.
+// 
+// Developed under license for Shell by PDS BV.
+// 
+// Confidential and proprietary source code of Shell.
+// Do not distribute without written permission from Shell.
 //
 
 #include <iostream>
 using namespace std;
-
-=======
-#include <iostream>
-using namespace std;
->>>>>>> 64375221
+
 
 #include "Interface/AllochthonousLithology.h"
 #include "Interface/AllochthonousLithologyDistribution.h"
