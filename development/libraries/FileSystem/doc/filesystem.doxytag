--- conflicted
+++ resolved
@@ -2,32 +2,20 @@
 <tagfile>
   <compound kind="file">
     <name>FilePath.h</name>
-<<<<<<< HEAD
     <path>V:/TFS/Branches/v2015.12alc/development/libraries/FileSystem/src/</path>
-=======
-    <path>C:/trunk/development/libraries/FileSystem/src/</path>
->>>>>>> 64375221
     <filename>FilePath_8h</filename>
     <includes id="Path_8h" name="Path.h" local="yes" imported="no">Path.h</includes>
   </compound>
   <compound kind="file">
     <name>FolderPath.h</name>
-<<<<<<< HEAD
     <path>V:/TFS/Branches/v2015.12alc/development/libraries/FileSystem/src/</path>
-=======
-    <path>C:/trunk/development/libraries/FileSystem/src/</path>
->>>>>>> 64375221
     <filename>FolderPath_8h</filename>
     <includes id="Path_8h" name="Path.h" local="yes" imported="no">Path.h</includes>
     <class kind="class">ibs::FolderPath</class>
   </compound>
   <compound kind="file">
     <name>Path.h</name>
-<<<<<<< HEAD
     <path>V:/TFS/Branches/v2015.12alc/development/libraries/FileSystem/src/</path>
-=======
-    <path>C:/trunk/development/libraries/FileSystem/src/</path>
->>>>>>> 64375221
     <filename>Path_8h</filename>
     <class kind="struct">ibs::PathException</class>
     <class kind="class">ibs::Path</class>
