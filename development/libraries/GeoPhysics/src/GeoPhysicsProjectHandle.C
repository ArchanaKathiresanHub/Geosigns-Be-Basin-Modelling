--- conflicted
+++ resolved
@@ -80,15 +80,9 @@
    m_maximumNumberOfMantleElements = 100;
    m_constrainedBasaltTemperature = 1000;
 
-<<<<<<< HEAD
    if( not loadALCConfigurationFile( "InterfaceData.cfg" ) ) {
       LogHandler( LogHandler::WARNING_SEVERITY ) << "Can't load ALC configuration file. Default values will be used";
    } 
-=======
-   if( !loadALCConfigurationFile( "InterfaceData.cfg" )) {
-      std::cout<< " MeSsAgE WARNING: Can't load ALC configuration file. Default values will be used."<< std::endl;
-   }
->>>>>>> f20e05e0
 
    // Now load anything that was not loaded by default in the constructor of the default project handle.
    loadFaults ();
@@ -258,22 +252,7 @@
 
       m_cauldronGridDescription.deltaI = activityGrid->deltaIGlobal ();
       m_cauldronGridDescription.deltaJ = activityGrid->deltaJGlobal ();
-<<<<<<< HEAD
       
-=======
-
-#if 0
-      std::cout << " start postions "
-                << m_firstI [ 0 ] << "  " << m_firstI [ 1 ] << "  "
-                << m_firstJ [ 0 ] << "  " << m_firstJ [ 1 ] << "  "
-                << endl;
-      std::cout << " end postions "
-                << m_lastI [ 0 ] << "  " << m_lastI [ 1 ] << "  "
-                << m_lastJ [ 0 ] << "  " << m_lastJ [ 1 ] << "  "
-                << endl;
-#endif
-
->>>>>>> f20e05e0
    }
 
    return started;
@@ -1112,7 +1091,6 @@
 //------------------------------------------------------------//
 bool GeoPhysics::ProjectHandle::createBasaltThicknessAndECT () {
 
-<<<<<<< HEAD
    if (not m_isALCMode) return false;
    bool status = false;
    //Create 2D Array of Polyfunction for Crust Thickness
@@ -1155,169 +1133,6 @@
 
    delete crustThicknesses;
    return status;
-=======
-   if ( m_isALCMode ) {
-      bool status = true;
-
-      unsigned int i;
-      unsigned int j;
-
-      //Create 2D Array of Polyfunction for Crust Thickness
-      m_crustThicknessHistory.reallocate ( getActivityOutputGrid ());
-      m_basaltThicknessHistory.reallocate ( getActivityOutputGrid ());
-      m_endOfRiftEvent.reallocate ( getActivityOutputGrid ());
-
-      Interface::PaleoFormationPropertyList* crustThicknesses = getCrustFormation ()->getPaleoThicknessHistory ();
-      Interface::PaleoFormationPropertyList::reverse_iterator crustThicknessIter;
-      // crustThicknessHistory = effectiveCrustThickness
-      GeoPhysics::GeoPhysicsCrustFormation*  crust  = dynamic_cast<GeoPhysics::GeoPhysicsCrustFormation*>( m_crustFormation );
-      const Interface::GridMap* presentDayBasaltThickness = crust->getBasaltThicknessMap();
-      const Interface::GridMap* crustMeltOnsetMap = crust->getCrustThicknessMeltOnsetMap();
-
-      if( presentDayBasaltThickness == 0 ) {
-         if( getRank() == 0 ) {
-            cerr << " MeSsAgE ERROR BasaltThickness map is not defined." << endl;
-         }
-         delete crustThicknesses;
-         return false;
-      }
-      if( crustMeltOnsetMap == 0 ) {
-         if( getRank() == 0 ) {
-            cerr << " MeSsAgE ERROR Crustal thickness at melt onset  map is not defined." << endl;
-         }
-         delete crustThicknesses;
-         return false;
-      }
-
-      double HLini = getMantleFormation ()->getInitialLithosphericMantleThickness ();
-      if( HLini < 0 ) {
-         if( getRank() == 0 ) {
-            cerr << " MeSsAgE ERROR Initial Lithosperic Mantle Thickness map is negative." << endl;
-         }
-         delete crustThicknesses;
-         return false;
-      }
-
-      presentDayBasaltThickness->retrieveData( true );
-      crustMeltOnsetMap->retrieveData( true );
-
-      double HCt, HCt_prev, v_pbt, v_co, v_ct, v_coeff, v_bt, v_ect;
-
-      double initialCrustalThickness = crust->getInitialCrustalThickness();
-      double mult_coeff = initialCrustalThickness / ( HLini + initialCrustalThickness );
-      double agePrev = 0;
-
-      bool onsetStatus = true, basaltStatus = true;
-      for ( crustThicknessIter = crustThicknesses->rbegin (); crustThicknessIter != crustThicknesses->rend (); ++crustThicknessIter ) {
-
-         const Interface::PaleoFormationProperty* thicknessInstance = dynamic_cast<const Interface::PaleoFormationProperty*>(*crustThicknessIter);
-         const Interface::GridMap* thicknessMap = dynamic_cast<const Interface::GridMap*>(thicknessInstance->getMap ( Interface::CrustThinningHistoryInstanceThicknessMap ));
-         const double age = thicknessInstance->getSnapshot ()->getTime ();
-         if( agePrev == 0 ) agePrev = age;
-
-         thicknessMap->retrieveData ( true );
-
-         for ( i = thicknessMap->getGrid()->firstI ( true ); i <= thicknessMap->getGrid()->lastI (true); ++i ) {
-
-            for ( j = thicknessMap->getGrid()->firstJ (true); j <= thicknessMap->getGrid()->lastJ (true); ++j ) {
-               if ( m_validNodes ( i, j )) {
-                  v_bt  = 0.0;
-                  v_ect = 0.0;
-                  v_co  = crustMeltOnsetMap->getValue( i, j );
-                  HCt   = thicknessMap->getValue ( i, j );
-
-                  if( HCt < 0.0 ) {
-                     // cout << "Continental crustal thickness is negative ... "   << " age " << age << ", (" << i << "," << j << ") = " << HCt << ", rank " << getRank() << endl << flush;
-                     HCt = 0.0;
-                     status = false;
-                  }
-                  if( v_co < 0.0 ) {
-                     // cout << "Crustal thickness at melt onset is negative ... " << " age " << age << ", (" << i << "," << j << ") = " << v_co << ", rank " << getRank() << endl << flush;
-                     v_co = 0.0;
-                     status = false;
-                  }
-
-                  if( initialCrustalThickness < HCt || v_co <= HCt) {
-                     v_bt = 0.0;
-                  } else if ( v_co > HCt || HCt <= 0 ) {
-                     HCt_prev = getContCrustThickness( i, j, agePrev ); // should be the minimum before current Age
-                     if( HCt < HCt_prev ) {
-                        v_pbt = presentDayBasaltThickness->getValue ( i, j );
-                        if( v_pbt < 0.0 ) {
-                           // cout << "Present day basalt thickness is negative ... " << " age " << age << ", (" << i << "," << j << ") = " << v_pbt << ", rank " << getRank() << endl << flush;
-                           v_pbt = 0.0;
-                           status = false;
-                        }
-
-                        v_ct = getContCrustThickness( i, j, 0.0 );
-                        if( v_ct < 0.0 ) {
-                           // cout << "Continental crustal thickness is negative ... age 0.0, (" << i << "," << j << ") = " << v_ct << ", rank " << getRank() << endl << flush;
-                           v_ct = 0.0;
-                           status = false;
-                        }
-
-                        v_coeff = v_co - v_ct;
-
-                        if( v_coeff != 0.0 ) {
-                           v_bt = v_pbt * (( v_co - HCt ) / v_coeff );
-                        } else {
-                           //   cout << "Present day continental crustal thickness is equal to crust thickness at melt onset....";
-                           //   cout << " age " << age << ", (" << i << "," << j << ") = " << v_co << ", rank " << getRank() << endl << flush;
-                           onsetStatus = false;
-                           v_bt = m_basaltThicknessHistory ( i, j ).GetPoint(agePrev);
-                        }
-                        m_endOfRiftEvent( i, j ) = age;
-                     } else {
-                        // stop generate basalt if HCt reachs or drops below the previous minimun
-                        v_bt = m_basaltThicknessHistory ( i, j ).GetPoint(agePrev);
-                     }
-                  } else {
-                     // we shouldn't be here
-                     v_bt = 0.0;
-                  }
-                  if( v_bt < 0.0 ) {
-                     // cout << "Basalt thickness is negative ... " << " age " << age << ", (" << i << "," << j << ") = " << v_bt << ", rank " << getRank() << endl << flush;
-                     basaltStatus = false;
-                     v_bt = 0.0;
-                  }
-                  m_basaltThicknessHistory ( i, j ).AddPoint( age, v_bt );
-
-                  v_ect = HCt + v_bt * mult_coeff;
-
-                  if( v_ect < 1000 ) {
-                     v_ect = 1000;
-                  }
-                  m_crustThicknessHistory ( i, j ).AddPoint( age, v_ect );
-                }
-            }
-         }
-         agePrev = age;
-         thicknessMap->restoreData ( false, true );
-      }
-
-      presentDayBasaltThickness->restoreData( false, true );
-      crustMeltOnsetMap->restoreData( false, true );
-      initialCrustalThickness = 0;
-
-      int globalStatus = 1;
-
-      getMinValue( status, globalStatus );
-
-      if( not onsetStatus ) {
-         getMessageHandler ().printLine ( " MeSsAgE WARNING  Present day continental crustal thickness is equal to crust thickness at melt onset." );
-      }
-      if( not basaltStatus ) {
-         getMessageHandler ().printLine ( " MeSsAgE WARNING  Calculated basalt has some non-positive values." );
-      }
-      if( not globalStatus ) {
-         getMessageHandler ().printLine ( " MeSsAgE ERROR  Crust or basalt has some non-positive thickness values." );
-         getMessageHandler ().printLine ( " MeSsAgE ERROR  For correct execution all crust thickness values must be positive." );
-      }
-      delete crustThicknesses;
-      return globalStatus < 1 ? false : true;
-   }
-   return true;
->>>>>>> f20e05e0
 }
 //------------------------------------------------------------//
 
@@ -1388,10 +1203,6 @@
          const Interface::GridMap* thicknessMap = dynamic_cast<const Interface::GridMap*>(thicknessInstance->getMap ( Interface::CrustThinningHistoryInstanceThicknessMap ));
          const double age = thicknessInstance->getSnapshot ()->getTime ();
 
-<<<<<<< HEAD
-=======
-
->>>>>>> f20e05e0
          if ( true or age <= firstSimulationSnapshot->getTime ()) {
 
             thicknessMap->retrieveData ( true );
@@ -1404,14 +1215,8 @@
                      m_contCrustThicknessHistory ( i, j ).AddPoint( age, currentThickness );
                      if( age == m_basinAge ) {
                         flag = true;
-<<<<<<< HEAD
                         localInitialCrustThickness = NumericFunctions::Maximum ( localInitialCrustThickness, currentThickness );  
                      } 
-=======
-                        // localInitialCrustThickness = NumePetscMax ( localInitialCrustThickness, thicknessMap->getValue ( i, j ) );
-                        localInitialCrustThickness = NumericFunctions::Maximum ( localInitialCrustThickness, currentThickness );
-                     }
->>>>>>> f20e05e0
                      if( age == oldestMapAge ) {
                         localMaximumCrustThickness = NumericFunctions::Maximum ( localMaximumCrustThickness, currentThickness );
                      }
@@ -1423,10 +1228,6 @@
             thicknessMap->restoreData ( false, true );
          }
       }
-<<<<<<< HEAD
-=======
-
->>>>>>> f20e05e0
 
       GeoPhysics::GeoPhysicsCrustFormation* crust = dynamic_cast<GeoPhysics::GeoPhysicsCrustFormation*>( m_crustFormation );
       double initialCrustalThickness = 0;
@@ -2888,13 +2689,7 @@
          ConfigurationFile.close();
          return false;
       };
-<<<<<<< HEAD
       
-=======
-
-      //     CrustalThicknessInterface::LoadALCParameters( ConfigurationFile,
-      //                                            m_minimumLithosphereThickness, m_maximumNumberOfMantleElements );
->>>>>>> f20e05e0
       m_minimumLithosphereThickness   = m_basementLithoProps->m_HLmin;
       m_maximumNumberOfMantleElements = m_basementLithoProps->m_NLMEmax;
       m_constrainedBasaltTemperature  = m_basementLithoProps->m_bT;
