--- conflicted
+++ resolved
@@ -25,6 +25,8 @@
 #else
 #include <windows.h>
 #endif
+
+#include <iostream>
 
 namespace ibs
 {
@@ -117,8 +119,8 @@
    if ( destPath.exists() ) return false;
 
    try
-   {
-      boost::filesystem::copy_file( boost::filesystem::path( m_path ), boost::filesystem::path( destPath.path() ) );
+   { 
+      boost::filesystem::copy_file( boost::filesystem::absolute( boost::filesystem::path( m_path ) ), boost::filesystem::path( destPath.path() ) );
    }
    catch ( ... )
    {
@@ -127,25 +129,20 @@
    return true;
 }
 
-<<<<<<< HEAD
-std::string FilePath::pathToExecutable()
+bool FilePath::linkFile( const Path & destPath )
 {
-   std::string epath;
-#ifndef _WIN32
-	char buf[FILENAME_MAX];
-   size_t len = readlink( "/proc/self/exe", buf, sizeof(buf) - 1 );
-   buf[len]= '\0';
-   epath = std::string( buf );
-#else
-   TCHAR buf[MAX_PATH];
+   if ( destPath.exists() ) return false;
 
-   DWORD length = GetModuleFileName( NULL, buf, sizeof( buf ) - 1 );
-   epath = std::string( buf );
-#endif
-   FilePath pathTo( epath );
-   return pathTo.filePath();
+   const boost::filesystem::path & curPath = boost::filesystem::absolute( boost::filesystem::path( m_path ) );
+   try
+   { 
+      boost::filesystem::create_symlink( curPath, boost::filesystem::path( destPath.path() ) );
+   }
+   catch ( ... )
+   {
+      return false;
+   }
+   return true;
 }
 
-=======
->>>>>>> 1fba87c1
 }
