#ifndef DERIVED_PROPERTIES__SURFACE_PROPERTY_OFFSET_CALCULATOR_H
#define DERIVED_PROPERTIES__SURFACE_PROPERTY_OFFSET_CALCULATOR_H

#include <vector>
#include <string>

#include "AbstractProperty.h"
#include "AbstractSnapshot.h"
#include "AbstractSurface.h"
#include "AbstractFormation.h"

#include "AbstractPropertyManager.h"
#include "SurfaceProperty.h"
#include "SurfacePropertyCalculator.h"

namespace DerivedProperties {

   /// \brief Calculates a derived property or set of properties.
   ///
   /// Calcualtes the surface property from the formation property values.
   class SurfacePropertyOffsetCalculator : public SurfacePropertyCalculator {

   public :

      /// \brief Constructor.
      ///
      /// \param [in] property The proerty for which the calculator is to extract values.
      /// \pre property points to a valid property object.
      SurfacePropertyOffsetCalculator ( const DataModel::AbstractProperty* property );

      /// \brief Calculate the property values and add the property values to the list.
      virtual void calculate ( AbstractPropertyManager&           propManager,
                               const DataModel::AbstractSnapshot* snapshot,
                               const DataModel::AbstractSurface*  surface,
                                     SurfacePropertyList&         derivedProperties ) const;

   private :

<<<<<<< HEAD
=======
      /// \brief Get the formation connected to the surface.
      ///
      /// Always get the formation below unless it does not exist or is the crust.
      /// \param [in] surface The surface for which the connecting formation is sought.
      /// \pre surface points to a valid surface object.
      const DataModel::AbstractFormation* getAdjacentFormation ( const DataModel::AbstractSurface* surface ) const;

      /// \brief The property calculated by this calculator.
>>>>>>> 1fba87c1
      const DataModel::AbstractProperty* m_property;

   };


} // namespace DerivedProperties


#endif // DERIVED_PROPERTIES__SURFACE_PROPERTY_OFFSET_CALCULATOR_H<|MERGE_RESOLUTION|>--- conflicted
+++ resolved
@@ -17,7 +17,7 @@
 
    /// \brief Calculates a derived property or set of properties.
    ///
-   /// Calcualtes the surface property from the formation property values.
+   /// Calculates the surface property from the formation property values.
    class SurfacePropertyOffsetCalculator : public SurfacePropertyCalculator {
 
    public :
@@ -25,8 +25,10 @@
       /// \brief Constructor.
       ///
       /// \param [in] property The proerty for which the calculator is to extract values.
+      /// \param [in] dependentPropertyNames The list of properties that are required to be able to compute this property.
       /// \pre property points to a valid property object.
-      SurfacePropertyOffsetCalculator ( const DataModel::AbstractProperty* property );
+      SurfacePropertyOffsetCalculator ( const DataModel::AbstractProperty* property,
+                                        const std::vector<std::string>&    dependentPropertyNames );
 
       /// \brief Calculate the property values and add the property values to the list.
       virtual void calculate ( AbstractPropertyManager&           propManager,
@@ -34,10 +36,13 @@
                                const DataModel::AbstractSurface*  surface,
                                      SurfacePropertyList&         derivedProperties ) const;
 
+      /// \brief Determine if the property is computable for the specific combination of formation, surface and snapshot.
+      virtual bool isComputable ( const AbstractPropertyManager&      propManager,
+                                  const DataModel::AbstractSnapshot*  snapshot,
+                                  const DataModel::AbstractSurface*   surface ) const;
+
    private :
 
-<<<<<<< HEAD
-=======
       /// \brief Get the formation connected to the surface.
       ///
       /// Always get the formation below unless it does not exist or is the crust.
@@ -46,7 +51,6 @@
       const DataModel::AbstractFormation* getAdjacentFormation ( const DataModel::AbstractSurface* surface ) const;
 
       /// \brief The property calculated by this calculator.
->>>>>>> 1fba87c1
       const DataModel::AbstractProperty* m_property;
 
    };
