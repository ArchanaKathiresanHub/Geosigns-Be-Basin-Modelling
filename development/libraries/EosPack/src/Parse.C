--- conflicted
+++ resolved
@@ -1,15 +1,19 @@
+//
+// Copyright (C) 2015-2016 Shell International Exploration & Production.
+// All rights reserved.
+//
+// Developed under license for Shell by PDS BV.
+//
+// Confidential and proprietary source code of Shell.
+// Do not distribute without written permission from Shell.
+//
 #include "Parse.h"
 
 #include <list>
 
-<<<<<<< HEAD
-#include "Parse.h"
-
 //utilities
 #include "StringHandler.h"
 
-=======
->>>>>>> 64375221
 const std::string fileIO::Table::TABLE_NAME_PREFIX("Table:");
 const std::string fileIO::Table::TABLE_END        ("EndOfTable");
 
