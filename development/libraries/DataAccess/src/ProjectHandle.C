--- conflicted
+++ resolved
@@ -1127,14 +1127,9 @@
       m_properties.push_back( getFactory()->produceProperty( this, 0,
          theComponentManager.GetSpeciesName( i ) + "AdsorpedFree",
          theComponentManager.GetSpeciesName( i ) + "AdsorpedFree",
-<<<<<<< HEAD
          "scf/ton", FORMATIONPROPERTY,
          DataModel::FORMATION_2D_PROPERTY ) );
-
-=======
-                                                             "scf/ton", FORMATIONPROPERTY,
-                                                             DataModel::FORMATION_2D_PROPERTY ) );
->>>>>>> 64375221
+
    }
 
 
@@ -1238,9 +1233,6 @@
    m_properties.push_back( getFactory()->produceProperty( this, 0, "SpillDepth",         "SpillDepth",         "m",         TRAPPROPERTY, DataModel::TRAP_PROPERTY )); // Spill depth
    m_properties.push_back( getFactory()->produceProperty( this, 0, "SealPermeability",   "SealPermeability",   "mD",        TRAPPROPERTY, DataModel::TRAP_PROPERTY )); //
 
-<<<<<<< HEAD
-   // Crustal Thickness Calculator output properties
-=======
    // amount of trapped HC per spice
    for ( i = 0; i < ComponentManager::NumberOfOutputSpecies; ++i )
    {
@@ -1251,8 +1243,7 @@
    }
 
 
-   // Crustal Thickness Calculator output property
->>>>>>> 64375221
+   // Crustal Thickness Calculator output properties
    for ( i = 0; i < CrustalThicknessInterface::numberOfOutputMaps; ++i )
    {
       m_properties.push_back( getFactory()->produceProperty( this, 0,
