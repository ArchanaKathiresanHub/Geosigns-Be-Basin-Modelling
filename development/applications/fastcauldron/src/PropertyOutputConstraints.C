--- conflicted
+++ resolved
@@ -146,13 +146,9 @@
      ApplicableOutputRegion::SEDIMENTS_ONLY,              /* CapillaryPressure                         */
      ApplicableOutputRegion::SEDIMENTS_ONLY,              /* Fluid Properties such as GOR, COR, OilAPI */
      ApplicableOutputRegion::SEDIMENTS_ONLY,              /* Brine properties viscosity density        */
-<<<<<<< HEAD
-     ApplicableOutputRegion::SEDIMENTS_ONLY,              /* Time of invasion                          */				
-=======
      ApplicableOutputRegion::SEDIMENTS_ONLY,              /* Time of invasion                          */
      ApplicableOutputRegion::SEDIMENTS_AND_BASEMENT,      /* ALCSmBasaltThickness     */
      ApplicableOutputRegion::SEDIMENTS_AND_BASEMENT,      /* ALCMaxAsthenoMantleDepth */
->>>>>>> 70bf1879
      ApplicableOutputRegion::SEDIMENTS_AND_BASEMENT,      /* ALCStepTopBasaltDepth    */
      ApplicableOutputRegion::SEDIMENTS_AND_BASEMENT,      /* ALCStepMohoDepth         */
      ApplicableOutputRegion::SEDIMENTS_AND_BASEMENT,      /* ALCStepContCrustThickness*/
@@ -160,9 +156,7 @@
      ApplicableOutputRegion::SEDIMENTS_AND_BASEMENT,      /* ALCSmContCrustThickness  */
      ApplicableOutputRegion::SEDIMENTS_AND_BASEMENT,      /* ALCSmTopBasaltDepth      */
      ApplicableOutputRegion::SEDIMENTS_AND_BASEMENT,      /* ALCSmMohoDepth           */
-     ApplicableOutputRegion::SEDIMENTS_AND_BASEMENT,      /* ALCOrigMantle            */
-     ApplicableOutputRegion::SEDIMENTS_AND_BASEMENT,      /* ALCSmBasaltThickness     */
-     ApplicableOutputRegion::SEDIMENTS_AND_BASEMENT       /* ALCMaxAsthenoMantleDepth */
+     ApplicableOutputRegion::SEDIMENTS_AND_BASEMENT       /* ALCOrigMantle            */
 };
 
 const Interface::PropertyOutputOption PropertyOutputConstraints::s_calculationModeMaxima[NumberOfCalculationModes] = {
@@ -309,19 +303,6 @@
    { false, false, false, false, false, false, false,  true,  true, false },  /* CapillaryPressure                         */
    { false, false, false, false, false, false, false,  true,  true, false },  /* Fluid Properties such as GOR, COR, OilAPI */
    { false, false,  true,  true,  true, false,  true,  true,  true, false },  /* Brine Properties density and viscosity    */
-<<<<<<< HEAD
-   { false, false,  true,  true,  true, false,  true,  true,  true, false },  /* Time of invasion                          */                                                                                                      
-   {  true,  true,  true,  true, false,  true,  true, false },  /* ALCStepTopBasaltDepth    */
-   {  true,  true,  true,  true, false,  true,  true, false },  /* ALCStepMohoDepth         */
-   {  true,  true,  true,  true, false,  true,  true, false },  /* ALCStepContCrustThickness*/
-   {  true,  true,  true,  true, false,  true,  true, false },  /* ALCStepBasaltThickness   */
-   {  true,  true,  true,  true, false,  true,  true, false },  /* ALCSmContCrustThickness  */
-   {  true,  true,  true,  true, false,  true,  true, false },  /* ALCSmTopBasaltDepth      */
-   {  true,  true,  true,  true, false,  true,  true, false },  /* ALCSmMohoDepth           */
-   {  true,  true,  true,  true, false,  true,  true, false },  /* ALCOrigMantle            */
-   {  true,  true,  true,  true, false,  true,  true, false },  /* ALCSmBasaltThickness     */
-   {  true,  true,  true,  true, false,  true,  true, false }   /* ALCMaxAsthenoMantleDepth */
-=======
    { false, false,  true,  true,  true, false,  true,  true,  true, false },  /* Time of invasion                          */
    {  true,  true,  true, false,  true,  true,  true,  true,  true, false },  /* ALCSmBasaltThickness     */
    {  true,  true,  true, false,  true,  true,  true,  true,  true, false },  /* ALCMaxAsthenoMantleDepth */
@@ -333,7 +314,6 @@
    {  true,  true,  true, false,  true,  true,  true,  true,  true, false },  /* ALCSmTopBasaltDepth      */
    {  true,  true,  true, false,  true,  true,  true,  true,  true, false },  /* ALCSmMohoDepth           */
    {  true,  true,  true, false,  true,  true,  true,  true,  true, false }   /* ALCOrigMantle            */
->>>>>>> 70bf1879
 };
 
 /*
@@ -466,18 +446,6 @@
    { false, false, false, false, false, false, false, false, false, false },  /* Fluid Properties such as GOR, COR, OilAPI */
    { false, false, false, false, false, false, false, false, false, false },  /* Brine properties density viscosity        */
    { false, false, false, false, false, false, false, false, false, false },  /* Time of Invasion                          */
-<<<<<<< HEAD
-   {  true,  true,  true,  true, false,  true,  true, false },  /* ALCStepTopBasaltDepth    */
-   {  true,  true,  true,  true, false,  true,  true, false },  /* ALCStepMohoDepth         */
-   {  true,  true,  true,  true, false,  true,  true, false },  /* ALCStepContCrustThickness*/
-   {  true,  true,  true,  true, false,  true,  true, false },  /* ALCStepBasaltThickness   */
-   {  true,  true,  true,  true, false,  true,  true, false },  /* ALCSmContCrustThickness  */
-   {  true,  true,  true,  true, false,  true,  true, false },  /* ALCSmTopBasaltDepth      */
-   {  true,  true,  true,  true, false,  true,  true, false },  /* ALCSmMohoDepth           */
-   {  true,  true,  true,  true, false,  true,  true, false },  /* ALCOrigMantle            */
-   {  true,  true,  true,  true, false,  true,  true, false },  /* ALCSmBasaltThickness     */
-   {  true,  true,  true,  true, false,  true,  true, false }   /* ALCMaxAsthenoMantleDepth */
-=======
    {  true,  true,  true, false, false,  true,  true, false, false, false },  /* ALCSmBasaltThickness     */
    {  true,  true,  true, false, false,  true,  true, false, false, false },  /* ALCMaxAsthenoMantleDepth */
    {  true,  true,  true, false, false,  true,  true, false, false, false },  /* ALCStepTopBasaltDepth    */
@@ -489,7 +457,6 @@
    {  true,  true,  true, false, false,  true,  true, false, false, false },  /* ALCSmMohoDepth           */
    {  true,  true,  true, false, false,  true,  true, false, false, false }   /* ALCOrigMantle            */
 
->>>>>>> 70bf1879
 
 };
                                                                                                      
