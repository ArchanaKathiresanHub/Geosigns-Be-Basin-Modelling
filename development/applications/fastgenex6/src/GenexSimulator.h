--- conflicted
+++ resolved
@@ -9,11 +9,7 @@
    class Database;
 }
 #include "Interface/Interface.h"
-<<<<<<< HEAD
-#include "Interface/ProjectHandle.h"
-=======
 #include "DerivedPropertyManager.h"
->>>>>>> 1fba87c1
 
 #include "SourceRock.h"
 
@@ -28,7 +24,7 @@
    /*! 
       Derives from Interface::ProjectHandle
    */
-   class GenexSimulator : public Interface::ProjectHandle
+   class GenexSimulator : public GeoPhysics::ProjectHandle
    {
    public:
       //! Constructor
@@ -70,11 +66,8 @@
       bool isPropertyRegistered(const string & propertyName);
 
    private:
-<<<<<<< HEAD
-=======
       DerivedProperties::DerivedPropertyManager * m_propertyManager;
       // GenexSimulation::PropertyManager * m_propertyManager;
->>>>>>> 1fba87c1
 
       vector<string> m_registeredProperties;
       vector<string> m_shaleProperties;
