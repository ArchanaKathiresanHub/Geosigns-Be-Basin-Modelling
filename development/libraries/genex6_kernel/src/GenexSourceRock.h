--- conflicted
+++ resolved
@@ -139,13 +139,8 @@
 
 protected:
 
-<<<<<<< HEAD
    /// Construct the valid source rock node set, the valid snapshot intervals 
    virtual bool preprocess ();
-=======
-   /// Construct the valid source rock node set, the valid snapshot intervals
-   bool preprocess ();
->>>>>>> 807cd96a
 
    /// Main processing functionality
    virtual bool process();
@@ -170,13 +165,8 @@
                               const LocalGridInterpolator* permeability,
                               const LocalGridInterpolator* vre );
 
-<<<<<<< HEAD
    /// Compute the new state and the results at a snapshot for all the valid source rock nodes 
    virtual bool computeSnapShot ( const double previousTime,
-=======
-   /// Compute the new state and the results at a snapshot for all the valid source rock nodes
-   bool computeSnapShot ( const double previousTime,
->>>>>>> 807cd96a
                           const Interface::Snapshot *theSnapshot );
 
    Interface::GridMap *createSnapshotResultPropertyValueMap(const std::string &propertyName,
@@ -239,19 +229,11 @@
 
    const Simulator& getSimulator () const;
 
-<<<<<<< HEAD
-=======
-   /// The valid nodes of the source rock
-   std::vector<Genex6::SourceRockNode*> m_theNodes;
-
-private:
->>>>>>> 807cd96a
    Genex6::ChemicalModel * loadChemicalModel( const Interface::SourceRock * sr,
                                               const bool printInitialisationDetails = true );
 
    void setLayerName( const string & layerName );
 
-<<<<<<< HEAD
    /// The valid nodes of the source rock
    std::vector<Genex6::SourceRockNode*> m_theNodes;
 
@@ -270,12 +252,6 @@
 
    /// The snapshot intervals related to the source rock
    std::vector <SnapshotInterval*> m_theIntervals;
-=======
-   Genex6::AdsorptionSimulator * getAdsorptionSimulator() const;
-
-   const Interface::Formation * m_formation;
-   std::string m_layerName;
->>>>>>> 807cd96a
 
    ///The deposition time of the source rock
    double m_depositionTime;
