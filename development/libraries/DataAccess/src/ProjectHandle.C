#include <stdafx.h>

#include <stdlib.h>

#include <sys/types.h>
#include <sys/stat.h>

#include <cmath>

#if defined(_WIN32) || defined (_WIN64)
#include <direct.h>
#include <time.h>
#endif

#include <algorithm>
#include <cerrno>
#include <cassert>
#include <iostream>
#include <sstream>
#include <vector>
#include <list>
#include <cstring>

#include "database.h"
#include "cauldronschema.h"
#include "cauldronschemafuncs.h"

#include "hdf5.h"
#include "hdf5funcs.h"

#include "EosPack.h"

#include "Interface/ProjectHandle.h"

#include "Interface/AllochthonousLithology.h"
#include "Interface/AllochthonousLithologyDistribution.h"
#include "Interface/AllochthonousLithologyInterpolation.h"
#include "Interface/RunParameters.h"
#include "Interface/ProjectData.h"
#include "Interface/BasementSurface.h"
#include "Interface/BiodegradationParameters.h"
#include "Interface/ConstrainedOverpressureInterval.h"
#include "Interface/DiffusionLeakageParameters.h"
#include "Interface/FluidType.h"
#include "Interface/Formation.h"
#include "Interface/FracturePressureFunctionParameters.h"
#include "Interface/CrustFormation.h"
#include "Interface/InputValue.h"
#include "Interface/IgneousIntrusionEvent.h"
#include "Interface/LithoType.h"
#include "Interface/LithologyHeatCapacitySample.h"
#include "Interface/LithologyThermalConductivitySample.h"
#include "Interface/FluidHeatCapacitySample.h"
#include "Interface/FluidDensitySample.h"
#include "Interface/FluidThermalConductivitySample.h"
#include "Interface/Grid.h"
#include "Interface/GridMap.h"
#include "Interface/MapWriter.h"
#include "Interface/MantleFormation.h"
#include "Interface/MobileLayer.h"
#include "Interface/TouchstoneMap.h"
#include "Interface/ObjectFactory.h"
#include "Interface/OutputProperty.h"
#include "Interface/Parent.h"
#include "Interface/PaleoProperty.h"
#include "Interface/PaleoFormationProperty.h"
#include "Interface/PaleoSurfaceProperty.h"
#include "Interface/PermafrostEvent.h"
#include "Interface/Property.h"
#include "Interface/PropertyValue.h"
#include "Interface/RelatedProject.h"
#include "Interface/Reservoir.h"
#include "Interface/SimulationDetails.h"
#include "Interface/Snapshot.h"
#include "Interface/SourceRock.h"
#include "Interface/Surface.h"
#include "Interface/Trap.h"
#include "Interface/Trapper.h"
#include "Interface/Migration.h"
#include "Interface/FaultCollection.h"
#include "Interface/Faulting.h"
#include "Interface/FaultFileReaderFactory.h"
#include "Interface/FaultFileReader.h"
#include "Interface/IBSFaultFileReader.h"
#include "Interface/LandmarkFaultFileReader.h"
#include "Interface/ZycorFaultFileReader.h"
#include "Interface/PointAdsorptionHistory.h"
#include "Interface/IrreducibleWaterSaturationSample.h"
#include "Interface/LangmuirAdsorptionIsothermSample.h"
#include "Interface/LangmuirAdsorptionTOCEntry.h"
#include "Interface/SGDensitySample.h"
#include "Interface/CrustalThicknessData.h"


#include "errorhandling.h"
#include "wildMatch.h"
#include "array.h"
#include "GenexResultManager.h"
#include "ComponentManager.h"
#include "InterfaceDefs.h"


using namespace DataAccess;
using namespace Interface;
using namespace std;

using database::Database;
using database::DataSchema;
using database::Table;
using database::Record;

const double DefaultUndefinedValue = 99999;

/// ObjectFactory used in the creation of ProjectHandles
static ObjectFactory * s_factoryToUse = 0;

DataAccess::Interface::ProjectHandle * DataAccess::Interface::OpenCauldronProject( const string & name, const string & accessMode )
{
   Database * tables = CreateDatabaseFromCauldronProject( name );
   if ( tables )
   {
      return Interface::ProjectHandle::GetFactoryToUse()->produceProjectHandle( tables, name, accessMode );
   }
   else
   {
      return 0;
   }
}

Database * DataAccess::Interface::CreateDatabaseFromCauldronProject( const string & name )
{
   FaultFileReaderFactory::getInstance().registerReader( IBSFaultFileReaderID, allocateIBSFaultFileReader );
   FaultFileReaderFactory::getInstance().registerReader( LandmarkFaultFileReaderID, allocateLandmarkFaultFileReader );
   FaultFileReaderFactory::getInstance().registerReader( ZyCorFaultFileReaderID, allocateZyCorFaultFileReader );

   DataSchema * cauldronSchema = database::createCauldronSchema();
   database::TableDefinition *tableDef = cauldronSchema->getTableDefinition( "DepthIoTbl" );

   if ( tableDef )
   {
      // Adding (volatile, won't be output) definition for DepositionSequence field
      // Required to properly sort the DepthIoTbl, not to be output
      tableDef->addVolatileFieldDefinition( "DepositionSequence", datatype::Int, "", "0" );
   }

   Database * tables = Database::CreateFromFile( name, *cauldronSchema );
   delete cauldronSchema;
   return tables;
}

void DataAccess::Interface::CloseCauldronProject( DataAccess::Interface::ProjectHandle * projectHandle )
{
   if ( projectHandle ) delete projectHandle;
}

int Interface::ProjectHandle::GetNumberOfSpecies( void )
{
   return CBMGenerics::ComponentManager::NumberOfOutputSpecies;
}

std::string Interface::ProjectHandle::GetSpeciesName( int i )
{
   CBMGenerics::ComponentManager & theComponentManager = CBMGenerics::ComponentManager::getInstance();
   return theComponentManager.GetSpeciesName( i );
}

ObjectFactory * ProjectHandle::GetFactoryToUse( void )
{
   if ( !s_factoryToUse )
      s_factoryToUse = new ObjectFactory;
   return s_factoryToUse;
}

const DataAccess::Interface::MessageHandler& ProjectHandle::getMessageHandler() const {
   return *m_messageHandler;
}

const DataAccess::Interface::ApplicationGlobalOperations& ProjectHandle::getGlobalOperations() const {
   return *m_globalOperations;
}

ProjectHandle::ProjectHandle( Database * tables, const string & name, const string & accessMode ) :
m_database( tables ), m_name( name ), m_accessMode( READWRITE ), m_activityOutputGrid( 0 ), m_mapPropertyValuesWriter( 0 )
{
   (void) accessMode; // ignore warning about unused parameter

   m_messageHandler = 0;
   m_globalOperations = 0;
   m_factory = GetFactoryToUse();

   m_rank = ddd::GetRank();
   m_size = ddd::GetSize();
   mapFileCacheConstructor();
   allocateArchitectureRelatedParameters();

   m_currentSnapshot = 0;
   m_currentProperty = 0;

   m_inputGrid = 0;
   m_lowResOutputGrid = 0;
   m_highResOutputGrid = 0;

   m_biodegradationParameters = 0;
   m_fracturePressureFunctionParameters = 0;
   m_diffusionLeakageParameters = 0;

   m_runParameters = 0;
   m_crustFormation = 0;
   m_mantleFormation = 0;
   m_projectData = 0;

   m_sgDensitySample = 0;
   m_irreducibleWaterSample = 0;

   //1DComponent
   loadModellingMode();

   splitName();

   loadSnapshots();
   loadProperties();
   loadTimeOutputProperties();
   loadDepthOutputProperties();

   loadLithologyHeatCapacitySamples();
   loadLithologyThermalConductivitySamples();

   loadBottomBoundaryConditions();
   loadLithoTypes();
#if 0
   loadSourceRocks ();
#endif
   loadGrids();
   loadSurfaces();
   loadFormations();
   loadIgneousIntrusions();
   loadReservoirs();
   loadMobileLayers();
   loadTouchstoneMaps();
   loadAllochthonousLithologies();
   loadAllochthonousLithologyDistributions();
   loadAllochthonousLithologyInterpolations();
   loadTraps();
   loadTrappers();
   loadMigrations();
   loadInputValues();
   numberInputValues();
   loadFluidTypes();

#if 0
   loadLithologyHeatCapacitySamples ();
   loadLithologyThermalConductivitySamples ();
#endif

   loadFluidDensitySamples();
   loadFluidThermalConductivitySamples();
   loadFluidHeatCapacitySamples();

   //   loadBottomBoundaryConditions ();
   loadCrustFormation();
   loadMantleFormation();
   loadBasementSurfaces();


   connectSurfaces();
   connectReservoirs();
   connectTraps();
   if ( trappersAreAvailable() )
   {
      connectTrappers();
      connectMigrations();
      connectUpAndDownstreamTrappers();
   }

   loadFaults();

   /*
   loadCrustThinningHistory ();
   loadMantleThicknessHistory ();
   loadHeatFlowHistory ();
   loadConstrainedOverpressureIntervals ();
   */

   loadRelatedProjects();

   loadMapPropertyValues();
   loadVolumePropertyValues();
   loadBiodegradationParameters();
   loadDiffusionLeakageParameters();

   loadRunParameters();
   loadSimulationDetails ();

   // Depends on the run parameters.
   loadFracturePressureFunctionParameters();
   loadProjectData();
   loadSurfaceDepthHistory();
   loadSurfaceTemperatureHistory();

   loadLangmuirIsotherms();
   loadLangmuirTOCEntries();
   loadPointHistories();
   loadIrreducibleWaterSaturationSample();
   loadSGDensitySample();

   loadCrustalThicknessData();
   loadPermafrostData();
}

int ProjectHandle::getRank() const {
   return m_rank;
}

int ProjectHandle::getSize() const {
   return m_size;
}

//1DComponent
bool ProjectHandle::loadModellingMode( void )
{
   database::Table * projectIoTbl = 0;

   // try to get it from the ProjectIoTbl
   projectIoTbl = getTable( "ProjectIoTbl" );
   if ( !projectIoTbl )
      return false;

   Record *projectIoRecord = projectIoTbl->getRecord( 0 );

   assert( projectIoRecord );

   const string & theModellingMode = database::getModellingMode( projectIoRecord );

   if ( "3d" == theModellingMode )
   {
      m_modellingMode = Interface::MODE3D; //declared in Interface.h 
   }
   else if ( "1d" == theModellingMode )
   {
      m_modellingMode = Interface::MODE1D; //declared in Interface.h 
   }
   else
   {
      cout << "!!Warning!! Modelling mode was not set in table ProjectIoTbl. Setting Modelling mode to 3D..." << endl;
      m_modellingMode = Interface::MODE3D;
   }
   return true;
}

Interface::ModellingMode ProjectHandle::getModellingMode( void ) const
{
   return m_modellingMode;
}

bool ProjectHandle::UseFactory( ObjectFactory * factory )
{
   s_factoryToUse = factory;

   return true;
}

ObjectFactory * ProjectHandle::getFactory( void ) const
{
   return m_factory;
}

ProjectHandle::~ProjectHandle( void )
{
   mapFileCacheDestructor();
   if ( m_inputGrid ) delete m_inputGrid;
   if ( m_lowResOutputGrid ) delete m_lowResOutputGrid;
   if ( m_highResOutputGrid ) delete m_highResOutputGrid;

   if ( m_messageHandler != 0 ) {
      delete m_messageHandler;
   }

   if ( m_globalOperations != 0 ) {
      delete m_globalOperations;
   }

   deleteSnapshots();
   deleteLithoTypes();
   deleteSurfaces();
   deleteFormations();
   deleteIgneousIntrusions();
   deleteSourceRocks();
   deleteReservoirs();
   deleteMobileLayers();
   deleteTouchstoneMaps();
   deleteAllochthonousLithologies();
   deleteAllochthonousLithologyDistributions();
   deleteAllochthonousLithologyInterpolations();
   deleteTraps();
   deleteInputValues();
   deleteProperties();
   deletePropertyValues();
   deleteFluidTypes();
   deleteCrustalThicknessData();

   deleteBiodegradationParameters();
   deleteFracturePressureFunctionParameters();
   deleteDiffusionLeakageParameters();

   deleteHeatFlowHistory();
   deleteCrustThinningHistory();
   deleteRunParameters();
   deleteProjectData();
   deleteSurfaceDepthHistory();
   deleteSurfaceTemperatureHistory();
   deleteRelatedProjects();

   deleteTimeOutputProperties();
   deleteDepthOutputProperties();

   deleteLithologyHeatCapacitySamples();
   deleteLithologyThermalConductivitySamples();
   deleteFluidDensitySamples();
   deleteFluidThermalConductivitySamples();
   deleteFluidHeatCapacitySamples();

   deleteLangmuirIsotherms();
   deleteLangmuirTOCEntries();
   deletePointHistories();
   deleteIrreducibleWaterSaturationSample();
   deleteSGDensitySample();
   deletePermafrost();

   if ( m_database ) delete m_database;
}


/// split the filename into a directory path and a directory entry
/// the directory path we will use to access map files.
void ProjectHandle::splitName( void )
{
   size_t slashPos = m_name.rfind( '/' );
   if ( slashPos != string::npos )
   {
      m_projectPath = m_name.substr( 0, slashPos );
      m_fileName = m_name.substr( slashPos + 1, string::npos );
   }
   else
   {
      m_projectPath = ".";
      m_fileName = m_name;
   }

   m_projectName = m_fileName;
   string::size_type dotPos = m_projectName.rfind( ".project" );
   if ( dotPos != string::npos )
   {
      m_projectName.erase( dotPos, string::npos );
   }
}

bool ProjectHandle::saveToFile( const string & fileName )
{
   // #ifdef DISTRIBUTED
   //    if (getRank () == 0)
   // #endif
   if ( getRank() == 0 )
   {
      m_database->saveToFile( fileName );
   }

   return true;
}

const string & ProjectHandle::getName( void ) const
{
   return m_name;
}

const string & ProjectHandle::getProjectPath( void ) const
{
   return m_projectPath;
}

const string & ProjectHandle::getProjectName( void ) const
{
   return m_projectName;
}

const string & ProjectHandle::getFileName( void ) const
{
   return m_fileName;
}

bool ProjectHandle::startActivity( const string & name, const Interface::Grid * grid, bool saveAsInputGrid )
{
   char * svnRevision = "unknown";

#ifdef SVNREVISION
   svnRevision = SVNREVISION;
#endif

   if ( getRank() == 0 )
   {
      cerr << endl << "Activity: " << name << ", Revision: " << svnRevision << endl << endl;
   }

   checkForValidPartitioning( name, grid->numIGlobal(), grid->numJGlobal() ); // NOOP in case of serial data access

   if ( getActivityName() != "" || name == "" ) return false;
   if ( !setActivityOutputGrid( ( const Interface::Grid * ) grid ) ) return false;

   setActivityName( name );
   m_saveAsInputGrid = saveAsInputGrid;

   bool status = initializeMapPropertyValuesWriter();

   return status;
}

bool ProjectHandle::abortActivity( void )
{
   return finishActivity( false );
}

bool ProjectHandle::finishActivity( bool isComplete )
{
   if ( isComplete ) {
      continueActivity();
   }
   if ( getActivityName() == "" || getActivityOutputGrid() == 0 )
   {
      resetActivityName();
      resetActivityOutputGrid();

      return false;
   }
   else
   {
      finalizeMapPropertyValuesWriter();

      resetActivityName();
      resetActivityOutputGrid();

      return true;
   }
}

bool ProjectHandle::restartActivity( void )
{

   if ( getActivityName() == "" || getActivityOutputGrid() == 0 )
   {
      return false;
   }
   else if ( getModellingMode() == Interface::MODE1D )
   {
      return true;
   }
   else
   {


      const std::string& directoryName = getOutputDir();
      // create hdf file
      string fileName = getActivityName();

      fileName += "_Results.HDF";
      string filePathName = getProjectPath() + "/" + directoryName + "/" + fileName;


      m_mapPropertyValuesWriter->close();
      m_mapPropertyValuesWriter->open( filePathName, false );
      m_mapPropertyValuesWriter->saveDescription( getActivityOutputGrid() );

      saveCreatedMapPropertyValues();		/// creates new TimeIoRecords

      return true;
   }
}

bool ProjectHandle::continueActivity( void )
{
   if ( getActivityName() == "" || getActivityOutputGrid() == 0 ) return false;

   saveCreatedMapPropertyValues();		/// creates new TimeIoRecords

   saveCreatedVolumePropertyValues();

   return true;
}

void ProjectHandle::resetActivityName( void )
{
   m_activityName = "";
}

bool ProjectHandle::setActivityName( const string & name )
{
   if ( name == "" ) return false;

   m_activityName = name;
   return true;
}

const string & ProjectHandle::getActivityName( void ) const
{
   return m_activityName;
}

bool ProjectHandle::saveAsInputGrid( void ) const
{
   return m_saveAsInputGrid;
}

void ProjectHandle::resetActivityOutputGrid( void )
{
   m_activityOutputGrid = 0;
}

bool ProjectHandle::setActivityOutputGrid( const Grid * grid )
{
   if ( grid != getLowResolutionOutputGrid() && grid != getHighResolutionOutputGrid() )
   {
      m_activityOutputGrid = 0;
      return false;
   }
   else
   {
      m_activityOutputGrid = grid;
      return true;
   }
}

const Grid * ProjectHandle::getActivityOutputGrid( void ) const
{
   return m_activityOutputGrid;
}

Database * ProjectHandle::getDataBase( void ) const
{
   return m_database;
}

database::Table * ProjectHandle::getTable( const string & tableName ) const
{
   return m_database->getTable( tableName );
}

bool ProjectHandle::loadSnapshots( void )
{
   database::Table* snapshotTbl = getTable( "SnapshotIoTbl" );
   database::Table::iterator tblIter;
   if ( snapshotTbl->size() == 0 )
   {
      createSnapshotsAtGeologicalEvents();
   }

   for ( tblIter = snapshotTbl->begin(); tblIter != snapshotTbl->end(); ++tblIter )
   {
      Record * snapshotRecord = *tblIter;
      m_snapshots.push_back( getFactory()->produceSnapshot( this, snapshotRecord ) );
   }

   std::sort( m_snapshots.begin(), m_snapshots.end(), SnapshotLessThan() );

   Table * tbl = getTable( "BasementIoTbl" );
   assert( tbl );
   Record *firstRecord = tbl->getRecord( 0 );
   assert( firstRecord );

   if ( getBottomBoundaryModel( firstRecord ) == "Advanced Lithosphere Calculator" ) {
      createSnapshotsAtRiftEvents();
   }
   return true;
}

bool ProjectHandle::createSnapshotsAtRiftEvents()
{
   const string tableName = getCrustIoTableName();
   unsigned int  i;

   //initialize start age and list of geological events
   double startAge = -1.0;
   std::list<double> geologicalEventAges;

   // Add events from the StratIoTbl
   Table * tbl = getTable( "StratIoTbl" );
   assert( tbl );

   for ( i = 0; i < tbl->size(); i++ )
   {
      Record *record = tbl->getRecord( i );
      assert( record );

      // Add DepoAge
      double depoAge = getDepoAge( record );
      if ( depoAge != 0.0 )
      {
         startAge = max( startAge, depoAge );
      }
   }

   tbl = getTable( tableName );
   assert( tbl );

   for ( i = 0; i < tbl->size(); i++ )
   {
      Record *record = tbl->getRecord( i );
      assert( record );

      double age = getAge( record );
      if ( age < startAge )
      {
         geologicalEventAges.push_back( age );
      }
   }
   //sort and remove duplicates
   geologicalEventAges.sort();
   geologicalEventAges.unique( isEqualTime );

   std::list<double>::const_iterator iter;

   //add sorted entries to SnapshotIoTbl
   database::Table *snapshotIoTbl = getTable( "SnapshotIoTbl" );
   assert( snapshotIoTbl );
   const double tolerance = 1e-6;

   for ( iter = geologicalEventAges.begin(); iter != geologicalEventAges.end(); ++iter )
   {
      const Snapshot * snapshot = findSnapshot( *iter, MAJOR );
      if ( snapshot == 0 ||
         not( snapshot->getTime() >= *iter - tolerance && snapshot->getTime() <= *iter + tolerance ) ) {

         Record* record = snapshotIoTbl->createRecord();

         setTime( record, *iter );
         setIsMinorSnapshot( record, 0 );
         setTypeOfSnapshot( record, "System Generated" );
         setSnapshotFileName( record, "" );

         m_snapshots.push_back (getFactory ()->produceSnapshot (this, record));
      }
   }
   std::sort ( m_snapshots.begin (), m_snapshots.end (), SnapshotLessThan ());

   return true;
}

bool ProjectHandle::createSnapshotsAtGeologicalEvents()
{

   unsigned int  i;

   //initialize start age and list of geological events
   double startAge = -1.0;
   std::list<double> geologicalEventAges;

   // Add events from the StratIoTbl
   database::Table *tbl = getTable( "StratIoTbl" );
   assert( tbl );

   for ( i = 0; i < tbl->size(); i++ )
   {
      Record *record = tbl->getRecord( i );
      assert( record );

      // Add DepoAge
      double depoAge = getDepoAge( record );
      if ( depoAge != 0.0 )
      {
         startAge = max( startAge, depoAge );
         geologicalEventAges.push_back( depoAge );
      }
   }

   //add all names of tables from which ages are to be read in a list
   std::list<string> tableNameList;
   tableNameList.push_back( "SurfaceDepthIoTbl" );
   tableNameList.push_back( "MobLayThicknIoTbl" );
   tableNameList.push_back( "SurfaceTempIoTbl" );

   // add table name "CrustIoTbl" or "MntlHeatFlowIoTbl" to list? Depends on BasementIoTbl! 
   tbl = getTable( "BasementIoTbl" );
   assert( tbl );

   Record *firstRecord = tbl->getRecord( 0 );
   assert( firstRecord );

   bool isFixedTemperature = ( getBottomBoundaryModel( firstRecord ) == "Fixed Temperature" );
   bool isALC = ( getBottomBoundaryModel( firstRecord ) == "Advanced Lithosphere Calculator" );

   const string tableName = ( ( isFixedTemperature || isALC ) ? getCrustIoTableName() : "MntlHeatFlowIoTbl" );

   tableNameList.push_back( tableName );

   //loop over all gathered tables: get ages of entries
   std::list<string>::const_iterator tableNameIter;

   for ( tableNameIter = tableNameList.begin(); tableNameIter != tableNameList.end(); tableNameIter++ )
   {
      tbl = getTable( *tableNameIter );
      assert( tbl );

      for ( i = 0; i < tbl->size(); i++ )
      {
         Record *record = tbl->getRecord( i );
         assert( record );

         double age = getAge( record );
         if ( age < startAge )
         {
            geologicalEventAges.push_back( age );
         }
      }
   }

   // Add events from the GeologicalBoundaryIoTbl

   database::Table* geologicalBoundaryIoTbl = getTable( "GeologicalBoundaryIoTbl" );
   database::Table* propertyBoundaryIoTbl = getTable( "PropertyBoundaryIoTbl" );
   database::Table* boundaryValuesIoTbl = getTable( "BoundaryValuesIoTbl" );

   assert( geologicalBoundaryIoTbl );
   assert( propertyBoundaryIoTbl );
   assert( boundaryValuesIoTbl );

   for ( i = 0; i < geologicalBoundaryIoTbl->size(); i++ )
   {
      Record* geologRecord = geologicalBoundaryIoTbl->getRecord( i );
      assert( geologRecord );

      int firstPropInd = getFirstIndexInPropertyIoTbl( geologRecord ) - 1; //the old C-indexing issue...
      int nProp = getNumberOfProperties( geologRecord );

      for ( int j = 0; j < nProp; ++j )
      {
         Record* propRecord = propertyBoundaryIoTbl->getRecord( j + firstPropInd );
         assert( propRecord );

         int firstBoundInd = getFirstIndexInPropertyBoundaryValuesIoTbl( propRecord ) - 1; //the old C-indexing issue...
         int nIntervals = getNumberOfTimeIntervals( propRecord );

         for ( int k = 0; k < nIntervals; ++k )
         {
            Record* boundRecord = boundaryValuesIoTbl->getRecord( k + firstBoundInd );
            assert( boundRecord );

            double beginTime = getBeginTimeValues( boundRecord );
            double endTime = getEndTimeValues( boundRecord );

            if ( beginTime < startAge )
            {
               geologicalEventAges.push_back( beginTime );
            }
            if ( endTime < startAge )
            {
               geologicalEventAges.push_back( endTime );
            }
         }
      }
   }

   //make sure present day's age is included as well
   geologicalEventAges.push_back( 0.0 );

   //sort and remove duplicates
   geologicalEventAges.sort();
   geologicalEventAges.unique( isEqualTime );

   std::list<double>::const_iterator iter;

   //add sorted entries to SnapshotIoTbl
   database::Table *snapshotIoTbl = getTable( "SnapshotIoTbl" );
   assert( snapshotIoTbl );

   for ( iter = geologicalEventAges.begin(); iter != geologicalEventAges.end(); ++iter )
   {
      Record* record = snapshotIoTbl->createRecord();

      setTime( record, *iter );
      setIsMinorSnapshot( record, 0 );
      setTypeOfSnapshot( record, "System Generated" );
      setSnapshotFileName( record, "" );
   }

   return true;
}

bool ProjectHandle::isEqualTime( double t1, double t2 )
{
   return ( std::fabs( t1 - t2 ) < 1e-5 );
}

bool ProjectHandle::loadGrids( void )
{












   // (void) getHighResolutionOutputGrid();
   // (void) getLowResolutionOutputGrid();
   // (void) getInputGrid();

   return true;
}

bool ProjectHandle::loadSurfaces( void )
{
   database::Table * stratTbl = getTable( "StratIoTbl" );
   database::Table::iterator tblIter;

   for ( tblIter = stratTbl->begin(); tblIter != stratTbl->end(); ++tblIter )
   {
      Record * stratRecord = *tblIter;
      m_surfaces.push_back( getFactory()->produceSurface( this, stratRecord ) );
   }

   // Sort the list of surfaces into age order, youngest first, oldest last on the list.
   std::sort( m_surfaces.begin(), m_surfaces.end(), SurfaceLessThan() );

   return true;
}

/// Actually, the properties are created here, hardwired.
bool ProjectHandle::loadProperties( void )
{
   using Interface::FORMATIONPROPERTY;
   using Interface::RESERVOIRPROPERTY;
   using Interface::TRAPPROPERTY;

   // fastcauldron properties
<<<<<<< HEAD
   m_properties.push_back( getFactory()->produceProperty( this, 0, "ALCOrigLithMantleDepth", "ALCOrigLithMantleDepth", "m", FORMATIONPROPERTY ) );
   m_properties.push_back( getFactory()->produceProperty( this, 0, "ALCMaxAsthenoMantleDepth", "ALCMaxAsthenoMantleDepth", "m", FORMATIONPROPERTY ) );
   m_properties.push_back( getFactory()->produceProperty( this, 0, "ALCStepContCrustThickness", "ALCStepContCrustThickness", "m", FORMATIONPROPERTY ) );
   m_properties.push_back( getFactory()->produceProperty( this, 0, "ALCStepBasaltThickness", "ALCStepBasaltThickness", "m", FORMATIONPROPERTY ) );
   m_properties.push_back( getFactory()->produceProperty( this, 0, "ALCStepTopBasaltDepth", "ALCStepTopBasaltDepth", "m", FORMATIONPROPERTY ) );
   m_properties.push_back( getFactory()->produceProperty( this, 0, "ALCSmContCrustThickness", "ALCSmContCrustThickness", "m", FORMATIONPROPERTY ) );
   m_properties.push_back( getFactory()->produceProperty( this, 0, "ALCSmBasaltThickness", "ALCSmBasaltThickness", "m", FORMATIONPROPERTY ) );
   m_properties.push_back( getFactory()->produceProperty( this, 0, "ALCSmTopBasaltDepth", "ALCSmTopBasaltDepth", "m", FORMATIONPROPERTY ) );
   m_properties.push_back( getFactory()->produceProperty( this, 0, "ALCSmMohoDepth", "ALCSmMohoDepth", "m", FORMATIONPROPERTY ) );
   m_properties.push_back( getFactory()->produceProperty( this, 0, "ALCStepMohoDepth", "ALCStepMohoDepth", "m", FORMATIONPROPERTY ) );
   m_properties.push_back( getFactory()->produceProperty( this, 0, "AllochthonousLithology", "AllochthonousLithology", "", FORMATIONPROPERTY ) );
   m_properties.push_back( getFactory()->produceProperty( this, 0, "ChemicalCompaction", "ChemicalCompaction", "frac", FORMATIONPROPERTY ) );
   m_properties.push_back( getFactory()->produceProperty( this, 0, "BulkDensity", "BulkDensityVec2", "kg/m3", FORMATIONPROPERTY ) );
   m_properties.push_back( getFactory()->produceProperty( this, 0, "Depth", "Depth", "m", FORMATIONPROPERTY ) );
   m_properties.push_back( getFactory()->produceProperty( this, 0, "DepthHighRes", "DepthHighRes", "m", FORMATIONPROPERTY ) );
   m_properties.push_back( getFactory()->produceProperty( this, 0, "Diffusivity", "DiffusivityVec2", "m2/s", FORMATIONPROPERTY ) );
   m_properties.push_back( getFactory()->produceProperty( this, 0, "ErosionFactor", "ErosionFactor", "", FORMATIONPROPERTY ) );
   m_properties.push_back( getFactory()->produceProperty( this, 0, "FaultElements", "FaultElements", "", FORMATIONPROPERTY ) );
   m_properties.push_back( getFactory()->produceProperty( this, 0, "FCTCorrection", "FCTCorrection", "%", FORMATIONPROPERTY ) );
   m_properties.push_back( getFactory()->produceProperty( this, 0, "FluidVelocity", "FluidVelocity", "mm/y", FORMATIONPROPERTY ) );
   m_properties.push_back( getFactory()->produceProperty( this, 0, "FluidVelocityX", "FluidVelocityX", "mm/y", FORMATIONPROPERTY ) );
   m_properties.push_back( getFactory()->produceProperty( this, 0, "FluidVelocityY", "FluidVelocityY", "mm/y", FORMATIONPROPERTY ) );
   m_properties.push_back( getFactory()->produceProperty( this, 0, "FluidVelocityZ", "FluidVelocityZ", "mm/y", FORMATIONPROPERTY ) );
   m_properties.push_back( getFactory()->produceProperty( this, 0, "HeatFlow", "HeatFlow", "mW/m2", FORMATIONPROPERTY ) );
   m_properties.push_back( getFactory()->produceProperty( this, 0, "HeatFlowX", "HeatFlowX", "mW/m2", FORMATIONPROPERTY ) );
   m_properties.push_back( getFactory()->produceProperty( this, 0, "HeatFlowY", "HeatFlowY", "mW/m2", FORMATIONPROPERTY ) );
   m_properties.push_back( getFactory()->produceProperty( this, 0, "HeatFlowZ", "HeatFlowZ", "mW/m2", FORMATIONPROPERTY ) );
   m_properties.push_back( getFactory()->produceProperty( this, 0, "HopaneIsomerisation", "HopaneIsomerisation", "", FORMATIONPROPERTY ) );
   m_properties.push_back( getFactory()->produceProperty( this, 0, "HorizontalPermeability", "HorizontalPermeability", "mD", FORMATIONPROPERTY ) );
   m_properties.push_back( getFactory()->produceProperty( this, 0, "HydroStaticPressure", "HydroStaticPressure", "MPa", FORMATIONPROPERTY ) );
   m_properties.push_back( getFactory()->produceProperty( this, 0, "IlliteFraction", "IlliteFraction", "", FORMATIONPROPERTY ) );
   m_properties.push_back( getFactory()->produceProperty( this, 0, "Lithology", "Lithology", "", FORMATIONPROPERTY ) );
   m_properties.push_back( getFactory()->produceProperty( this, 0, "LithoStaticPressure", "LithoStaticPressure", "MPa", FORMATIONPROPERTY ) );
   m_properties.push_back( getFactory()->produceProperty( this, 0, "MassFlux", "MassFlux", "kg/(s.m2)", FORMATIONPROPERTY ) );
   m_properties.push_back( getFactory()->produceProperty( this, 0, "MassFluxX", "MassFluxX", "kg/(s.m2)", FORMATIONPROPERTY ) );
   m_properties.push_back( getFactory()->produceProperty( this, 0, "MassFluxY", "MassFluxY", "kg/(s.m2)", FORMATIONPROPERTY ) );
   m_properties.push_back( getFactory()->produceProperty( this, 0, "MassFluxZ", "MassFluxZ", "kg/(s.m2)", FORMATIONPROPERTY ) );
   m_properties.push_back( getFactory()->produceProperty( this, 0, "MaxVesHighRes", "MaxVesHighRes", "Pa", FORMATIONPROPERTY ) );
   m_properties.push_back( getFactory()->produceProperty( this, 0, "MaxVes", "MaxVes", "Pa", FORMATIONPROPERTY ) );
   m_properties.push_back( getFactory()->produceProperty( this, 0, "Overburden", "Overburden", "m", FORMATIONPROPERTY ) );
   m_properties.push_back( getFactory()->produceProperty( this, 0, "OverPressure", "OverPressure", "MPa", FORMATIONPROPERTY ) );
   m_properties.push_back( getFactory()->produceProperty( this, 0, "PermeabilityH", "PermeabilityHVec2", "mD", FORMATIONPROPERTY ) );
   m_properties.push_back( getFactory()->produceProperty( this, 0, "Permeability", "PermeabilityVec2", "mD", FORMATIONPROPERTY ) );
   m_properties.push_back( getFactory()->produceProperty( this, 0, "Porosity", "PorosityVec2", "vol%", FORMATIONPROPERTY ) );
   m_properties.push_back( getFactory()->produceProperty( this, 0, "Pressure", "Pressure", "MPa", FORMATIONPROPERTY ) );
   m_properties.push_back( getFactory()->produceProperty( this, 0, "Reflectivity", "ReflectivityVec2", "", FORMATIONPROPERTY ) );
   m_properties.push_back( getFactory()->produceProperty( this, 0, "SonicVelocity", "SonicVec2", "us/m", FORMATIONPROPERTY ) );
   m_properties.push_back( getFactory()->produceProperty( this, 0, "SteraneAromatisation", "SteraneAromatisation", "", FORMATIONPROPERTY ) );
   m_properties.push_back( getFactory()->produceProperty( this, 0, "SteraneIsomerisation", "SteraneIsomerisation", "", FORMATIONPROPERTY ) );
   m_properties.push_back( getFactory()->produceProperty( this, 0, "Temperature", "Temperature", "C", FORMATIONPROPERTY ) );
   m_properties.push_back( getFactory()->produceProperty( this, 0, "ThCond", "ThCondVec2", "W/mK", FORMATIONPROPERTY ) );
   m_properties.push_back( getFactory()->produceProperty( this, 0, "ThicknessError", "ThicknessError", "m", FORMATIONPROPERTY ) );
   m_properties.push_back( getFactory()->produceProperty( this, 0, "ThicknessHighRes", "ThicknessHighRes", "m", FORMATIONPROPERTY ) );
   m_properties.push_back( getFactory()->produceProperty( this, 0, "Thickness", "Thickness", "m", FORMATIONPROPERTY ) );
   m_properties.push_back( getFactory()->produceProperty( this, 0, "TwoWayTime", "TwoWayTime", "s", FORMATIONPROPERTY) );
   m_properties.push_back( getFactory()->produceProperty( this, 0, "TwoWayTimeResidual", "TwoWayTimeResidual", "s", FORMATIONPROPERTY ) );
   m_properties.push_back( getFactory()->produceProperty( this, 0, "Velocity", "VelocityVec2", "m/s", FORMATIONPROPERTY ) );
   m_properties.push_back( getFactory()->produceProperty( this, 0, "VesHighRes", "VesHighRes", "Pa", FORMATIONPROPERTY ) );
   m_properties.push_back( getFactory()->produceProperty( this, 0, "Ves", "Ves", "Pa", FORMATIONPROPERTY ) );
   m_properties.push_back( getFactory()->produceProperty( this, 0, "Vre", "Vre", "%", FORMATIONPROPERTY ) );
   m_properties.push_back( getFactory()->produceProperty( this, 0, "Vr", "VrVec2", "%", FORMATIONPROPERTY ) );
=======
   m_properties.push_back( getFactory()->produceProperty( this, 0, "ALCOrigLithMantleDepth",         "ALCOrigLithMantleDepth",         "m",     FORMATIONPROPERTY, DataModel::SURFACE_2D_PROPERTY ));
   m_properties.push_back( getFactory()->produceProperty( this, 0, "ALCMaxAsthenoMantleDepth",       "ALCMaxAsthenoMantleDepth",       "m",     FORMATIONPROPERTY, DataModel::SURFACE_2D_PROPERTY ));
   m_properties.push_back( getFactory()->produceProperty( this, 0, "ALCStepContCrustThickness",      "ALCStepContCrustThickness",      "m",     FORMATIONPROPERTY, DataModel::SURFACE_2D_PROPERTY ));
   m_properties.push_back( getFactory()->produceProperty( this, 0, "ALCStepBasaltThickness",         "ALCStepBasaltThickness",         "m",     FORMATIONPROPERTY, DataModel::SURFACE_2D_PROPERTY ));
   m_properties.push_back( getFactory()->produceProperty( this, 0, "ALCStepTopBasaltDepth",          "ALCStepTopBasaltDepth",          "m",     FORMATIONPROPERTY, DataModel::SURFACE_2D_PROPERTY ));
   m_properties.push_back( getFactory()->produceProperty( this, 0, "ALCSmContCrustThickness",        "ALCSmContCrustThickness",        "m",     FORMATIONPROPERTY, DataModel::SURFACE_2D_PROPERTY ));
   m_properties.push_back( getFactory()->produceProperty( this, 0, "ALCSmBasaltThickness",           "ALCSmBasaltThickness",           "m",     FORMATIONPROPERTY, DataModel::SURFACE_2D_PROPERTY ));
   m_properties.push_back( getFactory()->produceProperty( this, 0, "ALCSmTopBasaltDepth",            "ALCSmTopBasaltDepth",            "m",     FORMATIONPROPERTY, DataModel::SURFACE_2D_PROPERTY ));
   m_properties.push_back( getFactory()->produceProperty( this, 0, "ALCSmMohoDepth",                 "ALCSmMohoDepth",                 "m",     FORMATIONPROPERTY, DataModel::SURFACE_2D_PROPERTY ));
   m_properties.push_back( getFactory()->produceProperty( this, 0, "ALCStepMohoDepth",               "ALCStepMohoDepth",               "m",     FORMATIONPROPERTY, DataModel::SURFACE_2D_PROPERTY ));

   m_properties.push_back( getFactory()->produceProperty( this, 0, "AllochthonousLithology",         "AllochthonousLithology",         "",      FORMATIONPROPERTY, DataModel::FORMATION_2D_PROPERTY ));
   m_properties.push_back( getFactory()->produceProperty( this, 0, "ChemicalCompaction",             "ChemicalCompaction",             "frac",  FORMATIONPROPERTY, DataModel::DISCONTINUOUS_3D_PROPERTY ));
   m_properties.push_back( getFactory()->produceProperty( this, 0, "BulkDensity",                    "BulkDensityVec2",                "kg/m3", FORMATIONPROPERTY, DataModel::DISCONTINUOUS_3D_PROPERTY ));
   m_properties.push_back( getFactory()->produceProperty( this, 0, "Depth",                          "Depth",                          "m",     FORMATIONPROPERTY, DataModel::CONTINUOUS_3D_PROPERTY ));
   m_properties.push_back( getFactory()->produceProperty( this, 0, "DepthHighRes",                   "DepthHighRes",                   "m",     FORMATIONPROPERTY, DataModel::CONTINUOUS_3D_PROPERTY ));
   m_properties.push_back( getFactory()->produceProperty( this, 0, "Diffusivity",                    "DiffusivityVec2",                "m2/s",  FORMATIONPROPERTY, DataModel::DISCONTINUOUS_3D_PROPERTY ));
   m_properties.push_back( getFactory()->produceProperty( this, 0, "ErosionFactor",                  "ErosionFactor",                  "",      FORMATIONPROPERTY, DataModel::FORMATION_2D_PROPERTY ));
   m_properties.push_back( getFactory()->produceProperty( this, 0, "FaultElements",                  "FaultElements",                  "",      FORMATIONPROPERTY, DataModel::FORMATION_2D_PROPERTY ));
   m_properties.push_back( getFactory()->produceProperty( this, 0, "FCTCorrection",                  "FCTCorrection",                  "%",     FORMATIONPROPERTY, DataModel::FORMATION_2D_PROPERTY ));
   m_properties.push_back( getFactory()->produceProperty( this, 0, "FluidVelocity",                  "FluidVelocity",                  "mm/y",  FORMATIONPROPERTY, DataModel::DISCONTINUOUS_3D_PROPERTY ));
   m_properties.push_back( getFactory()->produceProperty( this, 0, "FluidVelocityX",                 "FluidVelocityX",                 "mm/y",  FORMATIONPROPERTY, DataModel::DISCONTINUOUS_3D_PROPERTY ));
   m_properties.push_back( getFactory()->produceProperty( this, 0, "FluidVelocityY",                 "FluidVelocityY",                 "mm/y",  FORMATIONPROPERTY, DataModel::DISCONTINUOUS_3D_PROPERTY ));
   m_properties.push_back( getFactory()->produceProperty( this, 0, "FluidVelocityZ",                 "FluidVelocityZ",                 "mm/y",  FORMATIONPROPERTY, DataModel::DISCONTINUOUS_3D_PROPERTY ));
   m_properties.push_back( getFactory()->produceProperty( this, 0, "HeatFlow",                       "HeatFlow",                       "mW/m2", FORMATIONPROPERTY, DataModel::DISCONTINUOUS_3D_PROPERTY ));
   m_properties.push_back( getFactory()->produceProperty( this, 0, "HeatFlowX",                      "HeatFlowX",                      "mW/m2", FORMATIONPROPERTY, DataModel::DISCONTINUOUS_3D_PROPERTY ));
   m_properties.push_back( getFactory()->produceProperty( this, 0, "HeatFlowY",                      "HeatFlowY",                      "mW/m2", FORMATIONPROPERTY, DataModel::DISCONTINUOUS_3D_PROPERTY ));
   m_properties.push_back( getFactory()->produceProperty( this, 0, "HeatFlowZ",                      "HeatFlowZ",                      "mW/m2", FORMATIONPROPERTY, DataModel::DISCONTINUOUS_3D_PROPERTY ));

   // not sure which attribute this property shoudl have, so give it the most general one
   m_properties.push_back( getFactory()->produceProperty( this, 0, "HopaneIsomerisation",            "HopaneIsomerisation",            "",      FORMATIONPROPERTY, DataModel::DISCONTINUOUS_3D_PROPERTY ));
   m_properties.push_back( getFactory()->produceProperty( this, 0, "HorizontalPermeability",         "HorizontalPermeability",         "mD",    FORMATIONPROPERTY, DataModel::DISCONTINUOUS_3D_PROPERTY ));
   m_properties.push_back( getFactory()->produceProperty( this, 0, "HydroStaticPressure",            "HydroStaticPressure",            "MPa",   FORMATIONPROPERTY, DataModel::CONTINUOUS_3D_PROPERTY ));

   // not sure which attribute this property shoudl have, so give it the most general one
   m_properties.push_back( getFactory()->produceProperty( this, 0, "IlliteFraction",                 "IlliteFraction",                 "",      FORMATIONPROPERTY, DataModel::DISCONTINUOUS_3D_PROPERTY ));
   m_properties.push_back( getFactory()->produceProperty( this, 0, "Lithology",                      "Lithology",                      "",      FORMATIONPROPERTY, DataModel::FORMATION_2D_PROPERTY ));
   m_properties.push_back( getFactory()->produceProperty( this, 0, "LithoStaticPressure",            "LithoStaticPressure",            "MPa",   FORMATIONPROPERTY, DataModel::CONTINUOUS_3D_PROPERTY ));
   m_properties.push_back( getFactory()->produceProperty( this, 0, "MaxVesHighRes",                  "MaxVesHighRes",                  "Pa",    FORMATIONPROPERTY, DataModel::DISCONTINUOUS_3D_PROPERTY ));
   m_properties.push_back( getFactory()->produceProperty( this, 0, "MaxVes",                         "MaxVes",                         "Pa",    FORMATIONPROPERTY, DataModel::DISCONTINUOUS_3D_PROPERTY ));
   m_properties.push_back(getFactory ()->produceProperty( this, 0, "Overburden",                     "Overburden",                     "m",     FORMATIONPROPERTY, DataModel::CONTINUOUS_3D_PROPERTY ));
   m_properties.push_back( getFactory()->produceProperty( this, 0, "OverPressure",                   "OverPressure",                   "MPa",   FORMATIONPROPERTY, DataModel::CONTINUOUS_3D_PROPERTY ));
   m_properties.push_back( getFactory()->produceProperty( this, 0, "PermeabilityH",                  "PermeabilityHVec2",              "mD",    FORMATIONPROPERTY, DataModel::DISCONTINUOUS_3D_PROPERTY ));
   m_properties.push_back( getFactory()->produceProperty( this, 0, "Permeability",                   "PermeabilityVec2",               "mD",    FORMATIONPROPERTY, DataModel::DISCONTINUOUS_3D_PROPERTY ));
   m_properties.push_back( getFactory()->produceProperty( this, 0, "Porosity",                       "PorosityVec2",                   "vol%",  FORMATIONPROPERTY, DataModel::DISCONTINUOUS_3D_PROPERTY ));
   m_properties.push_back( getFactory()->produceProperty( this, 0, "Pressure",                       "Pressure",                       "MPa",   FORMATIONPROPERTY, DataModel::CONTINUOUS_3D_PROPERTY ));
   m_properties.push_back( getFactory()->produceProperty( this, 0, "Reflectivity",                   "ReflectivityVec2",               "",      FORMATIONPROPERTY, DataModel::SURFACE_2D_PROPERTY ));
   m_properties.push_back( getFactory()->produceProperty( this, 0, "SonicVelocity",                  "SonicVec2",                      "us/m",  FORMATIONPROPERTY, DataModel::DISCONTINUOUS_3D_PROPERTY ));

   // not sure which attribute this property shoudl have, so give it the most general one
   m_properties.push_back( getFactory()->produceProperty( this, 0, "SteraneAromatisation",           "SteraneAromatisation",           "",      FORMATIONPROPERTY, DataModel::DISCONTINUOUS_3D_PROPERTY ));

   // not sure which attribute this property shoudl have, so give it the most general one
   m_properties.push_back( getFactory()->produceProperty( this, 0, "SteraneIsomerisation",           "SteraneIsomerisation",           "",      FORMATIONPROPERTY, DataModel::DISCONTINUOUS_3D_PROPERTY ));
   m_properties.push_back( getFactory()->produceProperty( this, 0, "Temperature",                    "Temperature",                    "C",     FORMATIONPROPERTY, DataModel::CONTINUOUS_3D_PROPERTY ));
   m_properties.push_back( getFactory()->produceProperty( this, 0, "ThCond",                         "ThCondVec2",                     "W/mK",  FORMATIONPROPERTY, DataModel::DISCONTINUOUS_3D_PROPERTY ));
   m_properties.push_back( getFactory()->produceProperty( this, 0, "ThicknessError",                 "ThicknessError",                 "m",     FORMATIONPROPERTY, DataModel::FORMATION_2D_PROPERTY ));
   m_properties.push_back( getFactory()->produceProperty( this, 0, "ThicknessHighRes",               "ThicknessHighRes",               "m",     FORMATIONPROPERTY, DataModel::FORMATION_2D_PROPERTY ));
   m_properties.push_back( getFactory()->produceProperty( this, 0, "Thickness",                      "Thickness",                      "m",     FORMATIONPROPERTY, DataModel::FORMATION_2D_PROPERTY ));
   m_properties.push_back( getFactory()->produceProperty( this, 0, "Velocity",                       "VelocityVec2",                   "m/s",   FORMATIONPROPERTY, DataModel::DISCONTINUOUS_3D_PROPERTY ));
   m_properties.push_back( getFactory()->produceProperty( this, 0, "VesHighRes",                     "VesHighRes",                     "Pa",    FORMATIONPROPERTY, DataModel::CONTINUOUS_3D_PROPERTY ));
   m_properties.push_back( getFactory()->produceProperty( this, 0, "Ves",                            "Ves",                            "Pa",    FORMATIONPROPERTY, DataModel::CONTINUOUS_3D_PROPERTY ));
   m_properties.push_back( getFactory()->produceProperty( this, 0, "Vre",                            "Vre",                            "%",     FORMATIONPROPERTY, DataModel::DISCONTINUOUS_3D_PROPERTY ));
   m_properties.push_back( getFactory()->produceProperty( this, 0, "Vr",                             "VrVec2",                         "%",     FORMATIONPROPERTY, DataModel::DISCONTINUOUS_3D_PROPERTY ));

   m_properties.push_back( getFactory()->produceProperty( this, 0, "SourceRockEndMember1",           "SourceRockEndMember1",           "%",     FORMATIONPROPERTY, DataModel::FORMATION_2D_PROPERTY ));
   m_properties.push_back( getFactory()->produceProperty( this, 0, "SourceRockEndMember2",           "SourceRockEndMember2",           "%",     FORMATIONPROPERTY, DataModel::FORMATION_2D_PROPERTY ));
   m_properties.push_back( getFactory()->produceProperty( this, 0, "TOC",                            "TOC",                            "%",     FORMATIONPROPERTY, DataModel::FORMATION_2D_PROPERTY ));
   m_properties.push_back( getFactory()->produceProperty( this, 0, "PorosityLossFromPyroBitumen",    "PorosityLossFromPyroBitumen",    "%",     FORMATIONPROPERTY, DataModel::SURFACE_2D_PROPERTY ));
   m_properties.push_back( getFactory()->produceProperty( this, 0, "H2SRisk",                        "H2SRisk",                        "kg/m2", FORMATIONPROPERTY, DataModel::SURFACE_2D_PROPERTY ));
   m_properties.push_back( getFactory()->produceProperty( this, 0, "HcVapourDensity",                "HcVapourDensity",                "kg/m3", FORMATIONPROPERTY, DataModel::DISCONTINUOUS_3D_PROPERTY ));
   m_properties.push_back( getFactory()->produceProperty( this, 0, "HcLiquidDensity",                "HcLiquidDensity",                "kg/m3", FORMATIONPROPERTY, DataModel::DISCONTINUOUS_3D_PROPERTY ));
   m_properties.push_back( getFactory()->produceProperty( this, 0, "BrineDensity",                   "BrineDensity",                   "kg/m3", FORMATIONPROPERTY, DataModel::DISCONTINUOUS_3D_PROPERTY ));
   m_properties.push_back( getFactory()->produceProperty( this, 0, "HcVapourViscosity",              "HcVapourViscosity",              "Pa.s",  FORMATIONPROPERTY, DataModel::DISCONTINUOUS_3D_PROPERTY ));
   m_properties.push_back( getFactory()->produceProperty( this, 0, "HcLiquidViscosity",              "HcLiquidViscosity",              "Pa.s",  FORMATIONPROPERTY, DataModel::DISCONTINUOUS_3D_PROPERTY ));
   m_properties.push_back( getFactory()->produceProperty( this, 0, "BrineViscosity",                 "BrineViscosity",                 "Pa.s",  FORMATIONPROPERTY, DataModel::DISCONTINUOUS_3D_PROPERTY ));
   m_properties.push_back( getFactory()->produceProperty( this, 0, "BrineSaturation",                "BrineSaturation",                "frac",  FORMATIONPROPERTY, DataModel::DISCONTINUOUS_3D_PROPERTY ));
   m_properties.push_back( getFactory()->produceProperty( this, 0, "HcLiquidSaturation",             "HcLiquidSaturation",             "frac",  FORMATIONPROPERTY, DataModel::DISCONTINUOUS_3D_PROPERTY ));
   m_properties.push_back( getFactory()->produceProperty( this, 0, "HcVapourSaturation",             "HcVapourSaturation",             "frac",  FORMATIONPROPERTY, DataModel::DISCONTINUOUS_3D_PROPERTY ));
   m_properties.push_back( getFactory()->produceProperty( this, 0, "HcLiquidBrineCapillaryPressure", "HcLiquidBrineCapillaryPressure", "Pa",    FORMATIONPROPERTY, DataModel::DISCONTINUOUS_3D_PROPERTY ));
   m_properties.push_back( getFactory()->produceProperty( this, 0, "HcVapourBrineCapillaryPressure", "HcVapourBrineCapillaryPressure", "Pa",    FORMATIONPROPERTY, DataModel::DISCONTINUOUS_3D_PROPERTY ));
   m_properties.push_back( getFactory()->produceProperty( this, 0, "GOR",                            "GOR",                            "m3/m3", FORMATIONPROPERTY, DataModel::DISCONTINUOUS_3D_PROPERTY ));
   m_properties.push_back( getFactory()->produceProperty( this, 0, "CGR",                            "CGR",                            "m3/m3", FORMATIONPROPERTY, DataModel::DISCONTINUOUS_3D_PROPERTY ));
   m_properties.push_back( getFactory()->produceProperty( this, 0, "OilAPI",                         "OilAPI",                         "",      FORMATIONPROPERTY, DataModel::DISCONTINUOUS_3D_PROPERTY ));
   m_properties.push_back( getFactory()->produceProperty( this, 0, "CondensateAPI",                  "CondensateAPI",                  "",      FORMATIONPROPERTY, DataModel::DISCONTINUOUS_3D_PROPERTY ));
   m_properties.push_back( getFactory()->produceProperty( this, 0, "TimeOfInvasion",                 "TimeOfInvasion",                 "frac",  FORMATIONPROPERTY, DataModel::DISCONTINUOUS_3D_PROPERTY ));
   m_properties.push_back( getFactory()->produceProperty( this, 0, "ImmobileSaturation",             "ImmobileSaturation",             "frac",  FORMATIONPROPERTY, DataModel::DISCONTINUOUS_3D_PROPERTY ));
   // m_properties.push_back( getFactory()->produceProperty( this, 0, "AverageBrineSaturation",         "AverageBrineSaturation",         "frac", FORMATIONPROPERTY ));
   // m_properties.push_back( getFactory()->produceProperty( this, 0, "AverageHcLiquidSaturation",      "AverageHcLiquidSaturation",      "frac", FORMATIONPROPERTY ));
   // m_properties.push_back( getFactory()->produceProperty( this, 0, "AverageHcVapourSaturation",      "AverageHcVapourSaturation",      "frac", FORMATIONPROPERTY ));
   // m_properties.push_back( getFactory()->produceProperty( this, 0, "AverageImmobileSaturation",      "AverageImmobileSaturation",      "frac", FORMATIONPROPERTY ));
   m_properties.push_back( getFactory()->produceProperty( this, 0, "HcVapourVolume",                 "HcVapourVolume",                 "m3",    FORMATIONPROPERTY, DataModel::DISCONTINUOUS_3D_PROPERTY ));
   m_properties.push_back( getFactory()->produceProperty( this, 0, "HcLiquidVolume",                 "HcLiquidVolume",                 "m3",    FORMATIONPROPERTY, DataModel::DISCONTINUOUS_3D_PROPERTY ));
   m_properties.push_back( getFactory()->produceProperty( this, 0, "ElementVolume",                  "ElementVolume",                  "m3",    FORMATIONPROPERTY, DataModel::DISCONTINUOUS_3D_PROPERTY ));
   m_properties.push_back( getFactory()->produceProperty( this, 0, "ElementPoreVolume",              "ElementPoreVolume",              "m3",    FORMATIONPROPERTY, DataModel::DISCONTINUOUS_3D_PROPERTY ));
   m_properties.push_back( getFactory()->produceProperty( this, 0, "BrineRelativePermeability",      "BrineRelativePermeability",      "frac",  FORMATIONPROPERTY, DataModel::DISCONTINUOUS_3D_PROPERTY ));
   m_properties.push_back( getFactory()->produceProperty( this, 0, "HcLiquidRelativePermeability",   "HcLiquidRelativePermeability",   "frac",  FORMATIONPROPERTY, DataModel::DISCONTINUOUS_3D_PROPERTY ));
   m_properties.push_back( getFactory()->produceProperty( this, 0, "HcVapourRelativePermeability",   "HcVapourRelativePermeability",   "frac",  FORMATIONPROPERTY, DataModel::DISCONTINUOUS_3D_PROPERTY ));

   m_properties.push_back( getFactory()->produceProperty( this, 0, "HcVapourVelocityX",              "HcVapourVelocityX",              "mm/y",  FORMATIONPROPERTY, DataModel::DISCONTINUOUS_3D_PROPERTY ));
   m_properties.push_back( getFactory()->produceProperty( this, 0, "HcVapourVelocityY",              "HcVapourVelocityY",              "mm/y",  FORMATIONPROPERTY, DataModel::DISCONTINUOUS_3D_PROPERTY ));
   m_properties.push_back( getFactory()->produceProperty( this, 0, "HcVapourVelocityZ",              "HcVapourVelocityZ",              "mm/y",  FORMATIONPROPERTY, DataModel::DISCONTINUOUS_3D_PROPERTY ));
   m_properties.push_back( getFactory()->produceProperty( this, 0, "HcVapourVelocityMagnitude",      "HcVapourVelocityMagnitude",      "mm/y",  FORMATIONPROPERTY, DataModel::DISCONTINUOUS_3D_PROPERTY ));
   m_properties.push_back( getFactory()->produceProperty( this, 0, "HcLiquidVelocityX",              "HcLiquidVelocityX",              "mm/y",  FORMATIONPROPERTY, DataModel::DISCONTINUOUS_3D_PROPERTY ));
   m_properties.push_back( getFactory()->produceProperty( this, 0, "HcLiquidVelocityY",              "HcLiquidVelocityY",              "mm/y",  FORMATIONPROPERTY, DataModel::DISCONTINUOUS_3D_PROPERTY ));
   m_properties.push_back( getFactory()->produceProperty( this, 0, "HcLiquidVelocityZ",              "HcLiquidVelocityZ",              "mm/y",  FORMATIONPROPERTY, DataModel::DISCONTINUOUS_3D_PROPERTY ));
   m_properties.push_back( getFactory()->produceProperty( this, 0, "HcLiquidVelocityMagnitude",      "HcLiquidVelocityMagnitude",      "mm/y",  FORMATIONPROPERTY, DataModel::DISCONTINUOUS_3D_PROPERTY ));
>>>>>>> 702afe68


   //Genex5 Properties
   using namespace CBMGenerics;
   ComponentManager & theComponentManager = ComponentManager::getInstance();
   GenexResultManager & theResultManager = GenexResultManager::getInstance();

   int i;
   for ( i = 0; i < ComponentManager::NumberOfOutputSpecies; ++i )
   {
      m_properties.push_back( getFactory()->produceProperty( this, 0,
                                                             theComponentManager.GetSpeciesOutputPropertyName( i, false ),
                                                             theComponentManager.GetSpeciesOutputPropertyName( i, false ),
                                                             theResultManager.GetResultUnit( GenexResultManager::OilGeneratedCum ), FORMATIONPROPERTY,
                                                             DataModel::FORMATION_2D_PROPERTY) );

      m_properties.push_back( getFactory()->produceProperty( this, 0,
                                                             theComponentManager.GetSpeciesOutputPropertyName( i, true ),
                                                             theComponentManager.GetSpeciesOutputPropertyName( i, true ),
                                                             theResultManager.GetResultUnit( GenexResultManager::OilGeneratedCum ), FORMATIONPROPERTY,
                                                             DataModel::FORMATION_2D_PROPERTY ) );

   }


   for ( i = 0; i < GenexResultManager::NumberOfResults; ++i )
   {
      m_properties.push_back( getFactory()->produceProperty( this, 0,
                                                             theResultManager.GetResultName( i ),
                                                             theResultManager.GetResultName( i ),
                                                             theResultManager.GetResultUnit( i ), FORMATIONPROPERTY,
                                                             DataModel::FORMATION_2D_PROPERTY ) );
   }

   for ( i = 0; i < ComponentManager::NumberOfOutputSpecies; ++i )
   {
      m_properties.push_back( getFactory()->produceProperty( this, 0,
                                                             theComponentManager.GetSpeciesName( i ) + "Concentration",
                                                             theComponentManager.GetSpeciesName( i ) + "Concentration",
                                                             "kg/m3", FORMATIONPROPERTY,
                                                             DataModel::DISCONTINUOUS_3D_PROPERTY ) );
   }

   m_properties.push_back( getFactory()->produceProperty( this, 0,
                                                          "ElementMass", "ElementMass",
                                                          "kg/m3", FORMATIONPROPERTY,
                                                          DataModel::DISCONTINUOUS_3D_PROPERTY ) );

   m_properties.push_back( getFactory()->produceProperty( this, 0,
                                                          "TransportedMass", "TransportedMass",
                                                          "kg", FORMATIONPROPERTY,
                                                          DataModel::DISCONTINUOUS_3D_PROPERTY ) );

   for ( i = 0; i < ComponentManager::NumberOfOutputSpecies; ++i )
   {
      m_properties.push_back( getFactory()->produceProperty( this, 0,
                                                             theComponentManager.GetSpeciesName( i ) + "Retained",
                                                             theComponentManager.GetSpeciesName( i ) + "Retained",
                                                             theResultManager.GetResultUnit( GenexResultManager::OilGeneratedCum ), FORMATIONPROPERTY,
                                                             DataModel::FORMATION_2D_PROPERTY ) );

      m_properties.push_back( getFactory()->produceProperty( this, 0,
                                                             theComponentManager.GetSpeciesName( i ) + "Adsorped",
                                                             theComponentManager.GetSpeciesName( i ) + "Adsorped",
                                                             "scf/ton", FORMATIONPROPERTY,
                                                             DataModel::FORMATION_2D_PROPERTY ) );

      m_properties.push_back( getFactory()->produceProperty( this, 0,
                                                             theComponentManager.GetSpeciesName( i ) + "AdsorpedExpelled",
                                                             theComponentManager.GetSpeciesName( i ) + "AdsorpedExpelled",
                                                             "scf/ton", FORMATIONPROPERTY,
                                                             DataModel::FORMATION_2D_PROPERTY ) );

      m_properties.push_back( getFactory()->produceProperty( this, 0,
                                                             theComponentManager.GetSpeciesName( i ) + "AdsorpedFree",
                                                             theComponentManager.GetSpeciesName( i ) + "AdsorpedFree",
                                                             "scf/ton", FORMATIONPROPERTY,
                                                             DataModel::FORMATION_2D_PROPERTY ) );

   }


   m_properties.push_back( getFactory()->produceProperty( this, 0, "AdsorptionCapacity",            "AdsorptionCapacity",            "scf/ton",   FORMATIONPROPERTY, DataModel::FORMATION_2D_PROPERTY ));
   m_properties.push_back( getFactory()->produceProperty( this, 0, "FractionOfAdsorptionCap",       "FractionOfAdsorptionCap",       "%",         FORMATIONPROPERTY, DataModel::FORMATION_2D_PROPERTY ));
   m_properties.push_back( getFactory()->produceProperty( this, 0, "GasExpansionRatio_Bg",          "GasExpansionRatio_Bg",          "m3/m3",     FORMATIONPROPERTY, DataModel::FORMATION_2D_PROPERTY ));
   m_properties.push_back( getFactory()->produceProperty( this, 0, "HcLiquidSat",                   "HcLiquidSat",                   "",          FORMATIONPROPERTY, DataModel::FORMATION_2D_PROPERTY ));
   m_properties.push_back( getFactory()->produceProperty( this, 0, "HcSaturation",                  "HcSaturation",                  "",          FORMATIONPROPERTY, DataModel::FORMATION_2D_PROPERTY ));
   m_properties.push_back( getFactory()->produceProperty( this, 0, "HcVapourSat",                   "HcVapourSat",                   "",          FORMATIONPROPERTY, DataModel::FORMATION_2D_PROPERTY ));
   m_properties.push_back( getFactory()->produceProperty( this, 0, "ImmobileWaterSat",              "ImmobileWaterSat",              "",          FORMATIONPROPERTY, DataModel::FORMATION_2D_PROPERTY ));
   m_properties.push_back( getFactory()->produceProperty( this, 0, "Oil2GasGeneratedCumulative",    "Oil2GasGeneratedCumulative",    "kg/m2",     FORMATIONPROPERTY, DataModel::FORMATION_2D_PROPERTY ));
   m_properties.push_back( getFactory()->produceProperty( this, 0, "OverChargeFactor",              "OverChargeFactor",              "frac",      FORMATIONPROPERTY, DataModel::FORMATION_2D_PROPERTY ));
   m_properties.push_back( getFactory()->produceProperty( this, 0, "RetainedCondensateApiSR",       "RetainedCondensateApiSR",       "",          FORMATIONPROPERTY, DataModel::FORMATION_2D_PROPERTY ));
   m_properties.push_back( getFactory()->produceProperty( this, 0, "RetainedCgrSR",                 "RetainedCgrSR",                 "bbl/mcf",   FORMATIONPROPERTY, DataModel::FORMATION_2D_PROPERTY ));
   m_properties.push_back( getFactory()->produceProperty( this, 0, "RetainedGasVolumeST",           "RetainedGasVolumeST",           "bcf/km2",   FORMATIONPROPERTY, DataModel::FORMATION_2D_PROPERTY ));
   m_properties.push_back( getFactory()->produceProperty( this, 0, "RetainedGorSR",                 "RetainedGorSR",                 "scf/bbl",   FORMATIONPROPERTY, DataModel::FORMATION_2D_PROPERTY ));
   m_properties.push_back( getFactory()->produceProperty( this, 0, "RetainedOilApiSR",              "RetainedOilApiSR",              "",          FORMATIONPROPERTY, DataModel::FORMATION_2D_PROPERTY ));
   m_properties.push_back( getFactory()->produceProperty( this, 0, "RetainedOilVolumeST",           "RetainedOilVolumeST",           "mmbbl/km2", FORMATIONPROPERTY, DataModel::FORMATION_2D_PROPERTY ));
   m_properties.push_back( getFactory()->produceProperty( this, 0, "TotalGasGeneratedCumulative",   "TotalGasGeneratedCumulative",   "kg/m2",     FORMATIONPROPERTY, DataModel::FORMATION_2D_PROPERTY ));

   // reservoir properties
   m_properties.push_back( getFactory()->produceProperty( this, 0, "ResRockTrapArea",               "ResRockTrapArea",               "",        RESERVOIRPROPERTY, DataModel::FORMATION_2D_PROPERTY ));
   m_properties.push_back( getFactory()->produceProperty( this, 0, "ResRockTrapId",                 "ResRockTrapId",                 "",        RESERVOIRPROPERTY, DataModel::FORMATION_2D_PROPERTY ));
   m_properties.push_back( getFactory()->produceProperty( this, 0, "ResRockLeakage",                "ResRockLeakage",                "kg",      RESERVOIRPROPERTY, DataModel::FORMATION_2D_PROPERTY ));
   m_properties.push_back( getFactory()->produceProperty( this, 0, "ResRockLeakageUpward",          "ResRockLeakageUpward",          "kg",      RESERVOIRPROPERTY, DataModel::FORMATION_2D_PROPERTY ));
   m_properties.push_back( getFactory()->produceProperty( this, 0, "ResRockLeakageOutward",         "ResRockLeakageOutward",         "kg",      RESERVOIRPROPERTY, DataModel::FORMATION_2D_PROPERTY ));
   m_properties.push_back( getFactory()->produceProperty( this, 0, "ResRockTop",                    "ResRockTop",                    "m",       RESERVOIRPROPERTY, DataModel::FORMATION_2D_PROPERTY ));
   m_properties.push_back( getFactory()->produceProperty( this, 0, "ResRockOverburden",             "ResRockOverburden",             "m",       RESERVOIRPROPERTY, DataModel::FORMATION_2D_PROPERTY ));
   m_properties.push_back( getFactory()->produceProperty( this, 0, "ResRockBottom",                 "ResRockBottom",                 "m",       RESERVOIRPROPERTY, DataModel::FORMATION_2D_PROPERTY ));
   m_properties.push_back( getFactory()->produceProperty( this, 0, "ResRockThickness",              "ResRockThickness",              "m",       RESERVOIRPROPERTY, DataModel::FORMATION_2D_PROPERTY ));
   m_properties.push_back( getFactory()->produceProperty( this, 0, "ResRockPorosity",               "ResRockPorosity",               "%",       RESERVOIRPROPERTY, DataModel::FORMATION_2D_PROPERTY ));
   m_properties.push_back( getFactory()->produceProperty( this, 0, "ResRockSealPermeability",       "ResRockSealPermeability",       "mD",      RESERVOIRPROPERTY, DataModel::FORMATION_2D_PROPERTY ));
   m_properties.push_back( getFactory()->produceProperty( this, 0, "ResRockFlow",                   "ResRockFlow",                   "log(kg)", RESERVOIRPROPERTY, DataModel::FORMATION_2D_PROPERTY ));
   m_properties.push_back( getFactory()->produceProperty( this, 0, "ResRockFlowDirection",          "ResRockFlowDirection",          "",        RESERVOIRPROPERTY, DataModel::FORMATION_2D_PROPERTY ));
   m_properties.push_back( getFactory()->produceProperty( this, 0, "ResRockFlux",                   "ResRockFlux",                   "kg/m2",   RESERVOIRPROPERTY, DataModel::FORMATION_2D_PROPERTY ));
   m_properties.push_back( getFactory()->produceProperty( this, 0, "ResRockImmobilesVolume",        "ResRockImmobilesVolume",        "m3",      RESERVOIRPROPERTY, DataModel::FORMATION_2D_PROPERTY ));
   m_properties.push_back( getFactory()->produceProperty( this, 0, "ResRockImmobilesDensity",       "ResRockImmobilesDensity",       "kg/m2",   RESERVOIRPROPERTY, DataModel::FORMATION_2D_PROPERTY ));
   m_properties.push_back( getFactory()->produceProperty( this, 0, "ResRockFillGasPhaseQuantity",   "ResRockFillGasPhaseQuantity",   "kg",      RESERVOIRPROPERTY, DataModel::FORMATION_2D_PROPERTY ));
   m_properties.push_back( getFactory()->produceProperty( this, 0, "ResRockFillFluidPhaseQuantity", "ResRockFillFluidPhaseQuantity", "kg",      RESERVOIRPROPERTY, DataModel::FORMATION_2D_PROPERTY ));
   m_properties.push_back( getFactory()->produceProperty( this, 0, "ResRockFillGasPhaseDensity",    "ResRockFillGasPhaseDensity",    "kg/m2",   RESERVOIRPROPERTY, DataModel::FORMATION_2D_PROPERTY ));
   m_properties.push_back( getFactory()->produceProperty( this, 0, "ResRockFillFluidPhaseDensity",  "ResRockFillFluidPhaseDensity",  "kg/m2",   RESERVOIRPROPERTY, DataModel::FORMATION_2D_PROPERTY ));
   m_properties.push_back( getFactory()->produceProperty( this, 0, "ResRockDrainageAreaGasPhase",   "ResRockDrainageAreaGasPhase",   "",        RESERVOIRPROPERTY, DataModel::FORMATION_2D_PROPERTY ));
   m_properties.push_back( getFactory()->produceProperty( this, 0, "ResRockDrainageAreaFluidPhase", "ResRockDrainageAreaFluidPhase", "",        RESERVOIRPROPERTY, DataModel::FORMATION_2D_PROPERTY ));
   m_properties.push_back( getFactory()->produceProperty( this, 0, "ResRockDrainageIdGasPhase",     "ResRockDrainageIdGasPhase",     "",        RESERVOIRPROPERTY, DataModel::FORMATION_2D_PROPERTY ));
   m_properties.push_back( getFactory()->produceProperty( this, 0, "ResRockDrainageIdFluidPhase",   "ResRockDrainageIdFluidPhase",   "",        RESERVOIRPROPERTY, DataModel::FORMATION_2D_PROPERTY ));
   m_properties.push_back( getFactory()->produceProperty( this, 0, "ResRockBarriers",               "ResRockBarriers",               "",        RESERVOIRPROPERTY, DataModel::FORMATION_2D_PROPERTY ));
   m_properties.push_back( getFactory()->produceProperty( this, 0, "ResRockFaultCutEdges",          "ResRockFaultCutEdges",          "",        RESERVOIRPROPERTY, DataModel::FORMATION_2D_PROPERTY ));
   m_properties.push_back( getFactory()->produceProperty( this, 0, "ResRockPressure",               "ResRockPressure",               "MPa",     RESERVOIRPROPERTY, DataModel::FORMATION_2D_PROPERTY ));
   m_properties.push_back( getFactory()->produceProperty( this, 0, "ResRockTemperature",            "ResRockTemperature",            "C",       RESERVOIRPROPERTY, DataModel::FORMATION_2D_PROPERTY ));
   m_properties.push_back( getFactory()->produceProperty( this, 0, "ResRockCapacity",               "ResRockCapacity",               "m3",      RESERVOIRPROPERTY, DataModel::FORMATION_2D_PROPERTY ));

   // Touchstone properties.
   m_properties.push_back( getFactory()->produceProperty( this, 0, "Resq: *", "Resq: *", "", FORMATIONPROPERTY, DataModel::FORMATION_2D_PROPERTY ) );

   // trap properties
   m_properties.push_back( getFactory()->produceProperty( this, 0, "VolumeFGIIP",        "VolumeFGIIP",        "m3",        TRAPPROPERTY, DataModel::TRAP_PROPERTY )); // Volume of free gas initially in place
   m_properties.push_back( getFactory()->produceProperty( this, 0, "VolumeCIIP",         "VolumeCIIP",         "m3",        TRAPPROPERTY, DataModel::TRAP_PROPERTY )); // Volume of condensate initially in place
   m_properties.push_back( getFactory()->produceProperty( this, 0, "VolumeSGIIP",        "VolumeSGIIP",        "m3",        TRAPPROPERTY, DataModel::TRAP_PROPERTY )); // Volume of solution gas initially in place
   m_properties.push_back( getFactory()->produceProperty( this, 0, "VolumeSTOIIP",       "VolumeSTOIIP",       "m3",        TRAPPROPERTY, DataModel::TRAP_PROPERTY )); // Volume of stock tank oil initially in place
   m_properties.push_back( getFactory()->produceProperty( this, 0, "VolumeLiquid",       "VolumeLiquid",       "m3",        TRAPPROPERTY, DataModel::TRAP_PROPERTY )); // Volume of reservoir liquid phase
   m_properties.push_back( getFactory()->produceProperty( this, 0, "VolumeVapour",       "VolumeLiquid",       "m3",        TRAPPROPERTY, DataModel::TRAP_PROPERTY )); // Volume of reservoir vapour phase
   m_properties.push_back( getFactory()->produceProperty( this, 0, "DensityFGIIP",       "DensityFGIIP",       "kg/m3",     TRAPPROPERTY, DataModel::TRAP_PROPERTY )); // Density of free gas initially in place
   m_properties.push_back( getFactory()->produceProperty( this, 0, "DensityCIIP",        "DensityCIIP",        "kg/m3",     TRAPPROPERTY, DataModel::TRAP_PROPERTY )); // Density of condensate initially in place
   m_properties.push_back( getFactory()->produceProperty( this, 0, "DensitySGIIP",       "DensitySGIIP",       "kg/m3",     TRAPPROPERTY, DataModel::TRAP_PROPERTY )); // Density of solution gas initially in place
   m_properties.push_back( getFactory()->produceProperty( this, 0, "DensitySTOIIP",      "DensitySTOIIP",      "kg/m3",     TRAPPROPERTY, DataModel::TRAP_PROPERTY )); // Density of stock tank oil initially in place
   m_properties.push_back( getFactory()->produceProperty( this, 0, "DensityLiquid",      "DensityLiquid",      "kg/m3",     TRAPPROPERTY, DataModel::TRAP_PROPERTY )); // Density of reservoir liquid phase
   m_properties.push_back( getFactory()->produceProperty( this, 0, "DensityVapour",      "DensityLiquid",      "kg/m3",     TRAPPROPERTY, DataModel::TRAP_PROPERTY )); // Density of reservoir vapour phase
   m_properties.push_back( getFactory()->produceProperty( this, 0, "ViscosityFGIIP",     "ViscosityFGIIP",     "Pa*s",      TRAPPROPERTY, DataModel::TRAP_PROPERTY )); // Viscosity of free gas initially in place
   m_properties.push_back( getFactory()->produceProperty( this, 0, "ViscosityCIIP",      "ViscosityCIIP",      "Pa*s",      TRAPPROPERTY, DataModel::TRAP_PROPERTY )); // Viscosity of condensate initially in place
   m_properties.push_back( getFactory()->produceProperty( this, 0, "ViscositySGIIP",     "ViscositySGIIP",     "Pa*s",      TRAPPROPERTY, DataModel::TRAP_PROPERTY )); // Viscosity of solution gas initially in place
   m_properties.push_back( getFactory()->produceProperty( this, 0, "ViscositySTOIIP",    "ViscositySTOIIP",    "Pa*s",      TRAPPROPERTY, DataModel::TRAP_PROPERTY )); // Viscosity of stock tank oil initially in place
   m_properties.push_back( getFactory()->produceProperty( this, 0, "ViscosityLiquid",    "ViscosityLiquid",    "Pa*s",      TRAPPROPERTY, DataModel::TRAP_PROPERTY )); // Viscosity of reservoir liquid phase
   m_properties.push_back( getFactory()->produceProperty( this, 0, "ViscosityVapour",    "ViscosityLiquid",    "Pa*s",      TRAPPROPERTY, DataModel::TRAP_PROPERTY )); // Viscosity of reservoir vapour phase
   m_properties.push_back( getFactory()->produceProperty( this, 0, "MassFGIIP",          "MassFGIIP",          "kg",        TRAPPROPERTY, DataModel::TRAP_PROPERTY )); // Mass of free gas initially in place
   m_properties.push_back( getFactory()->produceProperty( this, 0, "MassCIIP",           "MassCIIP",           "kg",        TRAPPROPERTY, DataModel::TRAP_PROPERTY )); // Mass of condensate initially in place
   m_properties.push_back( getFactory()->produceProperty( this, 0, "MassSGIIP",          "MassSGIIP",          "kg",        TRAPPROPERTY, DataModel::TRAP_PROPERTY )); // Mass of solution gas initially in place
   m_properties.push_back( getFactory()->produceProperty( this, 0, "MassSTOIIP",         "MassSTOIIP",         "kg",        TRAPPROPERTY, DataModel::TRAP_PROPERTY )); // Mass of stock tank oil initially in place
   m_properties.push_back( getFactory()->produceProperty( this, 0, "MassLiquid",         "MassLiquid",         "kg",        TRAPPROPERTY, DataModel::TRAP_PROPERTY )); // Mass of reservoir liquid phase
   m_properties.push_back( getFactory()->produceProperty( this, 0, "MassVapour",         "MassLiquid",         "kg",        TRAPPROPERTY, DataModel::TRAP_PROPERTY )); // Mass of reservoir vapour phase
   m_properties.push_back( getFactory()->produceProperty( this, 0, "CGR",                "CGR",                "m3/m3",     TRAPPROPERTY, DataModel::TRAP_PROPERTY )); // Condensate Gas Ratio: VolumeCIIP / VolumeFGIIP
   m_properties.push_back( getFactory()->produceProperty( this, 0, "GOR",                "GOR",                "m3/m3",     TRAPPROPERTY, DataModel::TRAP_PROPERTY )); // Gas Oil Ratio: VolumeSGIIP / VolumeSTOIIP
   m_properties.push_back( getFactory()->produceProperty( this, 0, "OilAPI",             "OilAPI",             "",          TRAPPROPERTY, DataModel::TRAP_PROPERTY )); // API of STOIIP
   m_properties.push_back( getFactory()->produceProperty( this, 0, "CondensateAPI",      "CondensateAPI",      "",          TRAPPROPERTY, DataModel::TRAP_PROPERTY )); // API of CIIP
   m_properties.push_back( getFactory()->produceProperty( this, 0, "GasWetnessFGIIP",    "GasWetnessFGIIP",    "mole/mole", TRAPPROPERTY, DataModel::TRAP_PROPERTY )); // C1 / Sum (C2 - C5) of FGIIP
   m_properties.push_back( getFactory()->produceProperty( this, 0, "GasWetnessSGIIP",    "GasWetnessSGIIP",    "mole/mole", TRAPPROPERTY, DataModel::TRAP_PROPERTY )); // C1 / Sum (C2 - C5) of SGIIP
   m_properties.push_back( getFactory()->produceProperty( this, 0, "CEPLiquid",          "CEPLiquid",          "MPa",       TRAPPROPERTY, DataModel::TRAP_PROPERTY )); // 
   m_properties.push_back( getFactory()->produceProperty( this, 0, "CEPVapour",          "CEPVapour",          "MPa",       TRAPPROPERTY, DataModel::TRAP_PROPERTY )); //
   m_properties.push_back( getFactory()->produceProperty( this, 0, "FracturePressure",   "FracturePressure",   "MPa",       TRAPPROPERTY, DataModel::TRAP_PROPERTY )); // Fracture pressure of the trap
   m_properties.push_back( getFactory()->produceProperty( this, 0, "ColumnHeightLiquid", "ColumnHeightLiquid", "m",         TRAPPROPERTY, DataModel::TRAP_PROPERTY )); // Height of the liquid column
   m_properties.push_back( getFactory()->produceProperty( this, 0, "ColumnHeightVapour", "ColumnHeightVapour", "m",         TRAPPROPERTY, DataModel::TRAP_PROPERTY )); // Height of the vapour column
   m_properties.push_back( getFactory()->produceProperty( this, 0, "GOC",                "GOC",                "m",         TRAPPROPERTY, DataModel::TRAP_PROPERTY )); // Depth of Vapour-Liquid contact
   m_properties.push_back( getFactory()->produceProperty( this, 0, "OWC",                "OWC",                "m",         TRAPPROPERTY, DataModel::TRAP_PROPERTY )); // Depth of Liquid-Water contact
   m_properties.push_back( getFactory()->produceProperty( this, 0, "SpillDepth",         "SpillDepth",         "m",         TRAPPROPERTY, DataModel::TRAP_PROPERTY )); // Spill depth
   m_properties.push_back( getFactory()->produceProperty( this, 0, "SealPermeability",   "SealPermeability",   "mD",        TRAPPROPERTY, DataModel::TRAP_PROPERTY )); //

   // Crustal Thickness Calculator output property
   for ( i = 0; i < CrustalThicknessInterface::numberOfOutputMaps; ++i )
   {
      m_properties.push_back( getFactory()->produceProperty( this, 0,
                                                             CrustalThicknessInterface::outputMapsNames[ i ],
                                                             CrustalThicknessInterface::outputMapsNames[ i ],
                                                             CrustalThicknessInterface::outputMapsUnits[ i ],
                                                             FORMATIONPROPERTY,
                                                             DataModel::SURFACE_2D_PROPERTY ));
   }

   return true;
}

bool ProjectHandle::loadTimeOutputProperties() {

   database::Table* filterTimeTbl = getTable( "FilterTimeIoTbl" );
   database::Table::iterator tblIter;
   Interface::ModellingMode recordMode;

   m_timeOutputProperties.clear();

   for ( tblIter = filterTimeTbl->begin(); tblIter != filterTimeTbl->end(); ++tblIter )
   {

      if ( database::getModellingMode( *tblIter ) == "1d" ) {
         recordMode = Interface::MODE1D;
      }
      else {
         // It may be that the modelling mode string = "multi-1d", in which case
         // it will be switched to 3d.
         recordMode = Interface::MODE3D;
      }

      if ( recordMode == getModellingMode() )
      {
         m_timeOutputProperties.push_back( getFactory()->produceOutputProperty( this, *tblIter ) );
      }

   }

   return true;
}

bool ProjectHandle::loadDepthOutputProperties() {

   database::Table* filterDepthTbl = getTable( "FilterDepthIoTbl" );
   database::Table::iterator tblIter;
   Interface::ModellingMode recordMode;

   m_depthOutputProperties.clear();

   for ( tblIter = filterDepthTbl->begin(); tblIter != filterDepthTbl->end(); ++tblIter )
   {

      if ( database::getModellingMode( *tblIter ) == "1d" ) {
         recordMode = Interface::MODE1D;
      }
      else {
         // It may be that the modelling mode string = "multi-1d", in which case
         // it will be switched to 3d.
         recordMode = Interface::MODE3D;
      }

      if ( recordMode == getModellingMode() )
      {
         m_depthOutputProperties.push_back( getFactory()->produceOutputProperty( this, *tblIter ) );
      }

   }

   return true;
}

bool ProjectHandle::loadLithologyThermalConductivitySamples() {

   database::Table* thermalConductivityTbl = getTable( "LitThCondIoTbl" );
   database::Table::iterator tblIter;

   m_lithologyThermalConductivitySamples.clear();

   for ( tblIter = thermalConductivityTbl->begin(); tblIter != thermalConductivityTbl->end(); ++tblIter )
   {
      m_lithologyThermalConductivitySamples.push_back( getFactory()->produceLithologyThermalConductivitySample( this, *tblIter ) );
   }

   return true;
}

bool ProjectHandle::loadLithologyHeatCapacitySamples() {

   database::Table* heatCapacityTbl = getTable( "LitHeatCapIoTbl" );
   database::Table::iterator tblIter;

   m_lithologyHeatCapacitySamples.clear();

   for ( tblIter = heatCapacityTbl->begin(); tblIter != heatCapacityTbl->end(); ++tblIter )
   {
      m_lithologyHeatCapacitySamples.push_back( getFactory()->produceLithologyHeatCapacitySample( this, *tblIter ) );

   }

   return true;
}

bool ProjectHandle::loadFluidHeatCapacitySamples() {

   database::Table* heatCapacityTbl = getTable( "FltHeatCapIoTbl" );
   database::Table::iterator tblIter;

   m_fluidHeatCapacitySamples.clear();

   for ( tblIter = heatCapacityTbl->begin(); tblIter != heatCapacityTbl->end(); ++tblIter )
   {
      FluidHeatCapacitySample* sample = getFactory()->produceFluidHeatCapacitySample( this, *tblIter );
      m_fluidHeatCapacitySamples.push_back( sample );

   }

   return true;
}

bool ProjectHandle::loadFluidThermalConductivitySamples() {

   database::Table* thermalConductivityTbl = getTable( "FltThCondIoTbl" );
   database::Table::iterator tblIter;

   m_fluidThermalConductivitySamples.clear();

   for ( tblIter = thermalConductivityTbl->begin(); tblIter != thermalConductivityTbl->end(); ++tblIter )
   {
      m_fluidThermalConductivitySamples.push_back( getFactory()->produceFluidThermalConductivitySample( this, *tblIter ) );
   }

   return true;
}

bool ProjectHandle::loadFluidDensitySamples() {

   database::Table* densityTbl = getTable( "FltDensityIoTbl" );
   database::Table::iterator tblIter;

   m_fluidDensitySamples.clear();

   for ( tblIter = densityTbl->begin(); tblIter != densityTbl->end(); ++tblIter )
   {

      m_fluidDensitySamples.push_back( getFactory()->produceFluidDensitySample( this, *tblIter ) );
   }

   return true;
}


bool ProjectHandle::loadRelatedProjects() {

   database::Table* relatedProjectsTbl = getTable( "RelatedProjectsIoTbl" );
   database::Table::iterator tblIter;

   m_relatedProjects.clear();

   for ( tblIter = relatedProjectsTbl->begin(); tblIter != relatedProjectsTbl->end(); ++tblIter )
   {
      m_relatedProjects.push_back( getFactory()->produceRelatedProject( this, *tblIter ) );
   }

   return true;
}


bool ProjectHandle::loadFormations( void )
{
   database::Table* stratTbl = getTable( "StratIoTbl" );
   database::Table* sourceRockLithoIoTbl = getTable( "SourceRockLithoIoTbl" );
   database::Table::iterator tblIter;
   Record * stratRecord = 0;
   Record * sourceRockRecord = 0;
   Formation* formation;
   SourceRock* sourceRock;

   for ( tblIter = stratTbl->begin(); tblIter != stratTbl->end(); ++tblIter ) {

      stratRecord = *tblIter;

      int depoSequenceNumber = database::getDepoSequence( stratRecord );

      // If the depo-sequence number is the null value then this is the bottom most surface definition.
      // There is no formation contained in this strat-table record.
      if ( depoSequenceNumber != DefaultUndefinedScalarValue ) {
         formation = getFactory()->produceFormation( this, stratRecord );
         m_formations.push_back( formation );

         if ( database::getSourceRock( stratRecord ) ) {
            sourceRockRecord = sourceRockLithoIoTbl->findRecord( "SourceRockType", database::getSourceRockType1( stratRecord ),
               "LayerName", database::getLayerName( stratRecord ) );
            assert( sourceRockRecord != 0 );

            sourceRock = getFactory()->produceSourceRock( this, sourceRockRecord );
            m_sourceRocks.push_back( sourceRock );
            formation->setSourceRock1( sourceRock );

            if ( database::getLayerName( sourceRockRecord ) == "" ) {
               sourceRock->setLayerName( database::getLayerName( stratRecord ) );
            }
            else {
               assert( database::getLayerName( sourceRockRecord ) == database::getLayerName( stratRecord ) );
            }

            if ( database::getEnableSourceRockMixing( stratRecord ) == 1 ) {
               Record * sourceRockRecord2 = sourceRockLithoIoTbl->findRecord( "SourceRockType", database::getSourceRockType2( stratRecord ),
                  "LayerName", database::getLayerName( stratRecord ), sourceRockRecord );
               assert( sourceRockRecord2 != 0 );

               sourceRock = getFactory()->produceSourceRock( this, sourceRockRecord2 );
               m_sourceRocks.push_back( sourceRock );
               sourceRock->setLayerName( database::getLayerName( stratRecord ) );
               formation->setSourceRock2( sourceRock );
            }

         }

      }

   }

   // Sort the list of surfaces into age order, youngest first, oldest last on the list.
   std::sort( m_formations.begin(), m_formations.end(), FormationLessThan() );

   return true;
}

bool ProjectHandle::loadIgneousIntrusions() {

   MutableFormationList::iterator formationIter;

   for ( formationIter = m_formations.begin(); formationIter != m_formations.end(); ++formationIter )
   {
      Formation * formation = *formationIter;

      if ( formation->getIsIgneousIntrusion() ) {
         IgneousIntrusionEvent* igneousIntrusion = getFactory()->produceIgneousIntrusionEvent( this, formation->getRecord() );
         m_igneousIntrusionEvents.push_back( igneousIntrusion );
         formation->setIgneousIntrusionEvent( igneousIntrusion );
      }

   }

   return true;
}


bool ProjectHandle::loadFluidTypes() {

   database::Table* fluidTbl = getTable( "FluidtypeIoTbl" );
   database::Table::iterator tblIter;
   Record * fluidRecord = 0;

   for ( tblIter = fluidTbl->begin(); tblIter != fluidTbl->end(); ++tblIter )
   {
      fluidRecord = *tblIter;

      if ( fluidRecord )
      {
         m_fluidTypes.push_back( getFactory()->produceFluidType( this, fluidRecord ) );
      }
   }
   return true;

}

bool ProjectHandle::loadConstrainedOverpressureIntervals() {

   database::Table* geologicalBoundaryIoTbl = getTable( "GeologicalBoundaryIoTbl" );
   database::Table* propertyBoundaryIoTbl = getTable( "PropertyBoundaryIoTbl" );
   database::Table* boundaryValuesIoTbl = getTable( "BoundaryValuesIoTbl" );

   database::Table::iterator geologicalBoundaryTblIter;

   size_t i;
   size_t j;

   for ( geologicalBoundaryTblIter = geologicalBoundaryIoTbl->begin(); geologicalBoundaryTblIter != geologicalBoundaryIoTbl->end(); ++geologicalBoundaryTblIter ) {
      database::Record* geologicalBoundaryRecord = *geologicalBoundaryTblIter;

      const std::string& GeologicalObjectName = database::getGeologicalObjectName( geologicalBoundaryRecord );

      // Since constrained overpressure is the only boundary condition type that has been implemented (this will remain so)
      // using these set of tables then it make sense to get the formation in the outer-most loop. Since the meaning
      // of the GeologicalObjectName is the formation name.
      const Interface::Formation* formation = findFormation( GeologicalObjectName );
      // Minus 1 here because of array indexing.
      const unsigned int FirstIndexInPropertyTable = database::getFirstIndexInPropertyIoTbl( geologicalBoundaryRecord ) - 1;
      const unsigned int NumberOfProperties = database::getNumberOfProperties( geologicalBoundaryRecord );

      for ( i = FirstIndexInPropertyTable; i < FirstIndexInPropertyTable + NumberOfProperties; ++i ) {
         database::Record* propertyRecord = propertyBoundaryIoTbl->getRecord( static_cast<int>(i) );

         const std::string& PropertyName = database::getNameOfProperty( propertyRecord );
         // Minus 1 here because of array indexing.
         const unsigned int FirstIndexInPropertyBoundaryValuesIoTbl = database::getFirstIndexInPropertyBoundaryValuesIoTbl( propertyRecord ) - 1;
         const unsigned int NumberOfTimeIntervals = database::getNumberOfTimeIntervals( propertyRecord );

         // Is this check necessary?
         // Since constrained overpressure is the only boundary condition to be implemented using this set of tables.
         if ( PropertyName == "Pressure" ) {

            for ( j = FirstIndexInPropertyBoundaryValuesIoTbl; j < FirstIndexInPropertyBoundaryValuesIoTbl + NumberOfTimeIntervals; ++j ) {
               database::Record* copRecord = boundaryValuesIoTbl->getRecord( static_cast<int>(j) );

               ConstrainedOverpressureInterval* copInterval = getFactory()->produceConstrainedOverpressureInterval( this, copRecord, formation );

               m_constrainedOverpressureIntervals.push_back( copInterval );

            }

         }

      }

   }

   return true;
}


bool ProjectHandle::loadFaults( void )
{
   loadFaultCollections();
   connectFaultCollections();
   loadFaultEvents();
   return true;
}

bool ProjectHandle::loadFaultCollections( void )
{
   MutableInputValueList::const_iterator inputValueIter;

   for ( inputValueIter = m_inputValues.begin(); inputValueIter != m_inputValues.end(); ++inputValueIter )
   {
      InputValue *inputValue = *inputValueIter;

      if ( inputValue->getType() != Interface::FaultMap )
         continue;

      FaultFileReader *reader = FaultFileReaderFactory::getInstance().createReader( inputValue->getMapType() );

      if ( !reader )
         continue;

      FaultCollection *faultCollection = getFactory()->produceFaultCollection( this, inputValue->getMapName() );

      m_faultCollections.push_back( faultCollection );

      bool fileIsOpen;

      string fullFileName = getProjectPath();
      fullFileName += "/";
      fullFileName += inputValue->getFileName();
      reader->open( fullFileName, fileIsOpen );

      if ( !fileIsOpen )
      {
         cerr << "****************    ERROR FaultManager::readFaultMapFiles (): Fault file "
            << inputValue->getFileName()
            << " could not be opened.   ****************" << endl;
         continue;
      }

      reader->preParseFaults();

      FaultFileReader::FaultDataSetIterator faultIter;
      for ( faultIter = reader->begin(); faultIter != reader->end(); ++faultIter )
      {
         faultCollection->addFault( reader->faultName( faultIter ), reader->faultLine( faultIter ) );
      }

      reader->close();

      delete reader;
   }

   return true;
}

Interface::FaultCollection * ProjectHandle::findFaultCollection( const string & name ) const
{
   MutableFaultCollectionList::const_iterator fcIter;

   for ( fcIter = m_faultCollections.begin(); fcIter != m_faultCollections.end(); ++fcIter )
   {
      FaultCollection * fc = *fcIter;
      if ( fc->getName() == name )
      {
         return fc;
      }
   }
   return 0;
}


bool ProjectHandle::connectFaultCollections( void )
{
   database::Table *palinspasticTbl = getTable( "PalinspasticIoTbl" );
   database::Table::iterator tblIter;

   for ( tblIter = palinspasticTbl->begin(); tblIter != palinspasticTbl->end(); ++tblIter )
   {
      Record * palinspasticRecord = *tblIter;
      if ( !palinspasticRecord ) continue;

      const string & faultcutsMap = database::getFaultcutsMap( palinspasticRecord );
      const string & surfaceName = database::getSurfaceName( palinspasticRecord );
      const string & bottomFormationName = database::getBottomFormationName( palinspasticRecord );

      FaultCollection *faultCollection = (FaultCollection *)findFaultCollection( faultcutsMap );
      if ( !faultCollection ) continue;


      const Surface *topSurface = dynamic_cast<const Surface *>( findSurface( surfaceName ) );

      if ( !topSurface )
      {
         cerr << "ProjectHandle::connectFaultCollections (): could not find Surface " << surfaceName << endl;
         continue;
      }

      const Formation *topFormation = dynamic_cast<const Formation *> ( topSurface->getBottomFormation() );
      if ( !topFormation )
      {
         cerr << "ProjectHandle::connectFaultCollections (): could not find bottom formation of Surface " << surfaceName << endl;
         continue;
      }

      const Formation *bottomFormation;
      if ( bottomFormationName.size() > 0 )
      {
         bottomFormation = dynamic_cast<const Formation *> ( findFormation( bottomFormationName ) );
         if ( !bottomFormation )
         {
            cerr << "ProjectHandle::connectFaultCollections (): could not find Formation " << bottomFormationName << endl;
            continue;
         }
      }
      else
      {
         bottomFormation = topFormation;
      }

      const Surface *bottomSurface = dynamic_cast<const Surface *> ( bottomFormation->getBottomSurface() );

      const Formation *formation = topFormation;
      const Surface *surface;

      do
      {
         faultCollection->addFormation( formation );
#if 0
         cerr << "Linking fault collection " << faultCollection->getName () << " to formation " << formation->getName () << endl;
#endif

         surface = dynamic_cast<const Surface *> ( formation->getBottomSurface() );
         formation = dynamic_cast<const Formation *> ( surface->getBottomFormation() );
      } while ( surface != 0 && formation != 0 && surface != bottomSurface );
   }

   return true;
}

bool ProjectHandle::loadFaultEvents( void )
{
   database::Table *tbl = getTable( "FaultcutIoTbl" );

   if ( tbl )
   {
      database::Table::iterator tblIter;
      for ( tblIter = tbl->begin(); tblIter != tbl->end(); ++tblIter )
      {
         Record *record = *tblIter;

         double age = database::getAge( record );
         const Snapshot * snapshot = (const Snapshot *)findSnapshot( age );
         if ( !snapshot ) continue;

         const string & fcName = database::getSurfaceName( record );
         const string & faultName = database::getFaultName( record );
         const string & status = database::getFaultcutStatus( record );

         FaultCollection * fc = (FaultCollection *)findFaultCollection( fcName );
         if ( !fc ) continue;
         fc->addEvent( faultName, snapshot, status );
      }
   }

   tbl = getTable( "PressureFaultcutIoTbl" );

   if ( tbl )
   {
      database::Table::iterator tblIter;
      for ( tblIter = tbl->begin(); tblIter != tbl->end(); ++tblIter )
      {
         Record *record = *tblIter;

         double age = database::getStartAge( record );
         const Snapshot * snapshot = (const Snapshot *)findSnapshot( age );
         if ( !snapshot ) continue;

         const string & fcName = database::getFaultcutsMap( record );
         const string & faultName = database::getFaultName( record );
         const string & faultLithology = database::getFaultLithology( record );
         bool usedInOverpressure = database::getUsedInOverpressure( record ) ? true : false;

         FaultCollection * fc = (FaultCollection *)findFaultCollection( fcName );
         if ( !fc ) continue;
         fc->addOverpressureEvent( faultName, snapshot, faultLithology, usedInOverpressure );
      }
   }

   return true;
}

bool ProjectHandle::loadLithoTypes( void )
{
   database::Table * lithoTypeTbl = getTable( "LithotypeIoTbl" );
   database::Table::iterator tblIter;
   Record * crustLithoType = NULL;

   for ( tblIter = lithoTypeTbl->begin(); tblIter != lithoTypeTbl->end(); ++tblIter )
   {
      Record * lithoTypeRecord = *tblIter;
      m_lithoTypes.push_back( getFactory()->produceLithoType( this, lithoTypeRecord ) );

      if ( getLithotype( lithoTypeRecord ) == "Crust" ) {
         crustLithoType = lithoTypeRecord;
      }
   }

   if ( m_bottomBoundaryConditions == Interface::ADVANCED_LITHOSPHERE_CALCULATOR ) {
      database::Record * record = NULL;
      if ( crustLithoType != NULL ) {
         record = new Record( *crustLithoType );
      }
      else {
         record = new Record( lithoTypeTbl->getTableDefinition(), lithoTypeTbl );
         setPermMixModel( record, "None" );
      }
      setLithotype( record, DataAccess::Interface::ALCBasalt );
      m_lithoTypes.push_back( getFactory()->produceLithoType( this, record ) );
   }
   return true;
}

bool ProjectHandle::loadCrustalThicknessData( void )
{
   database::Table* CTCTbl = getTable( "CTCIoTbl" );
   database::Table::iterator tblIter;

   for ( tblIter = CTCTbl->begin(); tblIter != CTCTbl->end(); ++tblIter ) {
      Record * CTCRecord = *tblIter;
      m_crustalThicknessData.push_back( getFactory()->produceCrustalThicknessData( this, CTCRecord ) );
   }
   return true;
}

// Source rocks are now created in loadFormations.
#if 0
bool ProjectHandle::loadSourceRocks (void)
{
   database::Table* sourceRockTbl = getTable ("SourceRockLithoIoTbl");
   database::Table::iterator tblIter;
   for (tblIter = sourceRockTbl->begin (); tblIter != sourceRockTbl->end (); ++tblIter)
   {
      Record * sourceRockRecord = * tblIter;
      m_sourceRocks.push_back (getFactory ()->produceSourceRock (this, sourceRockRecord));
   }
   return true;
}
#endif

bool ProjectHandle::loadReservoirs( void )
{
   database::Table* reservoirTbl = getTable( "ReservoirIoTbl" );
   database::Table::iterator tblIter;
   for ( tblIter = reservoirTbl->begin(); tblIter != reservoirTbl->end(); ++tblIter )
   {
      Record * reservoirRecord = *tblIter;
      m_reservoirs.push_back( getFactory()->produceReservoir( this, reservoirRecord ) );
   }
   return true;
}

bool ProjectHandle::loadMobileLayers( void )
{
   database::Table* mobileLayerTbl = getTable( "MobLayThicknIoTbl" );
   database::Table::iterator tblIter;
   for ( tblIter = mobileLayerTbl->begin(); tblIter != mobileLayerTbl->end(); ++tblIter )
   {
      Record * mobileLayerRecord = *tblIter;
      m_mobileLayers.push_back( getFactory()->produceMobileLayer( this, mobileLayerRecord ) );
   }

   std::sort( m_mobileLayers.begin(), m_mobileLayers.end(), PaleoPropertyTimeLessThan() );

   return true;
}


bool ProjectHandle::loadHeatFlowHistory( void )
{

   database::Table* heatFlowTbl = getTable( "MntlHeatFlowIoTbl" );
   database::Table::iterator tblIter;

   for ( tblIter = heatFlowTbl->begin(); tblIter != heatFlowTbl->end(); ++tblIter )
   {
      Record * heatFlowRecord = *tblIter;
      m_heatFlowHistory.push_back( getFactory()->producePaleoSurfaceProperty( this, heatFlowRecord, m_mantleBottomSurface ) );
   }

   // Sort into correct order. Youngest first on the list.
   std::sort( m_heatFlowHistory.begin(), m_heatFlowHistory.end(), PaleoPropertyTimeLessThan() );

   return true;
}

bool ProjectHandle::loadCrustFormation() {

   database::Table* basementIoTbl = getTable( "BasementIoTbl" );
   Record *projectIoRecord = basementIoTbl->getRecord( 0 );

   m_crustFormation = getFactory()->produceCrustFormation( this, projectIoRecord );
   m_formations.push_back( m_crustFormation );

   return m_crustFormation != 0;
}

bool ProjectHandle::loadMantleFormation() {

   database::Table* basementIoTbl = getTable( "BasementIoTbl" );
   Record *projectIoRecord = basementIoTbl->getRecord( 0 );

   m_mantleFormation = getFactory()->produceMantleFormation( this, projectIoRecord );

   m_formations.push_back( m_mantleFormation );

   return m_mantleFormation != 0;
}

bool ProjectHandle::loadBasementSurfaces() {

   m_crustBottomSurface = getFactory()->produceBasementSurface( this, CrustBottomSurfaceName );

   if ( m_crustBottomSurface == 0 ) {
      return false;
   }

   m_surfaces.push_back( m_crustBottomSurface );

   m_mantleBottomSurface = getFactory()->produceBasementSurface( this, MantleBottomSurfaceName );

   if ( m_mantleBottomSurface == 0 ) {
      return false;
   }

   m_surfaces.push_back( m_mantleBottomSurface );

   return true;
}

database::Table* ProjectHandle::getCrustIoTable( void )
{
   database::Table *tbl = getTable( "BasementIoTbl" );
   assert( tbl );

   Record *firstRecord = tbl->getRecord( 0 );
   assert( firstRecord );
   bool isALC = ( getBottomBoundaryModel( firstRecord ) == "Advanced Lithosphere Calculator" );
   database::Table* crustCalculatedThinningTbl = ( isALC ? getTable( "ContCrustalThicknessIoTbl" ) : getTable( "CrustIoTbl" ) );

   return crustCalculatedThinningTbl;
}

const string & ProjectHandle::getCrustIoTableName( void )
{
   return getCrustIoTable()->name();

}

bool ProjectHandle::loadCrustThinningHistory( void )
{
   database::Table* crustThinningTbl = getCrustIoTable();
   database::Table::iterator tblIter;

   for ( tblIter = crustThinningTbl->begin(); tblIter != crustThinningTbl->end(); ++tblIter )
   {
      Record * crustThinningRecord = *tblIter;
      m_crustPaleoThicknesses.push_back( getFactory()->producePaleoFormationProperty( this, crustThinningRecord, m_crustFormation ) );
   }

   // Sort the items in the table into the correct order.
   sort( m_crustPaleoThicknesses.begin(), m_crustPaleoThicknesses.end(), PaleoPropertyTimeLessThan() );

   if ( m_crustPaleoThicknesses.empty() ) {
      return false;
   }

   return true;
}

bool CrustIoTblSorter( database::Record * recordL, database::Record * recordR )
{
   if ( database::getAge( recordL ) < database::getAge( recordR ) ) return true;
   return false;
}

bool ProjectHandle::addCrustThinningHistoryMaps( void ) {

   if ( m_bottomBoundaryConditions == Interface::ADVANCED_LITHOSPHERE_CALCULATOR ) {
      MutablePaleoFormationPropertyList newCrustalThicknesses;

      // calculate and insert additional crust thickness maps at all snapshot events
      MutablePaleoFormationPropertyList::const_iterator thicknessIter2, thicknessIter = m_crustPaleoThicknesses.begin();

      const Interface::Snapshot* oldestSnapshot = getCrustFormation()->getTopSurface()->getSnapshot();
      assert( oldestSnapshot != 0 );

      Interface::SnapshotList* snapshots = getSnapshots( Interface::MAJOR );
      Interface::SnapshotList::const_iterator snapshotIter = snapshots->begin();

      const string tableName = getCrustIoTableName();
      Table * crustIoTbl = getTable( tableName );
      assert( crustIoTbl );

      for ( thicknessIter = m_crustPaleoThicknesses.begin(); thicknessIter != m_crustPaleoThicknesses.end(); ++thicknessIter ) {
         const Interface::GridMap* map1 = ( *thicknessIter )->getMap( Interface::CrustThinningHistoryInstanceThicknessMap );

         thicknessIter2 = thicknessIter + 1;

         const Interface::GridMap* map2 = ( thicknessIter2 != m_crustPaleoThicknesses.end() ?
            ( *thicknessIter2 )->getMap( Interface::CrustThinningHistoryInstanceThicknessMap ) : map1 );
         double age1 = ( *thicknessIter )->getSnapshot()->getTime();
         double age2 = ( thicknessIter2 != m_crustPaleoThicknesses.end() ? ( *thicknessIter2 )->getSnapshot()->getTime() : age1 );

         while ( snapshotIter != snapshots->end() && age2 >= ( *snapshotIter )->getTime() ) {
            double age3 = ( *snapshotIter )->getTime();
            if ( age1 < age3 && age2 != age3 && age3 <= oldestSnapshot->getTime() ) {
               database::Record * record = new Record( *( *thicknessIter )->getRecord() );
               setAge( record, age3 );
               PaleoFormationProperty* crustThicknessMap = getFactory()->producePaleoFormationProperty( this, record, m_crustFormation );
               Interface::InterpolateFunctor functor( age1, age2, age3 );
               crustThicknessMap->computeMap( Interface::CrustThinningHistoryInstanceThicknessMap, map1, map2, functor );

               newCrustalThicknesses.push_back( crustThicknessMap );
               map1 = crustThicknessMap->getMap( Interface::CrustThinningHistoryInstanceThicknessMap );
               age1 = age3;
            }
            ++snapshotIter;
         }
      }
      sort( crustIoTbl->begin(), crustIoTbl->end(), CrustIoTblSorter );
      for ( thicknessIter = newCrustalThicknesses.begin(); thicknessIter != newCrustalThicknesses.end(); ++thicknessIter ) {
         m_crustPaleoThicknesses.push_back( *thicknessIter );
      }
      sort( m_crustPaleoThicknesses.begin(), m_crustPaleoThicknesses.end(), PaleoPropertyTimeLessThan() );

   }

   return true;
}
bool ProjectHandle::loadMantleThicknessHistory( void ) {

   database::Table* crustThinningTbl = getCrustIoTable();
   database::Table::iterator tblIter;

   MutablePaleoFormationPropertyList::const_iterator crustThicknessIter;

   for ( tblIter = crustThinningTbl->begin(); tblIter != crustThinningTbl->end(); ++tblIter ) {

      PaleoFormationProperty* mantleThicknessMap;

      // Here the crust-thinning table-record is used only to get the snapshot-time.
      Record * crustThinningRecord = *tblIter;

      mantleThicknessMap = getFactory()->producePaleoFormationProperty( this, crustThinningRecord, m_mantleFormation );
      m_mantlePaleoThicknesses.push_back( mantleThicknessMap );
   }

   return true;
}

bool ProjectHandle::loadSurfaceTemperatureHistory( void )
{
   database::Table* surfaceTemperatureTbl = getTable( "SurfaceTempIoTbl" );
   database::Table::iterator tblIter;

   for ( tblIter = surfaceTemperatureTbl->begin(); tblIter != surfaceTemperatureTbl->end(); ++tblIter )
   {
      Record * surfaceTemperatureRecord = *tblIter;
      m_surfaceTemperatureHistory.push_back( getFactory()->producePaleoProperty( this, surfaceTemperatureRecord ) );
   }

   // Sort into correct order. Youngest first on the list.
   std::sort( m_surfaceTemperatureHistory.begin(), m_surfaceTemperatureHistory.end(), PaleoPropertyTimeLessThan() );

   return true;
}

bool ProjectHandle::loadSurfaceDepthHistory( void )
{
   database::Table* surfaceDepthTbl = getTable( "SurfaceDepthIoTbl" );
   database::Table::iterator tblIter;

   // Should the present day depth at top surface be added here?
   for ( tblIter = surfaceDepthTbl->begin(); tblIter != surfaceDepthTbl->end(); ++tblIter )
   {
      Record * surfaceDepthRecord = *tblIter;
      m_surfaceDepthHistory.push_back( getFactory()->producePaleoProperty( this, surfaceDepthRecord ) );
   }

   // Sort into correct order. Youngest first on the list.
   std::sort( m_surfaceDepthHistory.begin(), m_surfaceDepthHistory.end(), PaleoPropertyTimeLessThan() );

   return true;
}

bool ProjectHandle::loadRunParameters( void )
{
   database::Table* runParametersIoTbl = getTable( "RunOptionsIoTbl" );

   if ( runParametersIoTbl == 0 ) {
      return false;
   }

   Record* runParametersRecord = runParametersIoTbl->getRecord( 0 );

   if ( runParametersRecord == 0 ) {
      return false;
   }
   else {
      m_runParameters = getFactory()->produceRunParameters( this, runParametersRecord );
      return true;
   }

}

bool ProjectHandle::loadProjectData( void )
{
   database::Table* projectDataIoTbl = getTable( "ProjectIoTbl" );

   if ( projectDataIoTbl == 0 ) {
      return false;
   }

   Record* projectDataRecord = projectDataIoTbl->getRecord( 0 );

   if ( projectDataRecord == 0 ) {
      return false;
   }
   else {
      m_projectData = getFactory()->produceProjectData( this, projectDataRecord );
      return true;
   }

}

bool ProjectHandle::loadSimulationDetails () {

   database::Table* simulationDetailsIoTbl = getTable( "SimulationDetailsIoTbl" );
   database::Table::iterator tblIter;

   if ( simulationDetailsIoTbl == 0 ) {
      return false;
   }

   for ( tblIter = simulationDetailsIoTbl->begin (); tblIter != simulationDetailsIoTbl->end (); ++tblIter ) {
      Record* simulationDetailsRecord = *tblIter;
      m_simulationDetails.push_back ( getFactory ()->produceSimulationDetails ( this, simulationDetailsRecord ));
   }

   std::sort ( m_simulationDetails.begin (), m_simulationDetails.end (), SimulationDetailsComparison ());

   return true;
}


bool ProjectHandle::loadBottomBoundaryConditions( void )
{
   database::Table * projectIoTbl = 0;

   // try to get it from the BasementIoTbl
   projectIoTbl = getTable( "BasementIoTbl" );

   if ( projectIoTbl == 0 ) {
      return false;
   }

   Record *projectIoRecord = projectIoTbl->getRecord( 0 );

   assert( projectIoRecord );
   m_crustPropertyModel = "";
   m_mantlePropertyModel = "";

   const string& theBottomBCsStr = database::getBottomBoundaryModel( projectIoRecord );

   if ( theBottomBCsStr == "Fixed Temperature" )
   {
      m_bottomBoundaryConditions = Interface::FIXED_BASEMENT_TEMPERATURE; //declared in Interface.h 
   }
   else if ( theBottomBCsStr == "Fixed HeatFlow" )
   {
      m_bottomBoundaryConditions = Interface::MANTLE_HEAT_FLOW; //declared in Interface.h 
   }
   else if ( theBottomBCsStr == "Advanced Lithosphere Calculator" )
   {
      m_bottomBoundaryConditions = Interface::ADVANCED_LITHOSPHERE_CALCULATOR;
      if ( ddd::GetRank() == 0 ) {
         cout << "The calculation mode is = " << theBottomBCsStr << endl;
      }
      m_crustPropertyModel = database::getCrustPropertyModel( projectIoRecord );
      m_mantlePropertyModel = database::getMantlePropertyModel( projectIoRecord );
   }
   return true;
}

Interface::BottomBoundaryConditions ProjectHandle::getBottomBoundaryConditions() const {
   return m_bottomBoundaryConditions;
}

const string & ProjectHandle::getCrustPropertyModel() const {
   return m_crustPropertyModel;
}

const string & ProjectHandle::getMantlePropertyModel() const {
   return m_mantlePropertyModel;
}

double ProjectHandle::getBottomMantleTemperature() const {

   database::Table* basementIoTbl;
   database::Record* basementTableRecord;

   basementIoTbl = getTable( "BasementIoTbl" );
   basementTableRecord = basementIoTbl->getRecord( 0 );

   return database::getTopAsthenoTemp( basementTableRecord );
}


bool ProjectHandle::loadTouchstoneMaps( void )
{
   database::Table* touchstoneMapTbl = getTable( "TouchstoneMapIoTbl" );
   database::Table::iterator tblIter;
   for ( tblIter = touchstoneMapTbl->begin(); tblIter != touchstoneMapTbl->end(); ++tblIter )
   {
      Record * touchstoneMapRecord = *tblIter;
      m_touchstoneMaps.push_back( getFactory()->produceTouchstoneMap( this, touchstoneMapRecord ) );
   }

   return true;
}

bool ProjectHandle::loadAllochthonousLithologies( void )
{
   database::Table * allochthonousLithoTbl = getTable( "AllochthonLithoIoTbl" );
   database::Table::iterator tblIter;

   for ( tblIter = allochthonousLithoTbl->begin(); tblIter != allochthonousLithoTbl->end(); ++tblIter )
   {

      Record * allochthonousLithoRecord = *tblIter;

      m_allochthonousLithologies.push_back( getFactory()->produceAllochthonousLithology( this, allochthonousLithoRecord ) );

   }
   return true;
}

bool ProjectHandle::loadAllochthonousLithologyDistributions( void )
{
   database::Table * allochthonousLithoDistTbl = getTable( "AllochthonLithoDistribIoTbl" );
   database::Table::iterator tblIter;

   for ( tblIter = allochthonousLithoDistTbl->begin(); tblIter != allochthonousLithoDistTbl->end(); ++tblIter )
   {
      Record * allochthonousLithoDistRecord = *tblIter;

      m_allochthonousLithologyDistributions.push_back( getFactory()->produceAllochthonousLithologyDistribution( this, allochthonousLithoDistRecord ) );
   }

   sort( m_allochthonousLithologyDistributions.begin(), m_allochthonousLithologyDistributions.end(), AllochthonousLithologyDistributionTimeLessThan() );

   return true;
}

bool ProjectHandle::loadAllochthonousLithologyInterpolations( void )
{
   database::Table * allochthonousLithoInterpTbl = getTable( "AllochthonLithoInterpIoTbl" );
   database::Table::iterator tblIter;

   for ( tblIter = allochthonousLithoInterpTbl->begin(); tblIter != allochthonousLithoInterpTbl->end(); ++tblIter )
   {
      Record * allochthonousLithoInterpRecord = *tblIter;
      m_allochthonousLithologyInterpolations.push_back( getFactory()->produceAllochthonousLithologyInterpolation( this, allochthonousLithoInterpRecord ) );
   }
   return true;
}


bool ProjectHandle::loadTraps( void )
{
   database::Table* trapTbl = getTable( "TrapIoTbl" );
   database::Table::iterator tblIter;
   for ( tblIter = trapTbl->begin(); tblIter != trapTbl->end(); ++tblIter )
   {
      Record * trapRecord = *tblIter;
      m_traps.push_back( getFactory()->produceTrap( this, trapRecord ) );
   }
   return true;
}

bool ProjectHandle::loadTrappers( void )
{
   database::Table* trapperTbl = getTable( "TrapperIoTbl" );
   database::Table::iterator tblIter;
   for ( tblIter = trapperTbl->begin(); tblIter != trapperTbl->end(); ++tblIter )
   {
      Record * trapperRecord = *tblIter;
      m_trappers.push_back( getFactory()->produceTrapper( this, trapperRecord ) );
   }
   return true;
}

bool ProjectHandle::loadMigrations( void )
{
   database::Table* migrationTbl = getTable( "MigrationIoTbl" );
   database::Table::iterator tblIter;
   for ( tblIter = migrationTbl->begin(); tblIter != migrationTbl->end(); ++tblIter )
   {
      Record * migrationRecord = *tblIter;
      m_migrations.push_back( getFactory()->produceMigration( this, migrationRecord ) );
   }
   return true;
}

bool ProjectHandle::loadInputValues( void )
{
   database::Table* gridMapTbl = getTable( "GridMapIoTbl" );
   database::Table::iterator tblIter;
   for ( tblIter = gridMapTbl->begin(); tblIter != gridMapTbl->end(); ++tblIter )
   {
      Record * gridMapRecord = *tblIter;
      m_inputValues.push_back( getFactory()->produceInputValue( this, gridMapRecord ) );
   }
   return true;
}

/// load the 2-D PropertyValues
bool ProjectHandle::loadMapPropertyValues( void )
{
   using Interface::FORMATIONPROPERTY;
   using Interface::RESERVOIRPROPERTY;

   database::Table* timeIoTbl = getTable( "TimeIoTbl" );
   database::Table::iterator tblIter;
   for ( tblIter = timeIoTbl->begin(); tblIter != timeIoTbl->end(); ++tblIter )
   {
      const Property * property;
      Record * timeIoRecord = *tblIter;
      const string & propertyValueName = database::getPropertyName( timeIoRecord );

      if ( ( property = (const Property *)findProperty( propertyValueName ) ) == 0 )
      {
         Interface::PropertyType propertyType;
         if ( strncmp( propertyValueName.c_str(), "ResRock", 7 ) != 0 )
            propertyType = Interface::FORMATIONPROPERTY;
         else
            propertyType = Interface::RESERVOIRPROPERTY;

         cerr << "WARNING: ProjectHandle::loadMapPropertyValues: Could not find property named: " << propertyValueName << ", creating it on the fly" << endl;
         addProperty( getFactory()->produceProperty( this, 0, propertyValueName, propertyValueName, "", propertyType, DataModel::UNKNOWN_PROPERTY_ATTRIBUTE ) );
         property = (const Property *)findProperty( propertyValueName );

      }

      if ( property )
      {
         double time = database::getTime( timeIoRecord );

         const Snapshot * snapshot = (const Snapshot *)findSnapshot( time, MAJOR | MINOR );
         if ( snapshot == 0 )
         {
            continue;
         }

         if ( property->getType() == FORMATIONPROPERTY )
         {
            const string & surfaceName = database::getSurfaceName( timeIoRecord );
            const string & formationName = database::getFormationName( timeIoRecord );

            const Formation * formation = dynamic_cast<const Formation *>( findFormation( formationName ) );
            const Surface * surface = dynamic_cast<const Surface *>( findSurface( surfaceName ) );
            if ( formation == 0 && surface == 0 ) continue;

            addPropertyValue( timeIoRecord, propertyValueName, property, snapshot, 0, formation, surface, TIMEIOTBL );
         }
         else if ( property->getType() == RESERVOIRPROPERTY )
         {
            const string & reservoirName = database::getFormationName( timeIoRecord );

            const Reservoir * reservoir = (const Reservoir *)findReservoir( reservoirName );
            if ( reservoir == 0 ) continue;

            addPropertyValue( timeIoRecord, propertyValueName, property, snapshot, reservoir, 0, 0, TIMEIOTBL );
         }
      }
   }
   return true;
}

const std::string ProjectHandle::getFullOutputDir() const
{
   return getProjectPath() + "/" + getOutputDir();
}


bool ProjectHandle::initializeMapPropertyValuesWriter( void )
{
   if ( Interface::MODE3D != getModellingMode() ) return true;
   if ( m_mapPropertyValuesWriter ) return false;

   // create hdf file
   string fileName = getActivityName();

   fileName += "_Results.HDF";
   string filePathName = getFullOutputDir() + "/" + fileName;

   if ( !makeOutputDir() ) return false;

   m_mapPropertyValuesWriter = getFactory()->produceMapWriter();
   bool status = m_mapPropertyValuesWriter->open( filePathName, false );
   if ( status ) {
      status = m_mapPropertyValuesWriter->saveDescription( saveAsInputGrid() ? getInputGrid() : getActivityOutputGrid() );
   }
   return status;
}

bool TimeIoTblSorter( database::Record * recordL, database::Record * recordR );

bool ProjectHandle::finalizeMapPropertyValuesWriter( void )
{
   if ( Interface::MODE3D != getModellingMode() )
   {
      database::Table * timeIoTbl = getTable( "TimeIoTbl" );
      if ( !timeIoTbl ) return false;

      sort( timeIoTbl->begin(), timeIoTbl->end(), TimeIoTblSorter );
      return true;
   }
   else
   {
      if ( !m_mapPropertyValuesWriter )
         return false;

      m_mapPropertyValuesWriter->close();
      delete m_mapPropertyValuesWriter;

      return true;
   }
}

bool TimeIoTblSorter( database::Record * recordL, database::Record * recordR )
{
   if ( database::getPropertyName( recordL ) < database::getPropertyName( recordR ) ) return true;
   if ( database::getPropertyName( recordL ) > database::getPropertyName( recordR ) ) return false;
   if ( database::getTime( recordL ) < database::getTime( recordR ) ) return true;
   if ( database::getTime( recordL ) > database::getTime( recordR ) ) return false;
   if ( database::getDepoSequence( recordL ) < database::getDepoSequence( recordR ) ) return false;
   if ( database::getDepoSequence( recordL ) > database::getDepoSequence( recordR ) ) return true;

   return false;
}

/// Write newly created volume properties to depthiotbl file.
bool ProjectHandle::saveCreatedMapPropertyValues( void )
{
   if ( Interface::MODE3D == getModellingMode() )
   {
      return saveCreatedMapPropertyValuesMode3D();
   }
   else
   {
      return saveCreatedMapPropertyValuesMode1D();
   }
}


//1DComponent
bool ProjectHandle::saveCreatedMapPropertyValuesMode1D( void )
{
   database::Table * timeIoTbl = getTable( "TimeIoTbl" );
   if ( !timeIoTbl )
      return false;

   MutablePropertyValueList::iterator propertyValueIter;

   int increment = 1;
   for ( propertyValueIter = m_recordLessMapPropertyValues.begin();
      propertyValueIter != m_recordLessMapPropertyValues.end(); propertyValueIter += increment )
   {
      PropertyValue *propertyValue = *propertyValueIter;

      if ( !propertyValue->toBeSaved() )
      {
         increment = 1;
         continue;
      }
      //1DComponent
      propertyValue->createTimeIoRecord( timeIoTbl, Interface::MODE1D );
      m_propertyValues.push_back( propertyValue );
      propertyValueIter = m_recordLessMapPropertyValues.erase( propertyValueIter );
      increment = 0;
   }

   return true;
}

//1DComponent
bool ProjectHandle::saveCreatedMapPropertyValuesMode3D( void )
{
   database::Table * timeIoTbl = getTable( "TimeIoTbl" );
   if ( !timeIoTbl || !m_mapPropertyValuesWriter )
      return false;

   MutablePropertyValueList::iterator propertyValueIter;

   int increment = 1;
   for ( propertyValueIter = m_recordLessMapPropertyValues.begin();
      propertyValueIter != m_recordLessMapPropertyValues.end(); propertyValueIter += increment )
   {
      PropertyValue *propertyValue = *propertyValueIter;

      if ( !propertyValue->toBeSaved() )
      {
         increment = 1;
         continue;
      }

      propertyValue->createTimeIoRecord( timeIoTbl, Interface::MODE3D );
      m_propertyValues.push_back( propertyValue );
      propertyValueIter = m_recordLessMapPropertyValues.erase( propertyValueIter );
      increment = 0;

      propertyValue->saveMapToFile( *m_mapPropertyValuesWriter ); // depends on success of createRecord ()
   }

   // sort (timeIoTbl->begin (), timeIoTbl->end (), TimeIoTblSorter);
   return true;
}

bool ProjectHandle::saveCreatedVolumePropertyValues( void )
{
   if ( Interface::MODE3D == getModellingMode() )
   {
      return saveCreatedVolumePropertyValuesMode3D();
   }
   else
   {
      saveCreatedVolumePropertyValuesMode1DOld();
      return saveCreatedVolumePropertyValuesMode1D();
   }
}

/// Write newly created volume properties to snapshot file.
/// This function assumes that all volume properties for a given snapshot are written in one go
/// and that the snapshot file can be re-created.
bool ProjectHandle::saveCreatedVolumePropertyValuesMode3D( void )
{
   database::Table * timeIoTbl = getTable( "3DTimeIoTbl" );
   if ( !timeIoTbl )
      return false;

   MutablePropertyValueList::iterator propertyValueIter;
   MapWriter* mapWriter = getFactory()->produceMapWriter();

   bool status = true;

   while ( true )
   {
      Snapshot * snapshotUsed = 0;

      int increment = 1;
      for ( propertyValueIter = m_recordLessVolumePropertyValues.begin();
         propertyValueIter != m_recordLessVolumePropertyValues.end(); propertyValueIter += increment )
      {
         PropertyValue *propertyValue = *propertyValueIter;

         if ( ( snapshotUsed && propertyValue->getSnapshot() != snapshotUsed ) ||
            !propertyValue->toBeSaved() )
         {
            increment = 1;
            continue;
         }

         if ( !snapshotUsed )
         {
            // let's use this propertyValue's snapshot during this iteration
            // and open a (new, empty) snapshot file for it.
            // File will be appended if append-flag is true in the snapshot.
            snapshotUsed = (Snapshot *)propertyValue->getSnapshot();

            const string & fileName = snapshotUsed->getFileName( true );
            string filePathName = getProjectPath() + "/" + getOutputDir() + "/" + fileName;

#if 0
            cerr << "Saving snapshot ";
            snapshotUsed->printOn (cerr);
            cerr << " to file " << filePathName << "  " << (snapshotUsed->getAppendFile () ? "APPEND" : "CREATE" ) << endl;
#endif

            mapWriter->open( filePathName, snapshotUsed->getAppendFile() );
         }

         propertyValue->create3DTimeIoRecord( timeIoTbl, Interface::MODE3D );
         m_propertyValues.push_back( propertyValue );
         propertyValueIter = m_recordLessVolumePropertyValues.erase( propertyValueIter );
         increment = 0;

         status &= propertyValue->saveVolumeToFile( *mapWriter );
      }

      if ( !snapshotUsed ) break; // nothing was written

      mapWriter->close();
   }

   delete mapWriter;
   return status;
}

bool DepthIoTblSorter( database::Record * recordL, database::Record * recordR )
{
   if ( database::getPropertyName( recordL ) < database::getPropertyName( recordR ) ) return true;
   if ( database::getPropertyName( recordL ) > database::getPropertyName( recordR ) ) return false;
   int leftIndex = recordL->getValue<int>( "DepositionSequence" );
   int rightIndex = recordR->getValue<int>( "DepositionSequence" );
   if ( leftIndex > rightIndex ) return true;
   if ( leftIndex < rightIndex ) return false;
   if ( database::getDepth_( recordL ) < database::getDepth_( recordR ) ) return true;
   if ( database::getDepth_( recordL ) > database::getDepth_( recordR ) ) return false;

   return false;
}

bool ProjectHandle::saveCreatedVolumePropertyValuesMode1D( void )
{
   database::Table * timeIoTbl = getTable( "1DTimeIoTbl" );
   if ( !timeIoTbl ) return false;

   MutablePropertyValueList::iterator propertyValueIter;

   bool status = true;

   int index = 0;
   for ( propertyValueIter = m_recordLessVolumePropertyValues.begin();
      propertyValueIter != m_recordLessVolumePropertyValues.end(); ++propertyValueIter, ++index )
   {
      PropertyValue *propertyValue = *propertyValueIter;

      if ( !propertyValue->toBeSaved() ) continue;

      GridMap *gridMap = (GridMap *)propertyValue->getGridMap();

      gridMap->retrieveData();

      unsigned int gridMapDepth = gridMap->getDepth();

      for ( int k = gridMapDepth - 1; k >= 0; --k )
      {

         double value = gridMap->getValue( 0, 0, (unsigned int)k );
         if ( value == gridMap->getUndefinedValue() )
         {
            value = DefaultUndefinedScalarValue; // or, should we just not output?
         }

         Record * timeIoRecord = propertyValue->create1DTimeIoRecord( timeIoTbl, Interface::MODE1D );

         if ( k == 0 )
         {
            database::setSurfaceName( timeIoRecord, propertyValue->getFormation()->getBottomSurfaceName() );
         }
         if ( k == static_cast<int>(gridMapDepth - 1) )
         {
            database::setSurfaceName( timeIoRecord, propertyValue->getFormation()->getTopSurfaceName() );
         }

         database::setNodeIndex( timeIoRecord, k );

         database::setValue( timeIoRecord, value );
      }

      gridMap->restoreData();

      m_propertyValues.push_back( propertyValue );
   }
   m_recordLessVolumePropertyValues.clear();

   return status;
}

/// Write newly created volume properties to depthiotbl file.
/// This function assumes that all volume properties for a given snapshot are written in one go
bool ProjectHandle::saveCreatedVolumePropertyValuesMode1DOld( void )
{
   char * scalarPostfixes[ 2 ] = { "", "" };
   char * vecPostfixes[ 2 ] = { "[0]", "[1]" };

   const Snapshot *zeroSnapshot = (const Snapshot *)findSnapshot( 0 );

   database::Table * depthIoTbl = getTable( "DepthIoTbl" );
   if ( !depthIoTbl )
      return false;

   if ( m_recordLessVolumePropertyValues.size() == 0 ) return true;

   MutablePropertyValueList::iterator depthPropertyValueIter;
   MutablePropertyValueList::iterator propertyValueIter;

   const Property *depthProperty = (const Property *)findProperty( "Depth" );

   assert( depthProperty );

   bool status = true;

   MutablePropertyValueList selectedPropertyValues;
   MutablePropertyValueList selectedDepthPropertyValues;


   // first find the set of all property values with the same snapshot and formation and pinpoint the depth property value in that set.
   for ( propertyValueIter = m_recordLessVolumePropertyValues.begin();
      propertyValueIter != m_recordLessVolumePropertyValues.end(); ++propertyValueIter )
   {
      PropertyValue *propertyValue = *propertyValueIter;

      if ( propertyValue->getSnapshot() != zeroSnapshot || !propertyValue->toBeSaved() )
      {
         continue;
      }

      selectedPropertyValues.push_back( propertyValue );

      if ( propertyValue->getProperty() == depthProperty )
      {
         selectedDepthPropertyValues.push_back( propertyValue );
      }
   }

   const Property *property = 0;

   double previousDepthValue[ 2 ] = { DefaultUndefinedScalarValue, DefaultUndefinedScalarValue };

   for ( depthPropertyValueIter = selectedDepthPropertyValues.begin();
      depthPropertyValueIter != selectedDepthPropertyValues.end(); ++depthPropertyValueIter )
   {
      PropertyValue *depthPropertyValue = *depthPropertyValueIter;

      GridMap *depthGridMap = (GridMap *)depthPropertyValue->getGridMap();

      depthGridMap->retrieveData();

      bool isZeroThickness = ( depthGridMap->getValue( 0, 0, (unsigned int)0 ) == depthGridMap->getValue( 0, 0, (unsigned int)depthGridMap->getDepth() - 1 ) );

      for ( propertyValueIter = selectedPropertyValues.begin();
         propertyValueIter != selectedPropertyValues.end(); ++propertyValueIter )
      {
         PropertyValue *propertyValue = *propertyValueIter;

         if ( propertyValue->getFormation() != depthPropertyValue->getFormation() )
         {
            continue;
         }


         property = (const Property *)propertyValue->getProperty();

         int nrOutputs = 1;

         char ** postFixes = scalarPostfixes;

         if ( property->getCauldronName().rfind( "Vec2" ) != string::npos )
         {
            nrOutputs = 2;
            postFixes = vecPostfixes;
         }

         if ( isZeroThickness ) continue;

         GridMap *gridMap = (GridMap *)propertyValue->getGridMap();

         if ( gridMap != depthGridMap )
         {
            gridMap->retrieveData();
         }

         unsigned int gridMapDepth = gridMap->getDepth();

         assert( gridMapDepth == depthGridMap->getDepth() );

         for ( int k = gridMapDepth - 1; k >= 0; --k )
         {
            assert( depthGridMap->firstI() == 0 );
            assert( depthGridMap->firstJ() == 0 );

            double depthValue = depthGridMap->getValue( 0, 0, (unsigned int)k );
            double value = gridMap->getValue( 0, 0, (unsigned int)k );
            if ( depthValue != depthGridMap->getUndefinedValue() )
            {
               if ( value == gridMap->getUndefinedValue() )
               {
                  value = DefaultUndefinedScalarValue;
               }
               for ( int i = 0; i < nrOutputs; ++i )
               {
                  if ( depthValue != DefaultUndefinedScalarValue && depthValue > previousDepthValue[ i ] - 0.01 && depthValue < previousDepthValue[ i ] + 0.01 ) continue;

                  previousDepthValue[ i ] = depthValue;

                  database::Record * depthIoRecord = depthIoTbl->createRecord();

                  depthIoRecord->setValue( "DepositionSequence", propertyValue->getFormation()->getDepositionSequence() );
                  database::setPropertyName( depthIoRecord, property->getCauldronName() + postFixes[ i ] );
                  database::setTime( depthIoRecord, zeroSnapshot->getTime() );
                  database::setDepth_( depthIoRecord, depthValue );
                  database::setAverage( depthIoRecord, value );
                  database::setStandardDev( depthIoRecord, DefaultUndefinedScalarValue );
                  database::setMinimum( depthIoRecord, value );
                  database::setMaximum( depthIoRecord, value );
                  database::setSum( depthIoRecord, value );
                  database::setSum2( depthIoRecord, DefaultUndefinedScalarValue );
                  database::setNP( depthIoRecord, static_cast<int>( DefaultUndefinedScalarValue ) );
                  database::setP15( depthIoRecord, DefaultUndefinedScalarValue );
                  database::setP50( depthIoRecord, DefaultUndefinedScalarValue );
                  database::setP85( depthIoRecord, DefaultUndefinedScalarValue );
                  database::setSumFirstPower( depthIoRecord, value );
                  database::setSumSecondPower( depthIoRecord, DefaultUndefinedScalarValue );
                  database::setSumThirdPower( depthIoRecord, DefaultUndefinedScalarValue );
                  database::setSumFourthPower( depthIoRecord, DefaultUndefinedScalarValue );
                  database::setSkewness( depthIoRecord, DefaultUndefinedScalarValue );
                  database::setKurtosis( depthIoRecord, DefaultUndefinedScalarValue );


#if 0
                  cerr << "<< " << database::getPropertyName (depthIoRecord) << "(" << database::getDepth_ (depthIoRecord) << ", " << database::getAverage (depthIoRecord) <<
                     ") of layer " << propertyValue->getFormation ()->getName () << endl;
#endif
               }
            }
         }

         if ( gridMap != depthGridMap ) gridMap->restoreData();
      }

      depthGridMap->restoreData();
   }

   // Remove all records that should not be there
   sort( depthIoTbl->begin(), depthIoTbl->end(), DepthIoTblSorter );

   int removalIncrement = 1;
   bool removeNextOne = false;
   for ( database::Table::iterator removalIter = depthIoTbl->begin(); removalIter != depthIoTbl->end(); removalIter += removalIncrement )
   {
      removalIncrement = 1;
      database::Record * currentRecord = *removalIter;

      if ( removeNextOne )
      {
         removalIter = depthIoTbl->removeRecord( removalIter );
         removalIncrement = 0;
         removeNextOne = false;
         continue;
      }

      if ( removalIter + 1 != depthIoTbl->end() )
      {
         database::Record * nextCurrentRecord = *( removalIter + 1 );
         if ( database::getPropertyName( currentRecord ) != database::getPropertyName( nextCurrentRecord ) )
         {
            // removal of any last ...Vec2[0] property
            if ( database::getPropertyName( currentRecord ).find( "Vec2[0]" ) != string::npos )
            {
               removalIter = depthIoTbl->removeRecord( removalIter );
               removalIncrement = 0;
            }
            // removal of any first ...Vec2[1] property
            if ( database::getPropertyName( nextCurrentRecord ).find( "Vec2[1]" ) != string::npos )
            {
               removeNextOne = true;
            }
         }
         else
         {
            // removal of any second Vec2[1] property with the same depth
            if ( database::getPropertyName( currentRecord ).rfind( "Vec2[1]" ) != string::npos && database::getDepth_( currentRecord ) == database::getDepth_( nextCurrentRecord ) )
            {
               removeNextOne = true;
            }
            // removal of any first Vec2[0] property with the same depth
            else if ( database::getPropertyName( currentRecord ).rfind( "Vec2[0]" ) != string::npos && database::getDepth_( currentRecord ) == database::getDepth_( nextCurrentRecord ) )
            {
               removalIter = depthIoTbl->removeRecord( removalIter );
               removalIncrement = 0;
            }
            // removal of any second non-Vec2 properties with equal depth
            else if ( database::getDepth_( currentRecord ) == database::getDepth_( nextCurrentRecord ) &&
               ( database::getPropertyName( currentRecord ).rfind( "Vec2" ) == string::npos ) )
            {
               removeNextOne = true;
            }
         }
      }
   }

   // Remove properties with undefined value
   for ( database::Table::iterator removalIter = depthIoTbl->begin(); removalIter != depthIoTbl->end(); removalIter += removalIncrement )
   {
      removalIncrement = 1;
      database::Record * currentRecord = *removalIter;
      if ( database::getAverage( currentRecord ) == DefaultUndefinedScalarValue )
      {
         removalIter = depthIoTbl->removeRecord( removalIter );
         removalIncrement = 0;
      }
   }

   return status;
}

void ProjectHandle::addProperty( Property * property )
{
   m_properties.push_back( property );
}

PropertyValue * ProjectHandle::addPropertyValue( database::Record * record, const string & name, const Property * property, const Snapshot * snapshot,
   const Reservoir * reservoir, const Formation * formation, const Surface * surface, PropertyStorage storage )
{
   PropertyValue * propertyValue = getFactory()->producePropertyValue( this, record, name, property, snapshot,
      reservoir, formation, surface, storage );

   if ( record )
   {
      m_propertyValues.push_back( propertyValue );
   }
   else
   {
      if ( storage == THREEDTIMEIOTBL )
         m_recordLessVolumePropertyValues.push_back( propertyValue );
      else
         m_recordLessMapPropertyValues.push_back( propertyValue );
   }

   return propertyValue;
}

PropertyValue * ProjectHandle::createMapPropertyValue( const string &    propertyValueName,
   const Snapshot *  snapshot,
   const Reservoir * reservoir,
   const Formation * formation,
   const Surface *   surface )
{
   if ( getActivityName() == "" || getActivityOutputGrid() == 0 ) {
      return 0;
   }

   const Property * property = (const Property *)findProperty( propertyValueName );

   if ( !property ) {
      return 0;
   }

   if ( reservoir && ( surface || formation ) ) {
      return 0;
   }

   if ( !reservoir && !surface && !formation ) {
      return 0;
   }

   PropertyValue * propertyValue = addPropertyValue( 0, propertyValueName, property, snapshot, reservoir, formation, surface, TIMEIOTBL );
   propertyValue->createGridMap( getActivityOutputGrid(), 1 );

   return propertyValue;
}

PropertyValue * ProjectHandle::createVolumePropertyValue( const string & propertyValueName, const Snapshot * snapshot,
   const Reservoir * reservoir, const Formation * formation, unsigned int depth )
{
   if ( getActivityName() == "" || getActivityOutputGrid() == 0 ) return false;

   const Property * property = (const Property *)findProperty( propertyValueName );
   if ( !property ) return false;

   if ( reservoir && formation ) return false;
   if ( !reservoir && !formation ) return false;

   PropertyValue * propertyValue = addPropertyValue( 0, propertyValueName, property, snapshot, reservoir, formation, 0, THREEDTIMEIOTBL );
   propertyValue->createGridMap( getActivityOutputGrid(), depth );

   return propertyValue;
}

/// Function used to iterate over all the Property volumes in a HDF5 file
/// Does not actually download the values of a Property, this is done on demand only.
static herr_t AddVolumePropertyValue( hid_t groupId, const char * formationName, ProjectHandle * projectHandle )
{
   (void) groupId; // ignore compulsary parameter groupId

   const Formation * formation = dynamic_cast<const Formation *>( projectHandle->findFormation( formationName ) );
   if ( formation != 0 )
   {
#if 0
      cerr << "Found formation " << formationName
         << " while trying to add VolumePropertyValue " << projectHandle->getCurrentPropertyValueName ()
         << " at snapshot " << projectHandle->getCurrentSnapshot ()->getTime () << endl;
#endif

      projectHandle->addPropertyValue( projectHandle->getCurrentSnapshot()->getRecord(),
         projectHandle->getCurrentPropertyValueName(),
         projectHandle->getCurrentProperty(), projectHandle->getCurrentSnapshot(),
         0, formation, 0, SNAPSHOTIOTBL );
   }
   else
   {
#if 0
      cerr << "ERROR: Could not find formation " << formationName
         << " while trying to add VolumePropertyValue " << projectHandle->getCurrentPropertyValueName ()
         << " at snapshot " << projectHandle->getCurrentSnapshot ()->getTime () << endl;
#endif
   }
   return 0;
}

/// Function used to iterate over all the Properties in a HDF5 file
static herr_t ListVolumePropertyValues( hid_t groupId, const char * propertyValueName, ProjectHandle * projectHandle )
{
#if 0
   cerr << "Found property " << propertyValueName << " in group " << groupId << endl;
#endif

   const Property * property = (const Property *)projectHandle->findProperty( propertyValueName );
   if ( property == 0 )
   {
      Interface::PropertyType propertyType;
      if ( strncmp( propertyValueName, "ResRock", 7 ) != 0 )
         propertyType = Interface::FORMATIONPROPERTY;
      else
         propertyType = Interface::RESERVOIRPROPERTY;

      cerr << "WARNING: ListVolumePropertyValues: Could not find property named: " << propertyValueName << ", creating it on the fly" << endl;
      projectHandle->addProperty( projectHandle->getFactory()->produceProperty( projectHandle, 0, propertyValueName, propertyValueName, "", propertyType, DataModel::UNKNOWN_PROPERTY_ATTRIBUTE ) );
      property = (const Property *)projectHandle->findProperty( propertyValueName );
   }

   if ( property != 0 )
   {
      projectHandle->setCurrentProperty( property );
      projectHandle->setCurrentPropertyValueName( propertyValueName );

      H5Giterate( groupId, propertyValueName, NULL, (H5G_iterate_t)AddVolumePropertyValue, (void *)projectHandle );
   }
   return 0;
}

/// load the 3-D PropertyValues
/// Does not load the actual values of thr PropertyValues, this is done on demand only.
bool ProjectHandle::loadVolumePropertyValues( void )
{
   if ( Interface::MODE1D == getModellingMode() ) return false;

   database::Table* timeIoTbl = getTable( "3DTimeIoTbl" );
   if ( timeIoTbl == 0 || timeIoTbl->size() == 0 )
   {
      return loadVolumePropertyValuesViaSnapshotIoTbl();
   }
   else
   {
      return loadVolumePropertyValuesVia3DTimeIoTbl();
   }
}

bool ProjectHandle::loadVolumePropertyValuesVia3DTimeIoTbl( void )
{
   database::Table * timeIoTbl = getTable( "3DTimeIoTbl" );
   database::Table::iterator tblIter;
   for ( tblIter = timeIoTbl->begin(); tblIter != timeIoTbl->end(); ++tblIter )
   {
      Record *timeIoRecord = *tblIter;
      const string & propertyValueName = database::getPropertyName( timeIoRecord );

      const Property *property = findProperty( propertyValueName );
      if ( property == 0 )
      {
         PropertyType propertyType = Interface::FORMATIONPROPERTY;

         cerr << "WARNING: loadVolumePropertyValuesVia3DTimeIoTbl: Could not find property named: " << propertyValueName << ", creating it on the fly" << endl;
         addProperty( getFactory()->produceProperty( this, 0, propertyValueName, propertyValueName, "", propertyType, DataModel::UNKNOWN_PROPERTY_ATTRIBUTE ) );
         property = findProperty( propertyValueName );
      }

      const string & formationName = database::getFormationName( timeIoRecord );
      const Formation * formation = findFormation( formationName );
      assert( formation != 0 );

      double time = database::getTime( timeIoRecord );
      const Snapshot * snapshot = findSnapshot( time, MINOR | MAJOR );
      assert( snapshot != 0 );

      addPropertyValue( timeIoRecord, propertyValueName,
         property, snapshot, 0, formation, 0, THREEDTIMEIOTBL );
   }

   return true;
}


bool ProjectHandle::loadVolumePropertyValuesViaSnapshotIoTbl( void )
{
   database::Table* snapshotIoTbl = getTable( "SnapshotIoTbl" );
   database::Table::iterator tblIter;
   for ( tblIter = snapshotIoTbl->begin(); tblIter != snapshotIoTbl->end(); ++tblIter )
   {
      Record * snapshotIoRecord = *tblIter;

      double time = database::getTime( snapshotIoRecord );
      const Snapshot * snapshot = (const Snapshot *)findSnapshot( time, MINOR | MAJOR );
      if ( !snapshot ) continue;

      setCurrentSnapshot( snapshot );

      const string & fileName = database::getSnapshotFileName( snapshotIoRecord );
      if ( fileName.length() == 0 ) continue;

      string filePathName = getProjectPath() + "/" + getOutputDir() + "/" + fileName;

#if 0
      cerr << "Opening snapshot file " << filePathName << endl;
#endif

      struct stat statbuf;
      if ( stat( filePathName.c_str(), &statbuf ) < 0 )
      {
         if ( getRank() == 0 )
         {
            cerr << "ERROR in ProjectHandle::loadVolumePropertyValues ():: Could not open " << filePathName << ": ";
            perror( "" );
         }
         continue;
      }

      hid_t fileId = H5Fopen( filePathName.c_str(), H5F_ACC_RDONLY, H5P_DEFAULT );
      if ( fileId < 0 )
      {
         if ( getRank() == 0 )
         {
            cerr << "ERROR in ProjectHandle::loadVolumePropertyValues (): Could not open " << filePathName << endl;
         }
         continue;
      }

      H5Giterate( fileId, "/", NULL, (H5G_iterate_t)ListVolumePropertyValues, ( void * ) this );

      H5Fclose( fileId );
   }

   return true;
}

/// load an output GridMap
GridMap * ProjectHandle::loadOutputMap( const Parent * parent, unsigned int childIndex,
   const string & fileName, const string & propertyId )
{
   string filePathName;
   string dataSetName;

   filePathName = getProjectPath() + "/" + getOutputDir() + "/" + fileName;
   dataSetName = propertyId;
   return loadGridMap( parent, childIndex, filePathName, dataSetName );
}

//static float GetUndefinedValue (hid_t fileId);


const char* NULL_VALUE_NAME = "/null value";

#ifdef UNUSED
const char* DELTA_I_DATASET_NAME  = "/delta in I dimension";
const char* DELTA_J_DATASET_NAME  = "/delta in J dimension";
const char* NR_I_DATASET_NAME     = "/number in I dimension";
const char* NR_J_DATASET_NAME     = "/number in J dimension";
const char* ORIGIN_I_DATASET_NAME = "/origin in I dimension";
const char* ORIGIN_J_DATASET_NAME = "/origin in J dimension";
#endif


/// Retrieve the undefined value from a HDF5 file
float ProjectHandle::GetUndefinedValue( hid_t fileId )
{
   float undefinedValue = static_cast<float>( DefaultUndefinedMapValue );

   hid_t dataSetId = -1;
   hid_t dataTypeId = -1;
   hid_t dataSpaceId = -1;
   if ( ( dataSetId = H5Dopen( fileId, NULL_VALUE_NAME, H5P_DEFAULT ) ) >= 0 )
   {
      dataTypeId = H5Tcopy( H5T_NATIVE_FLOAT );
      H5T_class_t storageTypeId = H5Tget_class( dataTypeId );

      assert( storageTypeId == H5T_FLOAT );

      if ( ( dataSpaceId = H5Dget_space( dataSetId ) ) >= 0 )
      {
         int rank = H5Sget_simple_extent_ndims( dataSpaceId );

         assert( rank == 1 );

         hsize_t hdimension;

         rank = H5Sget_simple_extent_dims( dataSpaceId, &hdimension, 0 );
         assert( rank == 1 );
         assert( hdimension == 1 );

         herr_t status = H5Dread( dataSetId, dataTypeId, H5S_ALL, H5S_ALL, H5P_DEFAULT, &undefinedValue );

         H5Sclose( dataSpaceId );
      }
      H5Tclose( dataTypeId );
      H5Dclose( dataSetId );
   }

   return undefinedValue;
}


Interface::SnapshotList * ProjectHandle::getSnapshots( int type ) const
{
   Interface::SnapshotList * snapshotList = new Interface::SnapshotList;

   MutableSnapshotList::const_iterator snapshotIter;

   for ( snapshotIter = m_snapshots.begin(); snapshotIter != m_snapshots.end(); ++snapshotIter )
   {
      Snapshot * snapshot = *snapshotIter;
      if ( snapshot->getType() & type )
      {
         snapshotList->push_back( snapshot );
      }
   }
   return snapshotList;
}

Interface::FormationList * ProjectHandle::getFormations( const Interface::Snapshot * snapshot,
   const bool                  includeBasement ) const
{
   Interface::FormationList * formationList = new Interface::FormationList;

   MutableFormationList::const_iterator formationIter;

   for ( formationIter = m_formations.begin(); formationIter != m_formations.end(); ++formationIter )
   {
      Formation * formation = *formationIter;

      // Add the formation if any of the following are true:
      //
      // 1. The snapshot is null and the formation is a sediment formation;
      //
      // 2. The include-basement flag is true and the formation is a basement 
      //    formation, it is assumed that the basement formations exist always;
      //
      // 3. The snapshot is not null and the snapshot-time is less than the bottom surface
      //    snapshot-time and the formation is a sediment formation;
      //
      if ( ( snapshot == 0 and formation->kind() == Interface::SEDIMENT_FORMATION ) or
         ( includeBasement and formation->kind() == Interface::BASEMENT_FORMATION ) or
         ( snapshot != 0 and formation->kind() == Interface::SEDIMENT_FORMATION and
         snapshot->getTime() < formation->getBottomSurface()->getSnapshot()->getTime() ) )
      {
         formationList->push_back( formation );
      }

   }

   return formationList;
}

Interface::LithoTypeList * ProjectHandle::getLithoTypes( void ) const
{
   Interface::LithoTypeList * lithoTypeList = new Interface::LithoTypeList;

   MutableLithoTypeList::const_iterator lithoTypeIter;

   for ( lithoTypeIter = m_lithoTypes.begin(); lithoTypeIter != m_lithoTypes.end(); ++lithoTypeIter )
   {
      LithoType * lithoType = *lithoTypeIter;
      lithoTypeList->push_back( lithoType );
   }
   return lithoTypeList;
}

Interface::SurfaceList * ProjectHandle::getSurfaces( const Interface::Snapshot * snapshot,
   const bool                  includeBasement ) const
{
   Interface::SurfaceList * surfaceList = new Interface::SurfaceList;

   MutableSurfaceList::const_iterator surfaceIter;

   for ( surfaceIter = m_surfaces.begin(); surfaceIter != m_surfaces.end(); ++surfaceIter )
   {
      Surface * surface = *surfaceIter;

      // Add the surface if any of the following are true:
      //
      // 1. The snapshot is null and the surface is a sediment-surface;
      //
      // 2. The include-basement flag is true and the surface is a basement
      //    surface, it is assumed that the basement surfaces exist always;
      //
      // 3. The snapshot is not null and the snapshot-time is less than the surface snapshot-time
      //    and the surface is a sediment-surface;
      //
      // * A basement-surface is one that lies entirely in the basement. The bottom-surface of
      // the bottom-most formation is not a basement-surface even though the formation below
      // is the Crust-formation (which is a part of the basement).
      //
      if ( ( snapshot == 0 and surface->kind() == Interface::SEDIMENT_SURFACE ) or
         ( includeBasement and surface->kind() == Interface::BASEMENT_SURFACE ) or
         ( snapshot != 0 and surface->kind() == Interface::SEDIMENT_SURFACE and
         snapshot->getTime() <= surface->getSnapshot()->getTime() ) )
      {
         surfaceList->push_back( surface );
      }

   }

   return surfaceList;
}

Interface::ReservoirList * ProjectHandle::getReservoirs( const Interface::Formation * formation ) const
{
   Interface::ReservoirList * reservoirList = new Interface::ReservoirList;

   MutableReservoirList::const_iterator reservoirIter;

   for ( reservoirIter = m_reservoirs.begin(); reservoirIter != m_reservoirs.end(); ++reservoirIter )
   {
      Reservoir * reservoir = *reservoirIter;
      if ( formation && reservoir->getFormation() != formation ) continue;
      reservoirList->push_back( reservoir );
   }
   return reservoirList;
}

Interface::MobileLayerList * ProjectHandle::getMobileLayers( const Interface::Formation * formation ) const
{
   Interface::MobileLayerList * mobileLayerList = new Interface::MobileLayerList;

   MutableMobileLayerList::const_iterator mobileLayerIter;

   for ( mobileLayerIter = m_mobileLayers.begin(); mobileLayerIter != m_mobileLayers.end(); ++mobileLayerIter )
   {
      MobileLayer * mobileLayer = *mobileLayerIter;
      if ( formation && mobileLayer->getFormation() != formation ) continue;
      mobileLayerList->push_back( mobileLayer );
   }
   return mobileLayerList;
}

// Interface::PaleoFormationPropertyList * ProjectHandle::getPaleoThicknesses ( const Interface::Formation * formation ) const {
// {
//    Interface::PaleoFormationPropertyList * paleoThicknessList = new Interface::PaleoFormationPropertyList;

//    MutablePaleoFormationPropertyList::const_iterator paleoThicknessIter;

//    for ( paleoThicknessIter = m_crustPaleoThicknesses.begin (); paleoThicknessIter != m_crustPaleoThicknesses.end (); ++paleoThicknessIter )
//    {
//       PaleoFormationProperty * paleoThickness = * paleoThicknessIter;

//       if ( formation == 0 or formation == paleoProperty->getFormation ()) {
//          paleoThicknessList->push_back ( paleoThickness );
//       }

//    }

//    return paleoThicknessList;
// }


Interface::FluidTypeList * ProjectHandle::getFluids() const {

   Interface::FluidTypeList * fluidList = new Interface::FluidTypeList;

   MutableFluidTypeList::const_iterator fluidIter;

   for ( fluidIter = m_fluidTypes.begin(); fluidIter != m_fluidTypes.end(); ++fluidIter )
   {
      FluidType * fluid = *fluidIter;
      fluidList->push_back( fluid );
   }

   return fluidList;
}

Interface::PaleoFormationPropertyList * ProjectHandle::getCrustPaleoThicknessHistory() const {

   Interface::PaleoFormationPropertyList * crustThinningHistoryList = new Interface::PaleoFormationPropertyList;

   MutablePaleoFormationPropertyList::const_iterator crustThinningHistoryIter;

   for ( crustThinningHistoryIter = m_crustPaleoThicknesses.begin(); crustThinningHistoryIter != m_crustPaleoThicknesses.end(); ++crustThinningHistoryIter )
   {
      PaleoFormationProperty * crustThinningHistoryInstance = *crustThinningHistoryIter;
      crustThinningHistoryList->push_back( crustThinningHistoryInstance );
   }

   return crustThinningHistoryList;
}


void ProjectHandle::computeMantlePaleoThicknessHistory() const {

   bool isALC = ( m_bottomBoundaryConditions == Interface::ADVANCED_LITHOSPHERE_CALCULATOR );
   const GridMap* presentDayCrustThickness = ( isALC ? dynamic_cast<const GridMap*>( m_crustFormation->getInitialThicknessMap() ) :
      dynamic_cast<const GridMap*>( m_crustFormation->getInputThicknessMap() ) );
   const GridMap* presentDayMantleThickness = ( isALC ? dynamic_cast<const GridMap*>( m_mantleFormation->getInitialThicknessMap() ) :
      dynamic_cast<const GridMap*>( m_mantleFormation->getInputThicknessMap() ) );

   AdditionFunctor add;
   SubtractionFunctor subtract;

   GridMap* presentDayBasementThickness = getFactory()->produceGridMap( 0, 0, presentDayCrustThickness, presentDayMantleThickness, add );
   MutablePaleoFormationPropertyList::const_iterator crustThicknessIter;
   MutablePaleoFormationPropertyList::const_iterator mantleThicknessIter;

   if ( isALC ) {
      // the m_mantlePaleoThicknesses size may not be the same as m_crustPaleoThicknesses
      for ( mantleThicknessIter = m_mantlePaleoThicknesses.begin(); mantleThicknessIter != m_mantlePaleoThicknesses.end(); ++mantleThicknessIter ) {

         PaleoFormationProperty* crustThicknessMap = 0;
         PaleoFormationProperty* mantleThicknessMap = *mantleThicknessIter;

         const double age = mantleThicknessMap->getSnapshot()->getTime();
         for ( crustThicknessIter = m_crustPaleoThicknesses.begin(); crustThicknessIter != m_crustPaleoThicknesses.end(); ++crustThicknessIter ) {
            if ( ( *crustThicknessIter )->getSnapshot()->getTime() == age ) {
               crustThicknessMap = *crustThicknessIter;
               break;
            }
         }
         assert( crustThicknessMap != 0 );

         mantleThicknessMap->computeMap( Interface::MantleThicknessHistoryInstanceThicknessMap,
            presentDayBasementThickness,
            dynamic_cast<const GridMap *>( crustThicknessMap->getMap( Interface::CrustThinningHistoryInstanceThicknessMap ) ),
            subtract );
      }
   }
   else {
      assert( m_crustPaleoThicknesses.size() == m_mantlePaleoThicknesses.size() );

      for ( crustThicknessIter = m_crustPaleoThicknesses.begin(), mantleThicknessIter = m_mantlePaleoThicknesses.begin();
         crustThicknessIter != m_crustPaleoThicknesses.end();
         ++crustThicknessIter, ++mantleThicknessIter ) {

         PaleoFormationProperty* crustThicknessMap = *crustThicknessIter;
         PaleoFormationProperty* mantleThicknessMap = *mantleThicknessIter;

         mantleThicknessMap->computeMap( Interface::MantleThicknessHistoryInstanceThicknessMap,
            presentDayBasementThickness,
            dynamic_cast<const GridMap *>( crustThicknessMap->getMap( Interface::CrustThinningHistoryInstanceThicknessMap ) ),
            subtract );
      }

   }

   delete presentDayBasementThickness;
}


Interface::PaleoFormationPropertyList * ProjectHandle::getMantlePaleoThicknessHistory() const {

   if ( m_mantlePaleoThicknesses.size() == 0 ){
      return 0;
   }

   Interface::PaleoFormationPropertyList * mantleThinningHistoryList = new Interface::PaleoFormationPropertyList;

   MutablePaleoFormationPropertyList::const_iterator mantleThinningHistoryIter;

   PaleoFormationProperty* firstItem = *m_mantlePaleoThicknesses.begin();

   if ( firstItem->getChild( Interface::MantleThicknessHistoryInstanceThicknessMap ) == 0 ) {
      computeMantlePaleoThicknessHistory();
   }

   for ( mantleThinningHistoryIter = m_mantlePaleoThicknesses.begin(); mantleThinningHistoryIter != m_mantlePaleoThicknesses.end(); ++mantleThinningHistoryIter )
   {
      PaleoFormationProperty * mantleThinningHistoryInstance = *mantleThinningHistoryIter;
      mantleThinningHistoryList->push_back( mantleThinningHistoryInstance );
   }

   return mantleThinningHistoryList;
}

Interface::PaleoSurfacePropertyList * ProjectHandle::getHeatFlowHistory() const {

   Interface::PaleoSurfacePropertyList * heatFlowHistoryList = new Interface::PaleoSurfacePropertyList;

   MutablePaleoSurfacePropertyList::const_iterator heatFlowHistoryIter;

   for ( heatFlowHistoryIter = m_heatFlowHistory.begin(); heatFlowHistoryIter != m_heatFlowHistory.end(); ++heatFlowHistoryIter )
   {
      PaleoSurfaceProperty * heatFlowHistory = *heatFlowHistoryIter;
      heatFlowHistoryList->push_back( heatFlowHistory );
   }

   return heatFlowHistoryList;
}


Interface::PaleoPropertyList * ProjectHandle::getSurfaceDepthHistory() const
{
   Interface::PaleoPropertyList * surfaceDepthHistoryList = new Interface::PaleoPropertyList;

   MutablePaleoPropertyList::const_iterator surfaceDepthHistoryIter;

   for ( surfaceDepthHistoryIter = m_surfaceDepthHistory.begin(); surfaceDepthHistoryIter != m_surfaceDepthHistory.end(); ++surfaceDepthHistoryIter )
   {
      PaleoProperty * surfaceDepthHistoryInstance = *surfaceDepthHistoryIter;
      surfaceDepthHistoryList->push_back( surfaceDepthHistoryInstance );
   }

   return surfaceDepthHistoryList;
}




Interface::PaleoPropertyList * ProjectHandle::getSurfaceTemperatureHistory() const
{
   Interface::PaleoPropertyList * surfaceTemperatureHistoryList = new Interface::PaleoPropertyList;

   MutablePaleoPropertyList::const_iterator surfaceTemperatureHistoryIter;

   for ( surfaceTemperatureHistoryIter = m_surfaceTemperatureHistory.begin(); surfaceTemperatureHistoryIter != m_surfaceTemperatureHistory.end(); ++surfaceTemperatureHistoryIter )
   {
      PaleoProperty * surfaceTemperatureHistoryInstance = *surfaceTemperatureHistoryIter;
      surfaceTemperatureHistoryList->push_back( surfaceTemperatureHistoryInstance );
   }

   return surfaceTemperatureHistoryList;
}

Interface::TouchstoneMapList * ProjectHandle::getTouchstoneMaps( void ) const
{
   Interface::TouchstoneMapList * touchstoneMapList = new Interface::TouchstoneMapList;

   MutableTouchstoneMapList::const_iterator touchstoneMapIter;

   for ( touchstoneMapIter = m_touchstoneMaps.begin(); touchstoneMapIter != m_touchstoneMaps.end(); ++touchstoneMapIter )
   {
      TouchstoneMap * touchstoneMap = *touchstoneMapIter;
      touchstoneMapList->push_back( touchstoneMap );
   }
   return touchstoneMapList;
}

Interface::AllochthonousLithologyDistributionList * ProjectHandle::getAllochthonousLithologyDistributions( const Interface::AllochthonousLithology * allochthonousLithology ) const
{

   Interface::AllochthonousLithologyDistributionList* allochthonousLithologyDistributionList = new Interface::AllochthonousLithologyDistributionList;
   MutableAllochthonousLithologyDistributionList::const_iterator distributionIter;

   if ( allochthonousLithology == 0 )
   {
      return 0;
   }

   for ( distributionIter = m_allochthonousLithologyDistributions.begin(); distributionIter != m_allochthonousLithologyDistributions.end(); ++distributionIter )
   {

      const Interface::AllochthonousLithologyDistribution * lithologyDistribution = *distributionIter;

      if ( allochthonousLithology->getFormationName() == lithologyDistribution->getFormationName() ) {
         allochthonousLithologyDistributionList->push_back( lithologyDistribution );
      }

   }

   return allochthonousLithologyDistributionList;
}

Interface::AllochthonousLithologyInterpolationList * ProjectHandle::getAllochthonousLithologyInterpolations( const Interface::AllochthonousLithology * allochthonousLithology ) const
{

   Interface::AllochthonousLithologyInterpolationList* allochthonousLithologyInterpolationList = new Interface::AllochthonousLithologyInterpolationList;
   MutableAllochthonousLithologyInterpolationList::const_iterator interpolationIter;

   if ( allochthonousLithology == 0 )
   {
      return 0;
   }

   for ( interpolationIter = m_allochthonousLithologyInterpolations.begin(); interpolationIter != m_allochthonousLithologyInterpolations.end(); ++interpolationIter )
   {

      const Interface::AllochthonousLithologyInterpolation * lithologyInterpolation = *interpolationIter;

      if ( allochthonousLithology->getFormationName() == lithologyInterpolation->getFormationName() ) {
         allochthonousLithologyInterpolationList->push_back( lithologyInterpolation );
      }

   }

   return allochthonousLithologyInterpolationList;
}

Interface::OutputPropertyList * ProjectHandle::getTimeOutputProperties() const {

   Interface::OutputPropertyList * outputPropertyList = new Interface::OutputPropertyList;

   MutableOutputPropertyList::const_iterator outputPropertyIter;

   for ( outputPropertyIter = m_timeOutputProperties.begin(); outputPropertyIter != m_timeOutputProperties.end(); ++outputPropertyIter )
   {
      OutputProperty * outputProperty = *outputPropertyIter;
      outputPropertyList->push_back( outputProperty );
   }

   return outputPropertyList;
}

Interface::OutputPropertyList * ProjectHandle::getDepthOutputProperties() const {

   Interface::OutputPropertyList * outputPropertyList = new Interface::OutputPropertyList;

   MutableOutputPropertyList::const_iterator outputPropertyIter;

   for ( outputPropertyIter = m_depthOutputProperties.begin(); outputPropertyIter != m_depthOutputProperties.end(); ++outputPropertyIter )
   {
      OutputProperty * outputProperty = *outputPropertyIter;
      outputPropertyList->push_back( outputProperty );
   }

   return outputPropertyList;
}

Interface::LithologyHeatCapacitySampleList * ProjectHandle::getLithologyHeatCapacitySampleList( const Interface::LithoType* litho ) const {

   Interface::LithologyHeatCapacitySampleList * heatCapacityList = new Interface::LithologyHeatCapacitySampleList;

   MutableLithologyHeatCapacitySampleList::const_iterator sampleIter;

   for ( sampleIter = m_lithologyHeatCapacitySamples.begin(); sampleIter != m_lithologyHeatCapacitySamples.end(); ++sampleIter ) {

      LithologyHeatCapacitySample * heatCapacitySample = *sampleIter;

      if ( litho == 0 or heatCapacitySample->getLithologyName() == litho->getName() ) {
         heatCapacityList->push_back( heatCapacitySample );
      }

   }

   return heatCapacityList;
}

Interface::LithologyThermalConductivitySampleList * ProjectHandle::getLithologyThermalConductivitySampleList( const Interface::LithoType* litho ) const {

   Interface::LithologyThermalConductivitySampleList * thermalConductivityList = new Interface::LithologyThermalConductivitySampleList;

   MutableLithologyThermalConductivitySampleList::const_iterator sampleIter;

   for ( sampleIter = m_lithologyThermalConductivitySamples.begin(); sampleIter != m_lithologyThermalConductivitySamples.end(); ++sampleIter ) {

      LithologyThermalConductivitySample * thermalConductivitySample = *sampleIter;

      if ( litho == 0 or thermalConductivitySample->getLithologyName() == litho->getName() ) {
         thermalConductivityList->push_back( thermalConductivitySample );
      }

   }

   return thermalConductivityList;
}


Interface::FluidHeatCapacitySampleList * ProjectHandle::getFluidHeatCapacitySampleList( const Interface::FluidType* fluid ) const {

   Interface::FluidHeatCapacitySampleList * heatCapacityList = new Interface::FluidHeatCapacitySampleList;

   MutableFluidHeatCapacitySampleList::const_iterator sampleIter;

   for ( sampleIter = m_fluidHeatCapacitySamples.begin(); sampleIter != m_fluidHeatCapacitySamples.end(); ++sampleIter ) {

      FluidHeatCapacitySample * heatCapacitySample = *sampleIter;

      if ( fluid == 0 or heatCapacitySample->getFluid() == fluid ) {
         heatCapacityList->push_back( heatCapacitySample );
      }

   }

   return heatCapacityList;
}

Interface::FluidThermalConductivitySampleList * ProjectHandle::getFluidThermalConductivitySampleList( const Interface::FluidType* fluid ) const {

   Interface::FluidThermalConductivitySampleList * thermalConductivityList = new Interface::FluidThermalConductivitySampleList;

   MutableFluidThermalConductivitySampleList::const_iterator sampleIter;

   for ( sampleIter = m_fluidThermalConductivitySamples.begin(); sampleIter != m_fluidThermalConductivitySamples.end(); ++sampleIter ) {

      FluidThermalConductivitySample * thermalConductivitySample = *sampleIter;

      if ( fluid == 0 or thermalConductivitySample->getFluid() == fluid ) {
         thermalConductivityList->push_back( thermalConductivitySample );
      }

   }

   return thermalConductivityList;
}


Interface::FluidDensitySampleList * ProjectHandle::getFluidDensitySampleList( const Interface::FluidType* fluid ) const {

   Interface::FluidDensitySampleList * densityList = new Interface::FluidDensitySampleList;

   MutableFluidDensitySampleList::const_iterator sampleIter;

   for ( sampleIter = m_fluidDensitySamples.begin(); sampleIter != m_fluidDensitySamples.end(); ++sampleIter ) {

      FluidDensitySample * densitySample = *sampleIter;

      if ( fluid == 0 or densitySample->getFluid() == fluid ) {
         densityList->push_back( densitySample );
      }

   }

   return densityList;
}

Interface::RelatedProjectList * ProjectHandle::getRelatedProjectList() const {

   Interface::RelatedProjectList * relatedProjects = new Interface::RelatedProjectList;

   MutableRelatedProjectList::const_iterator relatedProjectIter;

   for ( relatedProjectIter = m_relatedProjects.begin(); relatedProjectIter != m_relatedProjects.end(); ++relatedProjectIter ) {
      RelatedProject * project = *relatedProjectIter;
      relatedProjects->push_back( project );
   }

   return relatedProjects;
}

Interface::FaultCollectionList * ProjectHandle::getFaultCollections( const Interface::Formation * formation ) const
{
   Interface::FaultCollectionList * faultCollectionList = new Interface::FaultCollectionList;

   MutableFaultCollectionList::const_iterator faultCollectionIter;

   for ( faultCollectionIter = m_faultCollections.begin(); faultCollectionIter != m_faultCollections.end(); ++faultCollectionIter )
   {
      FaultCollection * faultCollection = *faultCollectionIter;
      if ( formation && !faultCollection->appliesToFormation( formation ) ) continue;
#if 0
      cerr << "found fault collection " << faultCollection->getName () << " for formation " << formation->getName () << endl;
#endif
      faultCollectionList->push_back( faultCollection );
   }
   return faultCollectionList;
}

Interface::ConstrainedOverpressureIntervalList* ProjectHandle::getConstrainedOverpressureIntervalList( const Formation* formation ) const {

   Interface::ConstrainedOverpressureIntervalList * intervalList = new Interface::ConstrainedOverpressureIntervalList;

   MutableConstrainedOverpressureIntervalList::const_iterator intervalIter;

   for ( intervalIter = m_constrainedOverpressureIntervals.begin(); intervalIter != m_constrainedOverpressureIntervals.end(); ++intervalIter )
   {
      ConstrainedOverpressureInterval * interval = *intervalIter;

      if ( formation == 0 or formation == interval->getFormation() ) {
         intervalList->push_back( interval );
      }

   }

   return intervalList;
}


Interface::TrapList * ProjectHandle::getTraps( const Interface::Reservoir * reservoir,
   const Interface::Snapshot * snapshot, unsigned int id ) const
{
   Interface::TrapList * trapList = new Interface::TrapList;

   MutableTrapList::const_iterator trapIter;

   for ( trapIter = m_traps.begin(); trapIter != m_traps.end(); ++trapIter )
   {
      Trap * trap = *trapIter;

      if ( trap->matchesConditions( (Reservoir *)reservoir, (Snapshot *)snapshot, id ) )
         trapList->push_back( trap );
   }
   return trapList;
}

const Interface::Trap * ProjectHandle::findTrap( const Interface::Reservoir * reservoir,
   const Interface::Snapshot * snapshot, unsigned int id ) const
{
   MutableTrapList::const_iterator trapIter;

   for ( trapIter = m_traps.begin(); trapIter != m_traps.end(); ++trapIter )
   {
      Trap * trap = *trapIter;

      if ( trap->matchesConditions( (Reservoir *)reservoir, (Snapshot *)snapshot, id ) )
         return trap;
   }
   return 0;
}

Interface::MigrationList * ProjectHandle::getMigrations( const string & process, const Interface::Formation * sourceFormation,
   const Interface::Snapshot * sourceSnapshot, const Interface::Reservoir * sourceReservoir, const Interface::Trapper * sourceTrapper,
   const Interface::Snapshot * destinationSnapshot, const Interface::Reservoir * destinationReservoir, const Interface::Trapper * destinationTrapper
   ) const
{
   Interface::MigrationList * migrationList = new Interface::MigrationList;

   MutableMigrationList::const_iterator migrationIter;

   for ( migrationIter = m_migrations.begin(); migrationIter != m_migrations.end(); ++migrationIter )
   {
      Migration * migration = *migrationIter;

      if ( migration->matchesConditions( process, dynamic_cast<const Formation *> ( sourceFormation ),
         (const Snapshot *)sourceSnapshot, (const Reservoir *)sourceReservoir, (const Trapper *)sourceTrapper,
         (const Snapshot *)destinationSnapshot, (const Reservoir *)destinationReservoir, (const Trapper *)destinationTrapper ) )
      {
         migrationList->push_back( migration );
      }
   }

   return migrationList;
}

void ProjectHandle::numberInputValues( void )
{
   MutableInputValueList::iterator inputValueIter;

   unsigned int maxIndexUsed = 0;
   unsigned int index;

   for ( inputValueIter = m_inputValues.begin(); inputValueIter != m_inputValues.end(); ++inputValueIter )
   {
      InputValue * inputValue = *inputValueIter;
      if ( ( index = inputValue->computeIndex() ) > maxIndexUsed ) maxIndexUsed = index;
   }

   for ( inputValueIter = m_inputValues.begin(); inputValueIter != m_inputValues.end(); ++inputValueIter )
   {
      InputValue * inputValue = *inputValueIter;
      if ( ( index = inputValue->applyIndex( maxIndexUsed + 1 ) ) > maxIndexUsed ) maxIndexUsed = index;
   }
}


void ProjectHandle::loadPropertyGridMaps( Interface::PropertyValueList * propertyValues ) const
{
   if ( !propertyValues ) return;
   Interface::PropertyValueList::iterator propertyValueIter;

   for ( propertyValueIter = propertyValues->begin(); propertyValueIter != propertyValues->end(); ++propertyValueIter )
   {
      PropertyValue * propertyValue = (PropertyValue *)( *propertyValueIter );
      propertyValue->getGridMap();
   }
}

void ProjectHandle::loadInputGridMaps( void ) const
{
   MutableInputValueList::const_iterator inputValueIter;

   for ( inputValueIter = m_inputValues.begin(); inputValueIter != m_inputValues.end(); ++inputValueIter )
   {
      InputValue * inputValue = *inputValueIter;
      inputValue->getGridMap();
   }
}

Interface::InputValueList * ProjectHandle::getInputValues( void ) const
{
   Interface::InputValueList * inputValueList = new Interface::InputValueList;

   MutableInputValueList::const_iterator inputValueIter;

   for ( inputValueIter = m_inputValues.begin(); inputValueIter != m_inputValues.end(); ++inputValueIter )
   {
      InputValue * inputValue = *inputValueIter;
      inputValueList->push_back( inputValue );
   }
   return inputValueList;
}

Interface::PropertyList * ProjectHandle::getProperties( bool all, int selectionFlags, const Interface::Snapshot * snapshot,
   const Interface::Reservoir * reservoir, const Interface::Formation * formation,
   const Interface::Surface * surface, int propertyTypes ) const
{
   Interface::PropertyList * propertyList = new Interface::PropertyList;

   MutablePropertyList::const_iterator propertyIter;

   for ( propertyIter = m_properties.begin(); propertyIter != m_properties.end(); ++propertyIter )
   {
      Property * property = *propertyIter;
      if ( all || property->hasPropertyValues( selectionFlags, (Snapshot *)snapshot, (Reservoir *)reservoir,
         dynamic_cast<const Formation *>( formation ), dynamic_cast<const Surface *>( surface ), propertyTypes ) )
      {
         propertyList->push_back( property );
      }
   }
   return propertyList;
}

Interface::PropertyListPtr ProjectHandle::getProperties ( const DataModel::PropertyAttribute attr ) const {

   Interface::PropertyListPtr propertyList = Interface::PropertyListPtr ( new Interface::PropertyList );

   for ( size_t i = 0; i < m_properties.size (); ++i ) {

      if ( m_properties [ i ]->getPropertyAttribute () == attr ) {
         propertyList->push_back ( m_properties [ i ]);
      }

   }

   return propertyList;
}


bool ProjectHandle::hasPropertyValues( int selectionFlags, const Property * property, const Snapshot * snapshot,
   const Reservoir * reservoir, const Formation * formation, const Surface * surface, int propertyType ) const
{
   MutablePropertyValueList::const_iterator propertyValueIter;

   for ( propertyValueIter = m_propertyValues.begin();
      propertyValueIter != m_propertyValues.end(); ++propertyValueIter )
   {
      PropertyValue *propertyValue = *propertyValueIter;

      if ( propertyValue->matchesConditions( selectionFlags, property, snapshot,
         reservoir, formation, surface, propertyType ) )
      {
         return true;
      }
   }
   return false;
}

Interface::PropertyValueList * ProjectHandle::getPropertyValues( int selectionFlags,
   const Interface::Property * property, const Interface::Snapshot * snapshot,
   const Interface::Reservoir * reservoir, const Interface::Formation * formation, const Interface::Surface * surface,
   int propertyType ) const
{
   Interface::PropertyValueList * propertyValueList = new Interface::PropertyValueList;

   MutablePropertyValueList::const_iterator propertyValueIter;

   for ( propertyValueIter = m_propertyValues.begin();
      propertyValueIter != m_propertyValues.end();
      ++propertyValueIter )
   {
      PropertyValue * propertyValue = *propertyValueIter;

      if ( propertyValue->matchesConditions( selectionFlags, (Property *)property, (Snapshot *)snapshot, (Reservoir *)reservoir,
         dynamic_cast<const Formation *>( formation ), dynamic_cast<const Surface *>( surface ), propertyType ) )
      {
         //Alfred  propertyValueList->push_back (const_cast<Interface::PropertyValue*> (propertyValue));
         propertyValueList->push_back( propertyValue );
      }
   }

   /// The PropertyValueList needs to be sorted so that user applications know what to expect
   sort( propertyValueList->begin(), propertyValueList->end(), PropertyValue::SortByAgeAndDepoAge );
   return propertyValueList;
}

unsigned int ProjectHandle::deletePropertyValueGridMaps( int selectionFlags,
   const Property * property, const Snapshot * snapshot,
   const Reservoir * reservoir, const Formation * formation, const Surface * surface,
   int propertyType ) const
{
   unsigned int nrDeleted = 0;
   MutablePropertyValueList::const_iterator propertyValueIter;

   for ( propertyValueIter = m_propertyValues.begin();
      propertyValueIter != m_propertyValues.end();
      ++propertyValueIter )
   {
      PropertyValue * propertyValue = *propertyValueIter;

      if ( propertyValue->matchesConditions( selectionFlags, property, snapshot,
         reservoir, formation, surface, propertyType ) )
      {
         // skip over produced propertyvalue gridmaps for the time being
         if ( propertyValue->getStorage() == TIMEIOTBL && propertyValue->getRecord() == 0 ) continue;

         GridMap * localGridMap = propertyValue->hasGridMap();
         if ( localGridMap )
         {
            delete localGridMap;
            ++nrDeleted;
         }
      }
   }
   return nrDeleted;
}

void ProjectHandle::deletePropertyValues( int selectionFlags,
   const Property * property, const Snapshot * snapshot,
   const Reservoir * reservoir, const Formation * formation, const Surface * surface,
   int propertyType )
{
   MutablePropertyValueList::iterator propertyValueIter;

   propertyValueIter = m_propertyValues.begin();
   while ( propertyValueIter != m_propertyValues.end() )
   {
      PropertyValue * propertyValue = *propertyValueIter;

      if ( propertyValue->matchesConditions( selectionFlags, property, snapshot,
         reservoir, formation, surface, propertyType ) )
      {
         propertyValueIter = m_propertyValues.erase( propertyValueIter );

         if ( propertyValue->getRecord() )
         {
            propertyValue->getRecord()->getTable()->deleteRecord( propertyValue->getRecord() );
         }
         delete propertyValue;
      }
      else
      {
         ++propertyValueIter;
      }
   }
}

void splitFilePath( const string & filePath, string & directoryName, string & fileName )
{
   size_t slashPos = filePath.rfind( '/' );
   if ( slashPos != string::npos )
   {
      directoryName = filePath.substr( 0, slashPos );
      fileName = filePath.substr( slashPos + 1, string::npos );
   }
   else
   {
      directoryName = ".";
      fileName = filePath;
   }
}

void ProjectHandle::printPropertyValues( Interface::PropertyValueList * propertyValues ) const
{
   Interface::PropertyValueList::iterator propertyValueIter;

   string tmpString;
   for ( propertyValueIter = propertyValues->begin(); propertyValueIter != propertyValues->end(); ++propertyValueIter )
   {
      PropertyValue * propertyValue = (PropertyValue *)( *propertyValueIter );
      propertyValue->asString( tmpString );
      cerr << tmpString;
   }
}
/// Utilities to parse a HDF5 file
void ProjectHandle::setCurrentSnapshot( const Snapshot * snapshot )
{
   m_currentSnapshot = snapshot;
}

/// Utilities to parse a HDF5 file
const Snapshot * ProjectHandle::getCurrentSnapshot( void )
{
   return m_currentSnapshot;
}

/// Utilities to parse a HDF5 file
void ProjectHandle::setCurrentProperty( const Property * property )
{
   m_currentProperty = property;
}

/// Utilities to parse a HDF5 file
const Property * ProjectHandle::getCurrentProperty( void )
{
   return m_currentProperty;
}

/// Utilities to parse a HDF5 file
void ProjectHandle::setCurrentPropertyValueName( const string & name )
{
   m_currentPropertyValueName = name;
}

/// Utilities to parse a HDF5 file
const string & ProjectHandle::getCurrentPropertyValueName( void )
{
   return m_currentPropertyValueName;
}

const Interface::Grid * ProjectHandle::getInputGrid( void ) const
{
   if ( m_inputGrid == 0 )
   {
      database::Table *projectIoTbl = getTable( "ProjectIoTbl" );

      assert( projectIoTbl );

      assert( projectIoTbl->size() != 0 );
      Record *projectIoRecord = projectIoTbl->getRecord( 0 );

      assert( projectIoRecord );

      int numI, numJ;
      double deltaI, deltaJ;
      double minI, minJ;
      double maxI, maxJ;

      numI = database::getNumberX( projectIoRecord );
      numJ = database::getNumberY( projectIoRecord );

      deltaI = database::getDeltaX( projectIoRecord );
      deltaJ = database::getDeltaY( projectIoRecord );

      minI = database::getXCoord( projectIoRecord );
      minJ = database::getYCoord( projectIoRecord );

      maxI = minI + deltaI * ( numI - 1 );
      maxJ = minJ + deltaJ * ( numJ - 1 );

      m_inputGrid = getFactory()->produceGrid( getHighResolutionOutputGrid(), minI, minJ, maxI, maxJ, numI, numJ );
   }

   return m_inputGrid;
}

const Interface::Grid * ProjectHandle::getLowResolutionOutputGrid( void ) const
{
   if ( m_lowResOutputGrid == 0 )
   {
      database::Table *projectIoTbl = getTable( "ProjectIoTbl" );

      assert( projectIoTbl );

      assert( projectIoTbl->size() != 0 );
      Record *projectIoRecord = projectIoTbl->getRecord( 0 );

      assert( projectIoRecord );

      int numI, numJ;
      double deltaI, deltaJ;
      double minI, minJ;
      double maxI, maxJ;
      int offsetI, offsetJ;
      int scaleI, scaleJ;

      numI = database::getWindowXMax( projectIoRecord ) - database::getWindowXMin( projectIoRecord ) + 1;
      numJ = database::getWindowYMax( projectIoRecord ) - database::getWindowYMin( projectIoRecord ) + 1;

      deltaI = database::getDeltaX( projectIoRecord );
      deltaJ = database::getDeltaY( projectIoRecord );

      minI = database::getXCoord( projectIoRecord ) + database::getWindowXMin( projectIoRecord ) * database::getDeltaX( projectIoRecord );
      minJ = database::getYCoord( projectIoRecord ) + database::getWindowYMin( projectIoRecord ) * database::getDeltaY( projectIoRecord );

      maxI = minI + deltaI * ( numI - 1 );
      maxJ = minJ + deltaJ * ( numJ - 1 );

      offsetI = database::getOffsetX( projectIoRecord );
      offsetJ = database::getOffsetY( projectIoRecord );

      scaleI = database::getScaleX( projectIoRecord );
      scaleJ = database::getScaleY( projectIoRecord );

      numI = ( numI - offsetI - 1 ) / scaleI + 1;
      numJ = ( numJ - offsetJ - 1 ) / scaleJ + 1;

      minI = minI + offsetI * deltaI;
      minJ = minJ + offsetJ * deltaJ;

      deltaI = scaleI * deltaI;
      deltaJ = scaleJ * deltaJ;

      maxI = minI + deltaI * ( numI - 1 );
      maxJ = minJ + deltaJ * ( numJ - 1 );

      checkForValidPartitioning( "Unknown", numI, numJ ); // NOOP in case of serial data access

      m_lowResOutputGrid = getFactory()->produceGrid( getHighResolutionOutputGrid(), minI, minJ, maxI, maxJ, numI, numJ );
   }

   return m_lowResOutputGrid;
}

const Interface::Grid * ProjectHandle::getHighResolutionOutputGrid( void ) const
{
   if ( m_highResOutputGrid == 0 )
   {
      database::Table *projectIoTbl = getTable( "ProjectIoTbl" );

      assert( projectIoTbl );

      assert( projectIoTbl->size() != 0 );
      Record *projectIoRecord = projectIoTbl->getRecord( 0 );

      assert( projectIoRecord );

      int numI, numJ;
      int lowResNumI, lowResNumJ;
      double deltaI, deltaJ;
      double minI, minJ;
      double maxI, maxJ;

      numI = database::getWindowXMax( projectIoRecord ) - database::getWindowXMin( projectIoRecord ) + 1;
      numJ = database::getWindowYMax( projectIoRecord ) - database::getWindowYMin( projectIoRecord ) + 1;

      deltaI = database::getDeltaX( projectIoRecord );
      deltaJ = database::getDeltaY( projectIoRecord );

      minI = database::getXCoord( projectIoRecord ) + database::getWindowXMin( projectIoRecord ) * database::getDeltaX( projectIoRecord );
      minJ = database::getYCoord( projectIoRecord ) + database::getWindowYMin( projectIoRecord ) * database::getDeltaY( projectIoRecord );

      maxI = minI + deltaI * ( numI - 1 );
      maxJ = minJ + deltaJ * ( numJ - 1 );

      checkForValidPartitioning( "Unknown", numI, numJ ); // NOOP in case of serial data access

      int offsetI, offsetJ;
      int scaleI, scaleJ;

      offsetI = database::getOffsetX( projectIoRecord );
      offsetJ = database::getOffsetY( projectIoRecord );

      scaleI = database::getScaleX( projectIoRecord );
      scaleJ = database::getScaleY( projectIoRecord );


      lowResNumI = ( numI - offsetI - 1 ) / scaleI + 1;
      lowResNumJ = ( numJ - offsetJ - 1 ) / scaleJ + 1;

      m_highResOutputGrid = getFactory()->produceGrid( minI, minJ, maxI, maxJ, numI, numJ, lowResNumI, lowResNumJ );
   }
   return m_highResOutputGrid;
}

const Interface::Snapshot * ProjectHandle::findSnapshot( double time, int type ) const
{
   // first, try the highway
   const double tolerance = 1e-7;
   MutableSnapshotList::const_iterator snapshotIter;

   for ( snapshotIter = m_snapshots.begin(); snapshotIter != m_snapshots.end(); ++snapshotIter )
   {
      const Snapshot * snapshot = *snapshotIter;
      if ( ( snapshot->getType() & type ) &&
         snapshot->getTime() >= time - tolerance && snapshot->getTime() <= time + tolerance )
      {
         // Note that we return an Interface::Snapshot
         return snapshot;
      }
   }

   // The highway failed, take the scenic road.
   const Snapshot * nearestSnapshot = 0;
   double nearestDifference = 1e12;
   for ( snapshotIter = m_snapshots.begin(); snapshotIter != m_snapshots.end(); ++snapshotIter )
   {
      const Snapshot * snapshot = *snapshotIter;
      if ( ( snapshot->getType() & type ) )
      {
         double difference = std::abs( time - snapshot->getTime() );
         if ( difference < nearestDifference )
         {
            nearestDifference = difference;
            nearestSnapshot = snapshot;
         }
      }
   }


   return nearestSnapshot;
}

const Interface::Snapshot * ProjectHandle::findNextSnapshot( double time, int type ) const
{
   // first, try the highway
   const double tolerance = 1e-6;
   MutableSnapshotList::const_reverse_iterator snapshotIter;

   for ( snapshotIter = m_snapshots.rbegin(); snapshotIter != m_snapshots.rend(); ++ snapshotIter )
   {
      const Snapshot * snapshot = *snapshotIter;
      if ( ( snapshot->getType() & type ) && snapshot->getTime() <= time )
      {
         // Note that we return an Interface::Snapshot
         return snapshot;
      }
   }

   return 0;
}
const Interface::Snapshot * ProjectHandle::findPreviousSnapshot( double time, int type ) const
{
   // first, try the highway
   const double tolerance = 1e-6;
   MutableSnapshotList::const_iterator snapshotIter;

   for ( snapshotIter = m_snapshots.begin(); snapshotIter != m_snapshots.end(); ++ snapshotIter )
   {
      const Snapshot * snapshot = *snapshotIter;
      if ( ( snapshot->getType() & type ) && snapshot->getTime() > time )
      {
         // Note that we return an Interface::Snapshot
         return snapshot;
      }
   }

   return 0;
}

const Interface::Reservoir * ProjectHandle::findReservoir( const string & name ) const
{
   MutableReservoirList::const_iterator reservoirIter;

   for ( reservoirIter = m_reservoirs.begin(); reservoirIter != m_reservoirs.end(); ++reservoirIter )
   {
      const Reservoir * reservoir = *reservoirIter;
      if ( reservoir->getName() == name || reservoir->getMangledName() == name )
      {
         // Note that we return an Interface::Reservoir
         return reservoir;
      }
   }
   return 0;
}

const Interface::Formation * ProjectHandle::findFormation( const string & name ) const
{
   MutableFormationList::const_iterator formationIter;

   if ( name == "" ) return 0;

   for ( formationIter = m_formations.begin(); formationIter != m_formations.end(); ++formationIter )
   {
      const Formation * formation = *formationIter;
      if ( formation->getName() == name || formation->getMangledName() == name )
      {
         // Note that we return an Interface::Formation
         return formation;
      }
   }
   return 0;
}

const Interface::IgneousIntrusionEvent* ProjectHandle::findIgneousIntrusionEvent( const Formation* formation ) const {

   if ( formation->getIsIgneousIntrusion() ) {
      MutableIgneousIntrusionEventList::const_iterator intrusionIter;

      for ( intrusionIter = m_igneousIntrusionEvents.begin(); intrusionIter != m_igneousIntrusionEvents.end(); ++intrusionIter )
      {
         const IgneousIntrusionEvent* intrusionEvent = *intrusionIter;

         if ( intrusionEvent->getFormation() == formation ) {
            return intrusionEvent;
         }

      }

   }

   return 0;
}


const Interface::FluidType * ProjectHandle::findFluid( const string & name ) const
{
   MutableFluidTypeList::const_iterator fluidIter;

   for ( fluidIter = m_fluidTypes.begin(); fluidIter != m_fluidTypes.end(); ++fluidIter )
   {
      const FluidType * fluid = *fluidIter;

      if ( fluid->getName() == name )
      {
         // Note that we return an Interface::FluidType
         return fluid;
      }
   }

   return 0;
}

const Interface::LithoType * ProjectHandle::findLithoType( const string & name ) const
{
   MutableLithoTypeList::const_iterator lithoTypeIter;

   if ( name == "" ) return 0;

   for ( lithoTypeIter = m_lithoTypes.begin(); lithoTypeIter != m_lithoTypes.end(); ++lithoTypeIter )
   {
      const LithoType * lithoType = *lithoTypeIter;
      if ( lithoType->getName() == name )
      {
         // Note that we return an Interface::LithoType
         return lithoType;
      }
   }
   return 0;
}

const Interface::SourceRock * ProjectHandle::findSourceRock( const string & name ) const
{
   MutableSourceRockList::const_iterator sourceRockIter;

   if ( name == "" ) return 0;

   for ( sourceRockIter = m_sourceRocks.begin(); sourceRockIter != m_sourceRocks.end(); ++sourceRockIter )
   {
      const SourceRock * sourceRock = *sourceRockIter;
      //      if (sourceRock->getLayerName () == name)
      if ( sourceRock->getType() == name )
      {
         return sourceRock;
      }
   }
   return 0;
}

const Interface::Surface * ProjectHandle::findSurface( const string & name ) const
{
   MutableSurfaceList::const_iterator surfaceIter;

   if ( name == "" ) return 0;

   for ( surfaceIter = m_surfaces.begin(); surfaceIter != m_surfaces.end(); ++surfaceIter )
   {
      const Surface * surface = *surfaceIter;
      if ( surface->getName() == name || surface->getMangledName() == name )
      {
         // Note that we return an Interface::Surface
         return surface;
      }
   }
   return 0;
}

const Interface::Property * ProjectHandle::findProperty( const string & name ) const
{
   MutablePropertyList::const_iterator propertyIter;

   for ( propertyIter = m_properties.begin();
      propertyIter != m_properties.end();
      ++propertyIter )
   {
      const Property * property = *propertyIter;
      if ( WildMatch( property->getCauldronName().c_str(), name.c_str() ) ||
         WildMatch( property->getUserName().c_str(), name.c_str() ) )
      {
         // Note that we return an Interface::Property
         return property;
      }
   }
   return 0;
}

const Interface::OutputProperty * ProjectHandle::findTimeOutputProperty( const string & propertyName ) const
{
   MutableOutputPropertyList::const_iterator propertyIter;

   for ( propertyIter = m_timeOutputProperties.begin();
      propertyIter != m_timeOutputProperties.end();
      ++propertyIter )
   {
      const OutputProperty * property = *propertyIter;

      if ( property->getName() == propertyName )
         //       if (WildMatch (property->getName ().c_str (), propertyName.c_str ()))
      {
         // Note that we return an Interface::OutputProperty
         return property;
      }
   }
   return 0;
}

/// Find the InputValue  with the given attributes
const Interface::InputValue * ProjectHandle::findInputValue( const string & tableName, const string & mapName ) const
{
   MutableInputValueList::const_iterator inputValueIter;

   for ( inputValueIter = m_inputValues.begin();
      inputValueIter != m_inputValues.end();
      ++inputValueIter )
   {
      const InputValue * inputValue = *inputValueIter;

      if ( inputValue->getReferringTableName() == tableName && inputValue->getMapName() == mapName )
      {
         // Note that we return an Interface::InputValue
         return inputValue;
      }
   }

   return 0;
}

const Interface::AllochthonousLithology * ProjectHandle::findAllochthonousLithology( const string& formationName ) const
{

   MutableAllochthonousLithologyList::const_iterator allochthonousLithologyIter;

   if ( formationName == "" ) return 0;

   for ( allochthonousLithologyIter = m_allochthonousLithologies.begin(); allochthonousLithologyIter != m_allochthonousLithologies.end(); ++allochthonousLithologyIter )
   {
      const Interface::AllochthonousLithology * allochthonousLithology = *allochthonousLithologyIter;

      if ( allochthonousLithology->getFormationName() == formationName )
      {
         return allochthonousLithology;
      }

   }

   return 0;
}


GridMap * ProjectHandle::loadInputMap( const string & referringTable, const string & mapName )
{
   const InputValue * inputValue = (InputValue *)findInputValue( referringTable, mapName );
   if ( !inputValue ) return 0;

   return (GridMap *)inputValue->getGridMap();
}

bool ProjectHandle::loadBiodegradationParameters()
{
   m_biodegradationParameters = 0;
   database::Table* bioDegradIoTbl = getTable( "BioDegradIoTbl" );
   if ( !bioDegradIoTbl )
      return false;

   Record* biodegradationRecord = bioDegradIoTbl->getRecord( 0 );
   if ( biodegradationRecord )
   {
      m_biodegradationParameters = getFactory()->produceBiodegradationParameters(
         this, biodegradationRecord );
      return true;
   }
   else
      return false;
}

const BiodegradationParameters* ProjectHandle::getBiodegradationParameters() const
{
   return m_biodegradationParameters;
}

const CrustFormation* ProjectHandle::getCrustFormation() const
{
   return m_crustFormation;
}

const MantleFormation* ProjectHandle::getMantleFormation() const
{
   return m_mantleFormation;
}

const Interface::RunParameters* ProjectHandle::getRunParameters() const
{
   return m_runParameters;
}

const Interface::ProjectData* ProjectHandle::getProjectData() const
{
   return m_projectData;
}

bool ProjectHandle::loadFracturePressureFunctionParameters()
{
   m_fracturePressureFunctionParameters = 0;

   database::Table* runOptionsIoTbl = getTable( "RunOptionsIoTbl" );
   if ( !runOptionsIoTbl )
      return false;

   Record* runOptionsIoTblRecord = runOptionsIoTbl->getRecord( 0 );

   database::Table* pressureFuncIoTbl = getTable( "PressureFuncIoTbl" );
   if ( !pressureFuncIoTbl )
      return false;

   Record* pressureFuncIoTblRecord = pressureFuncIoTbl->getRecord( 0 );
   for ( size_t r = 0; r < pressureFuncIoTbl->size(); ++r )
   {
      Record* curPressureFuncIoTblRecord = pressureFuncIoTbl->getRecord( r );
      if ( database::getSelected( curPressureFuncIoTblRecord ) == 1 )
      {
         pressureFuncIoTblRecord = curPressureFuncIoTblRecord;
         break;
      }
   }

   if ( runOptionsIoTblRecord && pressureFuncIoTblRecord )
   {
      m_fracturePressureFunctionParameters = getFactory()->produceFracturePressureFunctionParameters(
         this, runOptionsIoTblRecord, pressureFuncIoTblRecord );
      return true;
   }

   return false;
}

const FracturePressureFunctionParameters* ProjectHandle::getFracturePressureFunctionParameters() const
{
   return m_fracturePressureFunctionParameters;
}

bool ProjectHandle::loadDiffusionLeakageParameters()
{
   m_diffusionLeakageParameters = 0;

   database::Table* diffusionIoTbl = getTable( "DiffusionIoTbl" );
   if ( !diffusionIoTbl )
      return false;

   Record* diffusionLeakageRecord = diffusionIoTbl->getRecord( 0 );
   if ( diffusionLeakageRecord )
   {
      m_diffusionLeakageParameters = getFactory()->produceDiffusionLeakageParameters(
         this, diffusionLeakageRecord );
      return true;
   }
   else
      return false;
}


void ProjectHandle::loadLangmuirIsotherms() {

   database::Table* langmuirIsothermTable = getTable( "LangmuirAdsorptionCapacityIsothermSetIoTbl" );
   database::Table::iterator tblIter;

   for ( tblIter = langmuirIsothermTable->begin(); tblIter != langmuirIsothermTable->end(); ++tblIter ) {

      LangmuirAdsorptionIsothermSample* sample = getFactory()->produceLangmuirAdsorptionIsothermSample( this, *tblIter );

      m_langmuirIsotherms.push_back( sample );
   }

   std::sort( m_langmuirIsotherms.begin(), m_langmuirIsotherms.end(), LangmuirAdsorptionIsothermSampleLessThan() );
}

void ProjectHandle::loadLangmuirTOCEntries() {

   database::Table* langmuirIsothermTable = getTable( "LangmuirAdsorptionCapacityTOCFunctionIoTbl" );
   database::Table::iterator tblIter;

   for ( tblIter = langmuirIsothermTable->begin(); tblIter != langmuirIsothermTable->end(); ++tblIter ) {

      LangmuirAdsorptionTOCEntry* sample = getFactory()->produceLangmuirAdsorptionTOCEntry( this, *tblIter );

      m_langmuirTocAdsorptionEntries.push_back( sample );
   }

}


void ProjectHandle::loadPointHistories() {

   /*
      database::Table* pointHistoryTable = getTable ( "AdsorptionHistoryIoTbl" );
      database::Table::iterator tableIter;

      for ( tableIter = pointHistoryTable->begin (); tableIter != pointHistoryTable->end (); ++tableIter ) {
      PointAdsorptionHistory* newHistory = getFactory ()->producePointAdsorptionHistory ( this, *tableIter );
      m_adsorptionPointHistoryList.push_back ( newHistory );
      }
      */
   database::Table* pointHistoryTable = getTable( "GenexHistoryLocationIoTbl" );
   database::Table::iterator tableIter;

   for ( tableIter = pointHistoryTable->begin(); tableIter != pointHistoryTable->end(); ++tableIter ) {
      PointAdsorptionHistory* newHistory = getFactory()->producePointAdsorptionHistory( this, *tableIter );
      m_adsorptionPointHistoryList.push_back( newHistory );
   }

}

void ProjectHandle::loadIrreducibleWaterSaturationSample() {

   database::Table* irreducibleWaterSaturationTable = getTable( "IrreducibleWaterSaturationIoTbl" );

   if ( irreducibleWaterSaturationTable != 0 and irreducibleWaterSaturationTable->size() >= 1 ) {
      m_irreducibleWaterSample = getFactory()->produceIrreducibleWaterSaturationSample( this, irreducibleWaterSaturationTable->getRecord( 0 ) );
   }
   else {
      m_irreducibleWaterSample = 0;
   }

}


void ProjectHandle::loadSGDensitySample() {

   database::Table* densityTable = getTable( "SGDensityIoTbl" );

   if ( densityTable != 0 and densityTable->size() > 0 ) {
      m_sgDensitySample = getFactory()->produceSGDensitySample( this, densityTable->getRecord( 0 ) );
   }
   else {
      m_sgDensitySample = 0;
   }

}


const DiffusionLeakageParameters* ProjectHandle::getDiffusionLeakageParameters() const
{
   return m_diffusionLeakageParameters;
}

/// Connect Formation objects and Surface objects
bool ProjectHandle::connectSurfaces( void )
{
   MutableSurfaceList::iterator surfaceIter;
   MutableFormationList::iterator formationIter;

   formationIter = m_formations.begin();
   Formation * formation = 0;
   Surface * topSurface = 0;
   Surface * bottomSurface = 0;

   for ( surfaceIter = m_surfaces.begin(); surfaceIter != m_surfaces.end(); ++surfaceIter )
   {
      bottomSurface = *surfaceIter;


      if ( formation )
      {
         formation->setTopSurface( topSurface );
         formation->setBottomSurface( bottomSurface );

         topSurface->setBottomFormation( formation );
         bottomSurface->setTopFormation( formation );
      }

      if ( formationIter != m_formations.end() )
      {
         formation = *formationIter;
         ++formationIter;
      }
      else
      {
         formation = 0;
      }

      topSurface = bottomSurface;
   }

   return true;
}

/// Connect Reservoir objects to their Formation objects
bool ProjectHandle::connectReservoirs( void )
{
   MutableReservoirList::iterator reservoirIter;

   for ( reservoirIter = m_reservoirs.begin(); reservoirIter != m_reservoirs.end(); ++reservoirIter )
   {
      Reservoir * reservoir = *reservoirIter;
      const Formation * formation = dynamic_cast<const Formation *>( findFormation( reservoir->getFormationName() ) );
      assert( formation != 0 );
      reservoir->setFormation( formation );
   }
   return true;
}

/// Connect Trap objects to their Reservoir objects and Snapshot objects
bool ProjectHandle::connectTraps( void )
{
   MutableTrapList::iterator trapIter;

   for ( trapIter = m_traps.begin(); trapIter != m_traps.end(); ++trapIter )
   {
      Trap * trap = *trapIter;
      const string & name = database::getReservoirName( trap->getRecord() );
      const Reservoir * reservoir = (const Reservoir *)findReservoir( name );
      if ( reservoir != 0 )
      {
         trap->setReservoir( reservoir );
      }
      else
      {
         delete * trapIter;
         m_traps.erase( trapIter );
         --trapIter;
         continue;
      }

      double time = database::getAge( trap->getRecord() );
      const Snapshot * snapshot = (const Snapshot *)findSnapshot( time );
      if ( snapshot != 0 )
      {
         trap->setSnapshot( snapshot );
      }
      else
      {
         delete * trapIter;
         m_traps.erase( trapIter );
         --trapIter;
         continue;
      }
   }
   return true;
}

/// check of the m_trappers is not empty
bool ProjectHandle::trappersAreAvailable()
{
   return !m_trappers.empty();
}

/// Connect Trapper objects to their Reservoir objects and Snapshot objects
bool ProjectHandle::connectTrappers( void )
{
   MutableTrapperList::iterator trapperIter;

   for ( trapperIter = m_trappers.begin(); trapperIter != m_trappers.end(); ++trapperIter )
   {
      Trapper * trapper = *trapperIter;
      const string & name = database::getReservoirName( trapper->getRecord() );
      const Reservoir * reservoir = (const Reservoir *)findReservoir( name );
      if ( reservoir != 0 )
      {
         trapper->setReservoir( reservoir );
      }
      else
      {
         delete * trapperIter;
         m_trappers.erase( trapperIter );
         --trapperIter;
         continue;
      }

      double time = database::getAge( trapper->getRecord() );
      const Snapshot * snapshot = (const Snapshot *)findSnapshot( time );
      if ( snapshot != 0 )
      {
         trapper->setSnapshot( snapshot );
      }
      else
      {
         delete * trapperIter;
         m_trappers.erase( trapperIter );
         --trapperIter;
         continue;
      }
   }
   return true;
}

/// Connect Migration objects to their source and destination objects
bool ProjectHandle::connectMigrations( void )
{
   MutableMigrationList::iterator migrationIter;

   int increment = 1;

   for ( migrationIter = m_migrations.begin(); migrationIter != m_migrations.end(); migrationIter += increment )
   {
      increment = 1;
      Migration * migration = *migrationIter;

      try
      {
         double sourceAge = database::getSourceAge( migration->getRecord() );
         const Snapshot * sourceSnapshot = (const Snapshot *)findSnapshot( sourceAge );
         if ( sourceSnapshot == 0 ) throw RecordException( "Undefined sourceSnapshot: %", sourceAge );
         migration->setSourceSnapshot( sourceSnapshot );

         double destinationAge = database::getDestinationAge( migration->getRecord() );
         const Snapshot * destinationSnapshot = (const Snapshot *)findSnapshot( destinationAge );
         if ( destinationSnapshot == 0 ) throw RecordException( "Undefined destinationSnapshot: %", destinationAge );
         migration->setDestinationSnapshot( destinationSnapshot );

         const string & sourceFormationName = database::getSourceRockName( migration->getRecord() );
         if ( sourceFormationName != "" )
         {
            const Formation * sourceFormation = dynamic_cast<const Formation *>( findFormation( sourceFormationName ) );
            if ( sourceFormation == 0 ) throw RecordException( "Undefined sourceFormation: %", sourceFormationName );
            migration->setSourceFormation( sourceFormation );
         }

         const string & sourceReservoirName = database::getSourceReservoirName( migration->getRecord() );
         if ( sourceReservoirName != "" )
         {
            const Reservoir * sourceReservoir = (const Reservoir *)findReservoir( sourceReservoirName );
            if ( sourceReservoir == 0 ) throw RecordException( "Undefined sourceReservoir: %", sourceReservoirName );
            migration->setSourceReservoir( sourceReservoir );
         }

         const string & destinationReservoirName = database::getDestinationReservoirName( migration->getRecord() );
         if ( destinationReservoirName != "" )
         {
            const Reservoir * destinationReservoir = (const Reservoir *)findReservoir( destinationReservoirName );
            if ( destinationReservoir == 0 ) throw RecordException( "Undefined destinationReservoir: %", destinationReservoirName );
            migration->setDestinationReservoir( destinationReservoir );
         }

         int sourceTrapperId = database::getSourceTrapID( migration->getRecord() );
         if ( sourceTrapperId > 0 )
         {
            Trapper * sourceTrapper = findTrapper( migration->getSourceReservoir(), migration->getSourceSnapshot(), sourceTrapperId, 0 );
            if ( sourceTrapper == 0 ) throw RecordException( "Cannot find Trapper: %:%:%", sourceAge, sourceReservoirName, sourceTrapperId );
            migration->setSourceTrapper( sourceTrapper );
         }

         int destinationTrapperId = database::getDestinationTrapID( migration->getRecord() );
         if ( destinationTrapperId > 0 )
         {
            Trapper * destinationTrapper = findTrapper( migration->getDestinationReservoir(), migration->getDestinationSnapshot(), destinationTrapperId, 0 );
            if ( destinationTrapper == 0 ) throw RecordException( "Cannot find Trapper: %:%:%", destinationAge, destinationReservoirName, destinationTrapperId );
            migration->setDestinationTrapper( destinationTrapper );
         }
      }
      catch ( RecordException & recordException )
      {
         cerr << "Error: " << recordException.what() << ", removing offending Migration record" << endl;
         delete * migrationIter;
         migrationIter = m_migrations.erase( migrationIter );
         increment = 0;
         continue;
      }
   }
   return true;
}


bool ProjectHandle::connectUpAndDownstreamTrappers( void ) const
{
   database::Table* migrationTbl = getTable( "MigrationIoTbl" );
   database::Table::iterator tblIter;

   Reservoir * previousReservoir = 0;
   Snapshot * previousSnapshot = 0;

   for ( tblIter = migrationTbl->begin(); tblIter != migrationTbl->end(); ++tblIter )
   {
      Record * migrationRecord = *tblIter;
      if ( database::getMigrationProcess( migrationRecord ) == "Spill" )
      {
         Snapshot * snapshot = (Snapshot *)findSnapshot( database::getSourceAge( migrationRecord ) );
         assert( snapshot );

         Reservoir * reservoir = (Reservoir *)findReservoir( database::getSourceReservoirName( migrationRecord ) );
         assert( reservoir );

         if ( ( reservoir != previousReservoir || snapshot != previousSnapshot ) && previousReservoir && previousSnapshot )
         {
            previousReservoir->setTrappersUpAndDownstreamConnected( previousSnapshot->getTime() );
         }

         if ( reservoir->trappersAreUpAndDownstreamConnected( snapshot->getTime() ) ) continue;

         int upstreamTrapperId = database::getSourceTrapID( migrationRecord );
         int downstreamTrapperId = database::getDestinationTrapID( migrationRecord );
         if ( upstreamTrapperId <= 0 || downstreamTrapperId <= 0 || upstreamTrapperId == downstreamTrapperId ) continue;

         Trapper * upstreamTrapper = findTrapper( ( Interface::Reservoir * ) reservoir, ( Interface::Snapshot * ) snapshot, upstreamTrapperId, 0 );
         Trapper * downstreamTrapper = findTrapper( ( Interface::Reservoir * ) reservoir, ( Interface::Snapshot * ) snapshot, downstreamTrapperId, 0 );
         if ( upstreamTrapper == 0 || downstreamTrapper == 0 ) continue;

         if ( upstreamTrapper->getDownstreamTrapper() != 0 || upstreamTrapper->getDownstreamTrapper() == downstreamTrapper ) continue;

         upstreamTrapper->setDownstreamTrapper( downstreamTrapper );
         downstreamTrapper->addUpstreamTrapper( upstreamTrapper );
      }
   }

   if ( previousReservoir && previousSnapshot )
   {
      previousReservoir->setTrappersUpAndDownstreamConnected( previousSnapshot->getTime() );
   }

   return true;
}


Interface::Trapper * ProjectHandle::findTrapper( const Interface::MutableTrapperList & trappers, const Interface::Reservoir * reservoir,
   const Interface::Snapshot * snapshot, unsigned int id, unsigned int persistentId ) const
{
   Interface::MutableTrapperList::const_iterator trapperIter;

   for ( trapperIter = trappers.begin(); trapperIter != trappers.end(); ++trapperIter )
   {
      Trapper * trapper = * trapperIter;

      if ( trapper->matchesConditions( (Reservoir *)reservoir, (Snapshot *)snapshot, id, persistentId ) )
         return trapper;
   }
   return 0;
}

Interface::Trapper * ProjectHandle::findTrapper( const Interface::Reservoir * reservoir,
   const Interface::Snapshot * snapshot, unsigned int id, unsigned int persistentId ) const
{
   return findTrapper( m_trappers, reservoir, snapshot, id, persistentId );
}

void ProjectHandle::deleteTimeOutputProperties() {

   MutableOutputPropertyList::const_iterator propIter;

   for ( propIter = m_timeOutputProperties.begin(); propIter != m_timeOutputProperties.end(); ++propIter ) {
      OutputProperty * property = *propIter;
      delete property;
   }

   m_timeOutputProperties.clear();
}

void ProjectHandle::deleteDepthOutputProperties() {

   MutableOutputPropertyList::const_iterator propIter;

   for ( propIter = m_depthOutputProperties.begin(); propIter != m_depthOutputProperties.end(); ++propIter ) {
      OutputProperty * property = *propIter;
      delete property;
   }

   m_depthOutputProperties.clear();
}



void ProjectHandle::deleteLithologyThermalConductivitySamples() {

   MutableLithologyThermalConductivitySampleList::iterator sampleIter;

   for ( sampleIter = m_lithologyThermalConductivitySamples.begin(); sampleIter != m_lithologyThermalConductivitySamples.end(); ++sampleIter ) {
      LithologyThermalConductivitySample * sample = *sampleIter;
      delete sample;
   }

   m_lithologyThermalConductivitySamples.clear();
}

void ProjectHandle::deleteLithologyHeatCapacitySamples() {

   MutableLithologyHeatCapacitySampleList::const_iterator sampleIter;

   for ( sampleIter = m_lithologyHeatCapacitySamples.begin(); sampleIter != m_lithologyHeatCapacitySamples.end(); ++sampleIter ) {
      LithologyHeatCapacitySample * sample = *sampleIter;
      delete sample;
   }

   m_lithologyHeatCapacitySamples.clear();
}


void ProjectHandle::deleteFluidHeatCapacitySamples() {

   MutableFluidHeatCapacitySampleList::const_iterator sampleIter;

   for ( sampleIter = m_fluidHeatCapacitySamples.begin(); sampleIter != m_fluidHeatCapacitySamples.end(); ++sampleIter ) {
      FluidHeatCapacitySample * sample = *sampleIter;
      delete sample;
   }

   m_fluidHeatCapacitySamples.clear();
}

void ProjectHandle::deleteFluidThermalConductivitySamples() {

   MutableFluidThermalConductivitySampleList::const_iterator sampleIter;

   for ( sampleIter = m_fluidThermalConductivitySamples.begin(); sampleIter != m_fluidThermalConductivitySamples.end(); ++sampleIter ) {
      FluidThermalConductivitySample * sample = *sampleIter;
      delete sample;
   }

   m_fluidThermalConductivitySamples.clear();
}

void ProjectHandle::deleteFluidDensitySamples() {

   MutableFluidDensitySampleList::const_iterator sampleIter;

   for ( sampleIter = m_fluidDensitySamples.begin(); sampleIter != m_fluidDensitySamples.end(); ++sampleIter ) {
      FluidDensitySample * sample = *sampleIter;
      delete sample;
   }

   m_fluidDensitySamples.clear();
}


void ProjectHandle::deleteRelatedProjects() {

   MutableRelatedProjectList::const_iterator relatedProjectIter;

   for ( relatedProjectIter = m_relatedProjects.begin(); relatedProjectIter != m_relatedProjects.end(); ++relatedProjectIter ) {
      RelatedProject * project = *relatedProjectIter;
      delete project;
   }

   m_relatedProjects.clear();
}


void ProjectHandle::deleteConstrainedOverpressureIntervals() {

   MutableConstrainedOverpressureIntervalList::iterator constraintIter;

   for ( constraintIter = m_constrainedOverpressureIntervals.begin(); constraintIter != m_constrainedOverpressureIntervals.end(); ++constraintIter ) {
      ConstrainedOverpressureInterval* interval = *constraintIter;
      delete interval;
   }

}


void ProjectHandle::deleteSnapshots( void )
{
   MutableSnapshotList::const_iterator snapshotIter;

   for ( snapshotIter = m_snapshots.begin(); snapshotIter != m_snapshots.end(); ++snapshotIter )
   {
      Snapshot * snapshot = *snapshotIter;
      delete snapshot;
   }
   m_snapshots.clear();
}

void ProjectHandle::deleteLithoTypes( void )
{
   MutableLithoTypeList::const_iterator lithoTypeIter;

   for ( lithoTypeIter = m_lithoTypes.begin(); lithoTypeIter != m_lithoTypes.end(); ++lithoTypeIter )
   {
      LithoType * lithoType = *lithoTypeIter;
      delete lithoType;
   }
   m_lithoTypes.clear();
}

void ProjectHandle::deleteSourceRocks( void )
{
   MutableSourceRockList::const_iterator sourceRockIter;

   for ( sourceRockIter = m_sourceRocks.begin(); sourceRockIter != m_sourceRocks.end(); ++sourceRockIter )
   {
      SourceRock * sourceRock = *sourceRockIter;
      delete sourceRock;
   }
   m_sourceRocks.clear();
}

void ProjectHandle::deleteSurfaces( void )
{
   MutableSurfaceList::const_iterator surfaceIter;

   for ( surfaceIter = m_surfaces.begin(); surfaceIter != m_surfaces.end(); ++surfaceIter )
   {
      Surface * surface = *surfaceIter;
      delete surface;
   }
   m_surfaces.clear();
}

void ProjectHandle::deleteFormations( void )
{
   MutableFormationList::const_iterator formationIter;

   for ( formationIter = m_formations.begin(); formationIter != m_formations.end(); ++formationIter )
   {
      Formation * formation = *formationIter;
      delete formation;
   }
   m_formations.clear();
}

void ProjectHandle::deleteFluidTypes() {

   MutableFluidTypeList::iterator fluidIter;

   for ( fluidIter = m_fluidTypes.begin(); fluidIter != m_fluidTypes.end(); ++fluidIter )
   {
      FluidType* fluid = ( *fluidIter );
      delete fluid;
   }

   m_fluidTypes.clear();
}

void ProjectHandle::deleteCrustalThicknessData() {

   MutableCrustalThicknessDataList::const_iterator ctcIter;

   for ( ctcIter = m_crustalThicknessData.begin(); ctcIter != m_crustalThicknessData.end(); ++ctcIter )
   {
      CrustalThicknessData* ctcData = *ctcIter;
      delete ctcData;
   }

   m_crustalThicknessData.clear();
}

void ProjectHandle::deleteReservoirs( void )
{
   MutableReservoirList::const_iterator reservoirIter;

   for ( reservoirIter = m_reservoirs.begin(); reservoirIter != m_reservoirs.end(); ++reservoirIter )
   {
      Reservoir * reservoir = *reservoirIter;
      delete reservoir;
   }
   m_reservoirs.clear();
}

void ProjectHandle::deleteMobileLayers( void )
{
   MutableMobileLayerList::const_iterator mobileLayerIter;

   for ( mobileLayerIter = m_mobileLayers.begin(); mobileLayerIter != m_mobileLayers.end(); ++mobileLayerIter )
   {
      MobileLayer * mobileLayer = *mobileLayerIter;
      delete mobileLayer;
   }
   m_mobileLayers.clear();
}

void ProjectHandle::deleteTouchstoneMaps( void )
{
   MutableTouchstoneMapList::const_iterator touchstoneMapIter;

   for ( touchstoneMapIter = m_touchstoneMaps.begin(); touchstoneMapIter != m_touchstoneMaps.end(); ++touchstoneMapIter )
   {
      TouchstoneMap * touchstoneMap = *touchstoneMapIter;
      delete touchstoneMap;
   }
   m_touchstoneMaps.clear();
}

void ProjectHandle::deleteAllochthonousLithologies( void ) {

   MutableAllochthonousLithologyList::const_iterator allochthonousLithologyIter;

   for ( allochthonousLithologyIter = m_allochthonousLithologies.begin(); allochthonousLithologyIter != m_allochthonousLithologies.end(); ++allochthonousLithologyIter )
   {
      AllochthonousLithology * allochthonousLithology = *allochthonousLithologyIter;
      delete allochthonousLithology;
   }

   m_allochthonousLithologies.clear();
}



void ProjectHandle::deleteAllochthonousLithologyDistributions( void ) {

   MutableAllochthonousLithologyDistributionList::const_iterator allochthonousLithologyDistributionIter;

   for ( allochthonousLithologyDistributionIter = m_allochthonousLithologyDistributions.begin();
      allochthonousLithologyDistributionIter != m_allochthonousLithologyDistributions.end();
      ++allochthonousLithologyDistributionIter )
   {
      AllochthonousLithologyDistribution * allochthonousLithologyDistribution = *allochthonousLithologyDistributionIter;
      delete allochthonousLithologyDistribution;
   }

   m_allochthonousLithologyDistributions.clear();
}


void ProjectHandle::deleteAllochthonousLithologyInterpolations( void ) {

   MutableAllochthonousLithologyInterpolationList::const_iterator allochthonousLithologyInterpolationIter;

   for ( allochthonousLithologyInterpolationIter = m_allochthonousLithologyInterpolations.begin();
      allochthonousLithologyInterpolationIter != m_allochthonousLithologyInterpolations.end();
      ++allochthonousLithologyInterpolationIter )
   {
      AllochthonousLithologyInterpolation * allochthonousLithologyInterpolation = *allochthonousLithologyInterpolationIter;
      delete allochthonousLithologyInterpolation;
   }

   m_allochthonousLithologyInterpolations.clear();
}


void ProjectHandle::deleteTraps( void )
{
   MutableTrapList::const_iterator trapIter;

   for ( trapIter = m_traps.begin(); trapIter != m_traps.end(); ++trapIter )
   {
      Trap * trap = *trapIter;
      delete trap;
   }
   m_traps.clear();
}

void ProjectHandle::deleteTrappers( void )
{
   MutableTrapperList::const_iterator trapperIter;

   for ( trapperIter = m_trappers.begin(); trapperIter != m_trappers.end(); ++trapperIter )
   {
      Trapper * trapper = *trapperIter;
      delete trapper;
   }
   m_trappers.clear();
}

void ProjectHandle::deleteMigrations( void )
{
   MutableMigrationList::const_iterator migrationIter;

   for ( migrationIter = m_migrations.begin(); migrationIter != m_migrations.end(); ++migrationIter )
   {
      Migration * migration = *migrationIter;
      delete migration;
   }
   m_migrations.clear();
}

void ProjectHandle::deleteIgneousIntrusions() {

   MutableIgneousIntrusionEventList::iterator intrusionIter;

   for ( intrusionIter = m_igneousIntrusionEvents.begin(); intrusionIter != m_igneousIntrusionEvents.end(); ++intrusionIter )
   {
      IgneousIntrusionEvent* intrusionEvent = *intrusionIter;

      delete intrusionEvent;

   }

   m_igneousIntrusionEvents.clear();
}

void ProjectHandle::deleteInputValues( void )
{
   MutableInputValueList::const_iterator inputValueIter;

   for ( inputValueIter = m_inputValues.begin(); inputValueIter != m_inputValues.end(); ++inputValueIter )
   {
      InputValue * inputValue = *inputValueIter;
      delete inputValue;
   }
   m_inputValues.clear();
}

void ProjectHandle::deletePermafrost() {

   MutablePermafrostEventList::iterator permafrostIter;

   for ( permafrostIter = m_permafrostEvents.begin(); permafrostIter != m_permafrostEvents.end(); ++permafrostIter )
   {
      PermafrostEvent* permafrostEvent = *permafrostIter;

      delete permafrostEvent;

   }

   m_permafrostEvents.clear();
}

void ProjectHandle::deleteProperties( void )
{
   MutablePropertyList::const_iterator propertyIter;

   for ( propertyIter = m_properties.begin(); propertyIter != m_properties.end(); ++propertyIter )
   {
      Property * property = *propertyIter;
      delete property;
   }
   m_properties.clear();
}

void ProjectHandle::deletePropertyValues( void )
{
   MutablePropertyValueList::const_iterator propertyValueIter;

   for ( propertyValueIter = m_propertyValues.begin();
      propertyValueIter != m_propertyValues.end();
      ++propertyValueIter )
   {
      PropertyValue * propertyValue = *propertyValueIter;
      delete propertyValue;
   }
   m_propertyValues.clear();
}

void ProjectHandle::deleteBiodegradationParameters( void )
{
   delete m_biodegradationParameters;
}

void ProjectHandle::deleteCrustFormation( void )
{
   delete m_crustFormation;
}

void ProjectHandle::deleteMantleFormation( void )
{
   delete m_mantleFormation;
}

void ProjectHandle::deleteFracturePressureFunctionParameters( void )
{
   delete m_fracturePressureFunctionParameters;
}

void ProjectHandle::deleteDiffusionLeakageParameters( void )
{
   delete m_diffusionLeakageParameters;
}

void ProjectHandle::deleteHeatFlowHistory( void ) {

   MutablePaleoSurfacePropertyList::const_iterator heatFlowHistoryIter;

   for ( heatFlowHistoryIter = m_heatFlowHistory.begin(); heatFlowHistoryIter != m_heatFlowHistory.end(); ++heatFlowHistoryIter )
   {
      PaleoSurfaceProperty * heatFlowInstance = *heatFlowHistoryIter;
      delete heatFlowInstance;
   }

}

void ProjectHandle::deleteCrustThinningHistory( void ) {

   MutablePaleoFormationPropertyList::const_iterator crustThinningHistoryIter;

   for ( crustThinningHistoryIter = m_crustPaleoThicknesses.begin(); crustThinningHistoryIter != m_crustPaleoThicknesses.end(); ++crustThinningHistoryIter )
   {
      PaleoFormationProperty * crustThinningInstance = *crustThinningHistoryIter;
      delete crustThinningInstance;
   }

}

void ProjectHandle::deleteMantleThicknessHistory( void ) {

   MutablePaleoFormationPropertyList::const_iterator mantleThicknessHistoryIter;

   for ( mantleThicknessHistoryIter = m_mantlePaleoThicknesses.begin(); mantleThicknessHistoryIter != m_mantlePaleoThicknesses.end(); ++mantleThicknessHistoryIter )
   {
      PaleoFormationProperty * mantleThicknessInstance = *mantleThicknessHistoryIter;
      delete mantleThicknessInstance;
   }

}

void ProjectHandle::deleteRunParameters( void ) {

   if ( m_runParameters != 0 ) {
      delete m_runParameters;
   }

}

void ProjectHandle::deleteProjectData( void ) {

   if ( m_projectData != 0 ) {
      delete m_projectData;
   }

}

void ProjectHandle::setSimulationDetails ( const std::string& simulatorName,
                                           const std::string& simulatorMode,
                                           const std::string& simulatorCommandLineParams ) {

   database::Table* simulationDetailsIoTbl = getTable( "SimulationDetailsIoTbl" );
   database::Record* sdRecord = simulationDetailsIoTbl->createRecord();

   int lastSequenceNumber = 0;

   if ( m_simulationDetails.size () > 0 ) {
      // Sequence of simulation details should be ordered, so the last entry should have the largest seqnence number.
      lastSequenceNumber = m_simulationDetails [ m_simulationDetails.size () - 1 ]->getSimulationSequenceNumber ();
   }

   database::setSimulatorName ( sdRecord, simulatorName );
   database::setSimulatorMode ( sdRecord, simulatorMode );
   database::setSimulatorCommandLineParameters ( sdRecord, simulatorCommandLineParams );
   database::setSimulationSequenceNumber ( sdRecord, lastSequenceNumber + 1 );
   database::setNumberOfCores ( sdRecord, m_size );
}

SimulationDetailsListPtr ProjectHandle::getSimulationDetails () const {

   SimulationDetailsListPtr result = SimulationDetailsListPtr ( new SimulationDetailsList ( m_simulationDetails.size ()));

   for ( size_t i = 0; i < m_simulationDetails.size (); ++i ) {
      (*result)[ i ] = m_simulationDetails [ i ];
   } 

   return result;
}

const SimulationDetails* ProjectHandle::getDetailsOfLastSimulation ( const std::string& simulatorName ) const {

   MutableSimulationDetailsList::const_reverse_iterator simDetailsIter;

   for ( simDetailsIter = m_simulationDetails.rbegin (); simDetailsIter != m_simulationDetails.rend (); ++simDetailsIter ) {

      if ((*simDetailsIter)->getSimulatorName () == simulatorName ) {
         return *simDetailsIter;
      }
   }
   

   return 0;
}

void ProjectHandle::deleteSimulationDetails () {

   for ( size_t i = 0; i < m_simulationDetails.size (); ++i ) {
      delete m_simulationDetails [ i ];
      m_simulationDetails [ i ] = 0;
   }

   m_simulationDetails.clear ();
}


void ProjectHandle::deleteSurfaceDepthHistory( void ) {

   MutablePaleoPropertyList::const_iterator surfaceDepthHistoryIter;

   for ( surfaceDepthHistoryIter = m_surfaceDepthHistory.begin(); surfaceDepthHistoryIter != m_surfaceDepthHistory.end(); ++surfaceDepthHistoryIter )
   {
      PaleoProperty * surfaceDepthInstance = *surfaceDepthHistoryIter;
      delete surfaceDepthInstance;
   }

}

void ProjectHandle::deleteSurfaceTemperatureHistory( void ) {

   MutablePaleoPropertyList::const_iterator surfaceTemperatureHistoryIter;

   for ( surfaceTemperatureHistoryIter = m_surfaceTemperatureHistory.begin(); surfaceTemperatureHistoryIter != m_surfaceTemperatureHistory.end(); ++surfaceTemperatureHistoryIter )
   {
      PaleoProperty * surfaceTemperatureInstance = *surfaceTemperatureHistoryIter;
      delete surfaceTemperatureInstance;
   }

}

void ProjectHandle::deleteSGDensitySample() {

   if ( m_sgDensitySample != 0 ) {
      delete m_sgDensitySample;
      m_sgDensitySample = 0;
   }

}


void ProjectHandle::deleteIrreducibleWaterSaturationSample() {

   if ( m_irreducibleWaterSample != 0 ) {
      delete m_irreducibleWaterSample;
   }

}

void ProjectHandle::deleteLangmuirIsotherms() {

   MutableLangmuirAdsorptionIsothermSampleList::iterator langIter;

   for ( langIter = m_langmuirIsotherms.begin(); langIter != m_langmuirIsotherms.end(); ++langIter ) {
      delete ( *langIter );
   }

}

void ProjectHandle::deleteLangmuirTOCEntries() {

   MutableLangmuirAdsorptionTOCEntryList::iterator langIter;

   for ( langIter = m_langmuirTocAdsorptionEntries.begin(); langIter != m_langmuirTocAdsorptionEntries.end(); ++langIter ) {
      delete ( *langIter );
   }

}

void ProjectHandle::deletePointHistories() {

   MutablePointAdsorptionHistoryList::iterator histIter;

   for ( histIter = m_adsorptionPointHistoryList.begin(); histIter != m_adsorptionPointHistoryList.end(); ++histIter ) {
      delete ( *histIter );
   }

   m_adsorptionPointHistoryList.clear();
}


/// Get a project's output directory
std::string ProjectHandle::getOutputDir( void ) const
{
   return getProjectName() +  "_CauldronOutputDir";
}

void ProjectHandle::resetSnapshotIoTbl(  ) const
{

   Table * table = getTable( "SnapshotIoTbl" );
   if ( !table ) return;

   for ( size_t i = 0; i < table->size(); ++i )
   {
      Record * record = table->getRecord( i );
      setSnapshotFileName( record, "" );
   }
}


const Grid * ProjectHandle::findOutputGrid( int numI, int numJ ) const
{
   if ( getLowResolutionOutputGrid()->numIGlobal() == numI && getLowResolutionOutputGrid()->numJGlobal() == numJ )
   {
      return getLowResolutionOutputGrid();
   }
   else if ( getHighResolutionOutputGrid()->numIGlobal() == numI && getHighResolutionOutputGrid()->numJGlobal() == numJ )
   {
      return getHighResolutionOutputGrid();
   }
   else
   {
      return 0;
   }
}

const Grid * ProjectHandle::findGrid( int numI, int numJ ) const
{
   if ( getInputGrid()->numIGlobal() == numI && getInputGrid()->numJGlobal() == numJ )
   {
      return getInputGrid();
   }
   else
   {
      return findOutputGrid( numI, numJ );
   }
}

Interface::PointAdsorptionHistoryList* ProjectHandle::getPointAdsorptionHistoryList( const std::string& sourceRockFormationName ) const {

   Interface::PointAdsorptionHistoryList* historyList = new Interface::PointAdsorptionHistoryList;
   MutablePointAdsorptionHistoryList::const_iterator pointIter;

   for ( pointIter = m_adsorptionPointHistoryList.begin(); pointIter != m_adsorptionPointHistoryList.end(); ++pointIter ) {

      if ( sourceRockFormationName == "" or( *pointIter )->getFormationName() == sourceRockFormationName ) {
         historyList->push_back( *pointIter );
      }

   }

   return historyList;
}

Interface::LangmuirAdsorptionIsothermSampleList* ProjectHandle::getLangmuirAdsorptionIsothermSampleList( const std::string& functionName ) const {

   Interface::LangmuirAdsorptionIsothermSampleList* isothermList = new Interface::LangmuirAdsorptionIsothermSampleList;
   MutableLangmuirAdsorptionIsothermSampleList::const_iterator isothermIter;

   for ( isothermIter = m_langmuirIsotherms.begin(); isothermIter != m_langmuirIsotherms.end(); ++isothermIter ) {

      if ( ( *isothermIter )->getLangmuirName() == functionName ) {
         isothermList->push_back( *isothermIter );
      }

   }

   return isothermList;
}


const Interface::LangmuirAdsorptionTOCEntry* ProjectHandle::getLangmuirAdsorptionTOCEntry( const std::string& langmuirName ) const {

   const Interface::LangmuirAdsorptionTOCEntry* tocEntry = 0;
   MutableLangmuirAdsorptionTOCEntryList::const_iterator tocEntryIter;

   for ( tocEntryIter = m_langmuirTocAdsorptionEntries.begin(); tocEntryIter != m_langmuirTocAdsorptionEntries.end(); ++tocEntryIter ) {

      if ( ( *tocEntryIter )->getLangmuirName() == langmuirName ) {
         tocEntry = *tocEntryIter;
      }

   }

   return tocEntry;
}

const Interface::IrreducibleWaterSaturationSample* ProjectHandle::getIrreducibleWaterSaturationSample() const {
   return m_irreducibleWaterSample;
}

const Interface::SGDensitySample* ProjectHandle::getSGDensitySample() const {
   return m_sgDensitySample;
}

bool ProjectHandle::containsSulphur() const {

   MutableSourceRockList::const_iterator sourceRockIter;
   for ( sourceRockIter = m_sourceRocks.begin(); sourceRockIter != m_sourceRocks.end(); ++sourceRockIter ) {
      if ( !( ( *sourceRockIter )->getLayerName().empty() ) and( *sourceRockIter )->getScVRe05() != DefaultUndefinedValue and( *sourceRockIter )->getScVRe05() > 0.0 ) {
         return true;
      }
   }

   MutableFormationList::const_iterator formationIter;
   for ( formationIter = m_formations.begin(); formationIter != m_formations.end(); ++formationIter ) {
      Formation * formation = *formationIter;
      if ( formation->isSourceRock() ) {
         const SourceRock * sourceRock1 = formation->getSourceRock1();
         if ( sourceRock1 != 0 and sourceRock1->getScVRe05() != DefaultUndefinedValue and sourceRock1->getScVRe05() > 0.0 ) {
            return true;
         }
         if ( formation->getEnableSourceRockMixing() ) {
            const SourceRock * sourceRock2 = formation->getSourceRock2();
            if ( sourceRock2 != 0 and sourceRock2->getScVRe05() != DefaultUndefinedValue and sourceRock2->getScVRe05() > 0.0 ) {
               return true;
            }
         }
      }
   }
   return false;
}

void ProjectHandle::loadPermafrostData() {

   database::Table* permafrostIoTbl = getTable( "PermafrostIoTbl" );

   m_permafrostEvents.clear();
   m_permafrost = false;

   if ( permafrostIoTbl != 0 ) {
      Record *projectIoRecord = permafrostIoTbl->getRecord( 0 );
      if ( projectIoRecord != 0 ) {
         PermafrostEvent * permafrostRecord = getFactory()->producePermafrostEvent( this, projectIoRecord );
         m_permafrostEvents.push_back( permafrostRecord );

         m_permafrost = ( database::getPermafrostInd( projectIoRecord ) == 1 );
      }
   }
}

DataAccess::Interface::PermafrostEvent * ProjectHandle::getPermafrostData() const {

   if ( m_permafrostEvents.size() != 0 ) {
      return *m_permafrostEvents.begin();
   }
   return 0;
}

bool  ProjectHandle::getPermafrost() const {

   return m_permafrost;

}

void ProjectHandle::setPermafrost( const bool aPermafrost )
{
   m_permafrost = aPermafrost;

   DataAccess::Interface::PermafrostEvent * permafrostRecord = getPermafrostData();
   if ( permafrostRecord != 0 ) {
      permafrostRecord->setPermafrost( aPermafrost );
   }
}
<|MERGE_RESOLUTION|>--- conflicted
+++ resolved
@@ -933,69 +933,6 @@
    using Interface::TRAPPROPERTY;
 
    // fastcauldron properties
-<<<<<<< HEAD
-   m_properties.push_back( getFactory()->produceProperty( this, 0, "ALCOrigLithMantleDepth", "ALCOrigLithMantleDepth", "m", FORMATIONPROPERTY ) );
-   m_properties.push_back( getFactory()->produceProperty( this, 0, "ALCMaxAsthenoMantleDepth", "ALCMaxAsthenoMantleDepth", "m", FORMATIONPROPERTY ) );
-   m_properties.push_back( getFactory()->produceProperty( this, 0, "ALCStepContCrustThickness", "ALCStepContCrustThickness", "m", FORMATIONPROPERTY ) );
-   m_properties.push_back( getFactory()->produceProperty( this, 0, "ALCStepBasaltThickness", "ALCStepBasaltThickness", "m", FORMATIONPROPERTY ) );
-   m_properties.push_back( getFactory()->produceProperty( this, 0, "ALCStepTopBasaltDepth", "ALCStepTopBasaltDepth", "m", FORMATIONPROPERTY ) );
-   m_properties.push_back( getFactory()->produceProperty( this, 0, "ALCSmContCrustThickness", "ALCSmContCrustThickness", "m", FORMATIONPROPERTY ) );
-   m_properties.push_back( getFactory()->produceProperty( this, 0, "ALCSmBasaltThickness", "ALCSmBasaltThickness", "m", FORMATIONPROPERTY ) );
-   m_properties.push_back( getFactory()->produceProperty( this, 0, "ALCSmTopBasaltDepth", "ALCSmTopBasaltDepth", "m", FORMATIONPROPERTY ) );
-   m_properties.push_back( getFactory()->produceProperty( this, 0, "ALCSmMohoDepth", "ALCSmMohoDepth", "m", FORMATIONPROPERTY ) );
-   m_properties.push_back( getFactory()->produceProperty( this, 0, "ALCStepMohoDepth", "ALCStepMohoDepth", "m", FORMATIONPROPERTY ) );
-   m_properties.push_back( getFactory()->produceProperty( this, 0, "AllochthonousLithology", "AllochthonousLithology", "", FORMATIONPROPERTY ) );
-   m_properties.push_back( getFactory()->produceProperty( this, 0, "ChemicalCompaction", "ChemicalCompaction", "frac", FORMATIONPROPERTY ) );
-   m_properties.push_back( getFactory()->produceProperty( this, 0, "BulkDensity", "BulkDensityVec2", "kg/m3", FORMATIONPROPERTY ) );
-   m_properties.push_back( getFactory()->produceProperty( this, 0, "Depth", "Depth", "m", FORMATIONPROPERTY ) );
-   m_properties.push_back( getFactory()->produceProperty( this, 0, "DepthHighRes", "DepthHighRes", "m", FORMATIONPROPERTY ) );
-   m_properties.push_back( getFactory()->produceProperty( this, 0, "Diffusivity", "DiffusivityVec2", "m2/s", FORMATIONPROPERTY ) );
-   m_properties.push_back( getFactory()->produceProperty( this, 0, "ErosionFactor", "ErosionFactor", "", FORMATIONPROPERTY ) );
-   m_properties.push_back( getFactory()->produceProperty( this, 0, "FaultElements", "FaultElements", "", FORMATIONPROPERTY ) );
-   m_properties.push_back( getFactory()->produceProperty( this, 0, "FCTCorrection", "FCTCorrection", "%", FORMATIONPROPERTY ) );
-   m_properties.push_back( getFactory()->produceProperty( this, 0, "FluidVelocity", "FluidVelocity", "mm/y", FORMATIONPROPERTY ) );
-   m_properties.push_back( getFactory()->produceProperty( this, 0, "FluidVelocityX", "FluidVelocityX", "mm/y", FORMATIONPROPERTY ) );
-   m_properties.push_back( getFactory()->produceProperty( this, 0, "FluidVelocityY", "FluidVelocityY", "mm/y", FORMATIONPROPERTY ) );
-   m_properties.push_back( getFactory()->produceProperty( this, 0, "FluidVelocityZ", "FluidVelocityZ", "mm/y", FORMATIONPROPERTY ) );
-   m_properties.push_back( getFactory()->produceProperty( this, 0, "HeatFlow", "HeatFlow", "mW/m2", FORMATIONPROPERTY ) );
-   m_properties.push_back( getFactory()->produceProperty( this, 0, "HeatFlowX", "HeatFlowX", "mW/m2", FORMATIONPROPERTY ) );
-   m_properties.push_back( getFactory()->produceProperty( this, 0, "HeatFlowY", "HeatFlowY", "mW/m2", FORMATIONPROPERTY ) );
-   m_properties.push_back( getFactory()->produceProperty( this, 0, "HeatFlowZ", "HeatFlowZ", "mW/m2", FORMATIONPROPERTY ) );
-   m_properties.push_back( getFactory()->produceProperty( this, 0, "HopaneIsomerisation", "HopaneIsomerisation", "", FORMATIONPROPERTY ) );
-   m_properties.push_back( getFactory()->produceProperty( this, 0, "HorizontalPermeability", "HorizontalPermeability", "mD", FORMATIONPROPERTY ) );
-   m_properties.push_back( getFactory()->produceProperty( this, 0, "HydroStaticPressure", "HydroStaticPressure", "MPa", FORMATIONPROPERTY ) );
-   m_properties.push_back( getFactory()->produceProperty( this, 0, "IlliteFraction", "IlliteFraction", "", FORMATIONPROPERTY ) );
-   m_properties.push_back( getFactory()->produceProperty( this, 0, "Lithology", "Lithology", "", FORMATIONPROPERTY ) );
-   m_properties.push_back( getFactory()->produceProperty( this, 0, "LithoStaticPressure", "LithoStaticPressure", "MPa", FORMATIONPROPERTY ) );
-   m_properties.push_back( getFactory()->produceProperty( this, 0, "MassFlux", "MassFlux", "kg/(s.m2)", FORMATIONPROPERTY ) );
-   m_properties.push_back( getFactory()->produceProperty( this, 0, "MassFluxX", "MassFluxX", "kg/(s.m2)", FORMATIONPROPERTY ) );
-   m_properties.push_back( getFactory()->produceProperty( this, 0, "MassFluxY", "MassFluxY", "kg/(s.m2)", FORMATIONPROPERTY ) );
-   m_properties.push_back( getFactory()->produceProperty( this, 0, "MassFluxZ", "MassFluxZ", "kg/(s.m2)", FORMATIONPROPERTY ) );
-   m_properties.push_back( getFactory()->produceProperty( this, 0, "MaxVesHighRes", "MaxVesHighRes", "Pa", FORMATIONPROPERTY ) );
-   m_properties.push_back( getFactory()->produceProperty( this, 0, "MaxVes", "MaxVes", "Pa", FORMATIONPROPERTY ) );
-   m_properties.push_back( getFactory()->produceProperty( this, 0, "Overburden", "Overburden", "m", FORMATIONPROPERTY ) );
-   m_properties.push_back( getFactory()->produceProperty( this, 0, "OverPressure", "OverPressure", "MPa", FORMATIONPROPERTY ) );
-   m_properties.push_back( getFactory()->produceProperty( this, 0, "PermeabilityH", "PermeabilityHVec2", "mD", FORMATIONPROPERTY ) );
-   m_properties.push_back( getFactory()->produceProperty( this, 0, "Permeability", "PermeabilityVec2", "mD", FORMATIONPROPERTY ) );
-   m_properties.push_back( getFactory()->produceProperty( this, 0, "Porosity", "PorosityVec2", "vol%", FORMATIONPROPERTY ) );
-   m_properties.push_back( getFactory()->produceProperty( this, 0, "Pressure", "Pressure", "MPa", FORMATIONPROPERTY ) );
-   m_properties.push_back( getFactory()->produceProperty( this, 0, "Reflectivity", "ReflectivityVec2", "", FORMATIONPROPERTY ) );
-   m_properties.push_back( getFactory()->produceProperty( this, 0, "SonicVelocity", "SonicVec2", "us/m", FORMATIONPROPERTY ) );
-   m_properties.push_back( getFactory()->produceProperty( this, 0, "SteraneAromatisation", "SteraneAromatisation", "", FORMATIONPROPERTY ) );
-   m_properties.push_back( getFactory()->produceProperty( this, 0, "SteraneIsomerisation", "SteraneIsomerisation", "", FORMATIONPROPERTY ) );
-   m_properties.push_back( getFactory()->produceProperty( this, 0, "Temperature", "Temperature", "C", FORMATIONPROPERTY ) );
-   m_properties.push_back( getFactory()->produceProperty( this, 0, "ThCond", "ThCondVec2", "W/mK", FORMATIONPROPERTY ) );
-   m_properties.push_back( getFactory()->produceProperty( this, 0, "ThicknessError", "ThicknessError", "m", FORMATIONPROPERTY ) );
-   m_properties.push_back( getFactory()->produceProperty( this, 0, "ThicknessHighRes", "ThicknessHighRes", "m", FORMATIONPROPERTY ) );
-   m_properties.push_back( getFactory()->produceProperty( this, 0, "Thickness", "Thickness", "m", FORMATIONPROPERTY ) );
-   m_properties.push_back( getFactory()->produceProperty( this, 0, "TwoWayTime", "TwoWayTime", "s", FORMATIONPROPERTY) );
-   m_properties.push_back( getFactory()->produceProperty( this, 0, "TwoWayTimeResidual", "TwoWayTimeResidual", "s", FORMATIONPROPERTY ) );
-   m_properties.push_back( getFactory()->produceProperty( this, 0, "Velocity", "VelocityVec2", "m/s", FORMATIONPROPERTY ) );
-   m_properties.push_back( getFactory()->produceProperty( this, 0, "VesHighRes", "VesHighRes", "Pa", FORMATIONPROPERTY ) );
-   m_properties.push_back( getFactory()->produceProperty( this, 0, "Ves", "Ves", "Pa", FORMATIONPROPERTY ) );
-   m_properties.push_back( getFactory()->produceProperty( this, 0, "Vre", "Vre", "%", FORMATIONPROPERTY ) );
-   m_properties.push_back( getFactory()->produceProperty( this, 0, "Vr", "VrVec2", "%", FORMATIONPROPERTY ) );
-=======
    m_properties.push_back( getFactory()->produceProperty( this, 0, "ALCOrigLithMantleDepth",         "ALCOrigLithMantleDepth",         "m",     FORMATIONPROPERTY, DataModel::SURFACE_2D_PROPERTY ));
    m_properties.push_back( getFactory()->produceProperty( this, 0, "ALCMaxAsthenoMantleDepth",       "ALCMaxAsthenoMantleDepth",       "m",     FORMATIONPROPERTY, DataModel::SURFACE_2D_PROPERTY ));
    m_properties.push_back( getFactory()->produceProperty( this, 0, "ALCStepContCrustThickness",      "ALCStepContCrustThickness",      "m",     FORMATIONPROPERTY, DataModel::SURFACE_2D_PROPERTY ));
@@ -1005,7 +942,7 @@
    m_properties.push_back( getFactory()->produceProperty( this, 0, "ALCSmBasaltThickness",           "ALCSmBasaltThickness",           "m",     FORMATIONPROPERTY, DataModel::SURFACE_2D_PROPERTY ));
    m_properties.push_back( getFactory()->produceProperty( this, 0, "ALCSmTopBasaltDepth",            "ALCSmTopBasaltDepth",            "m",     FORMATIONPROPERTY, DataModel::SURFACE_2D_PROPERTY ));
    m_properties.push_back( getFactory()->produceProperty( this, 0, "ALCSmMohoDepth",                 "ALCSmMohoDepth",                 "m",     FORMATIONPROPERTY, DataModel::SURFACE_2D_PROPERTY ));
-   m_properties.push_back( getFactory()->produceProperty( this, 0, "ALCStepMohoDepth",               "ALCStepMohoDepth",               "m",     FORMATIONPROPERTY, DataModel::SURFACE_2D_PROPERTY ));
+   m_properties.push_back( getFactory()->produceProperty( this, 0, "ALCStepMohoDepth",               "ALCStepMohoDepth",               "m",     FORMATIONPROPERTY, DataModel::SURFACE_2D_PROPERTY ));
 
    m_properties.push_back( getFactory()->produceProperty( this, 0, "AllochthonousLithology",         "AllochthonousLithology",         "",      FORMATIONPROPERTY, DataModel::FORMATION_2D_PROPERTY ));
    m_properties.push_back( getFactory()->produceProperty( this, 0, "ChemicalCompaction",             "ChemicalCompaction",             "frac",  FORMATIONPROPERTY, DataModel::DISCONTINUOUS_3D_PROPERTY ));
@@ -1030,13 +967,13 @@
    m_properties.push_back( getFactory()->produceProperty( this, 0, "HorizontalPermeability",         "HorizontalPermeability",         "mD",    FORMATIONPROPERTY, DataModel::DISCONTINUOUS_3D_PROPERTY ));
    m_properties.push_back( getFactory()->produceProperty( this, 0, "HydroStaticPressure",            "HydroStaticPressure",            "MPa",   FORMATIONPROPERTY, DataModel::CONTINUOUS_3D_PROPERTY ));
 
-   // not sure which attribute this property shoudl have, so give it the most general one
+   // not sure which attribute this property should have, so give it the most general one
    m_properties.push_back( getFactory()->produceProperty( this, 0, "IlliteFraction",                 "IlliteFraction",                 "",      FORMATIONPROPERTY, DataModel::DISCONTINUOUS_3D_PROPERTY ));
    m_properties.push_back( getFactory()->produceProperty( this, 0, "Lithology",                      "Lithology",                      "",      FORMATIONPROPERTY, DataModel::FORMATION_2D_PROPERTY ));
    m_properties.push_back( getFactory()->produceProperty( this, 0, "LithoStaticPressure",            "LithoStaticPressure",            "MPa",   FORMATIONPROPERTY, DataModel::CONTINUOUS_3D_PROPERTY ));
    m_properties.push_back( getFactory()->produceProperty( this, 0, "MaxVesHighRes",                  "MaxVesHighRes",                  "Pa",    FORMATIONPROPERTY, DataModel::DISCONTINUOUS_3D_PROPERTY ));
    m_properties.push_back( getFactory()->produceProperty( this, 0, "MaxVes",                         "MaxVes",                         "Pa",    FORMATIONPROPERTY, DataModel::DISCONTINUOUS_3D_PROPERTY ));
-   m_properties.push_back(getFactory ()->produceProperty( this, 0, "Overburden",                     "Overburden",                     "m",     FORMATIONPROPERTY, DataModel::CONTINUOUS_3D_PROPERTY ));
+   m_properties.push_back( getFactory ()->produceProperty( this, 0, "Overburden",                     "Overburden",                     "m",     FORMATIONPROPERTY, DataModel::CONTINUOUS_3D_PROPERTY ));
    m_properties.push_back( getFactory()->produceProperty( this, 0, "OverPressure",                   "OverPressure",                   "MPa",   FORMATIONPROPERTY, DataModel::CONTINUOUS_3D_PROPERTY ));
    m_properties.push_back( getFactory()->produceProperty( this, 0, "PermeabilityH",                  "PermeabilityHVec2",              "mD",    FORMATIONPROPERTY, DataModel::DISCONTINUOUS_3D_PROPERTY ));
    m_properties.push_back( getFactory()->produceProperty( this, 0, "Permeability",                   "PermeabilityVec2",               "mD",    FORMATIONPROPERTY, DataModel::DISCONTINUOUS_3D_PROPERTY ));
@@ -1060,10 +997,11 @@
    m_properties.push_back( getFactory()->produceProperty( this, 0, "Ves",                            "Ves",                            "Pa",    FORMATIONPROPERTY, DataModel::CONTINUOUS_3D_PROPERTY ));
    m_properties.push_back( getFactory()->produceProperty( this, 0, "Vre",                            "Vre",                            "%",     FORMATIONPROPERTY, DataModel::DISCONTINUOUS_3D_PROPERTY ));
    m_properties.push_back( getFactory()->produceProperty( this, 0, "Vr",                             "VrVec2",                         "%",     FORMATIONPROPERTY, DataModel::DISCONTINUOUS_3D_PROPERTY ));
-
    m_properties.push_back( getFactory()->produceProperty( this, 0, "SourceRockEndMember1",           "SourceRockEndMember1",           "%",     FORMATIONPROPERTY, DataModel::FORMATION_2D_PROPERTY ));
    m_properties.push_back( getFactory()->produceProperty( this, 0, "SourceRockEndMember2",           "SourceRockEndMember2",           "%",     FORMATIONPROPERTY, DataModel::FORMATION_2D_PROPERTY ));
    m_properties.push_back( getFactory()->produceProperty( this, 0, "TOC",                            "TOC",                            "%",     FORMATIONPROPERTY, DataModel::FORMATION_2D_PROPERTY ));
+   m_properties.push_back( getFactory()->produceProperty( this, 0, "TwoWayTime",                     "TwoWayTime",                     "s",     FORMATIONPROPERTY, DataModel::CONTINUOUS_3D_PROPERTY ));
+   m_properties.push_back( getFactory()->produceProperty( this, 0, "TwoWayTimeResidual",             "TwoWayTimeResidual",             "s",     FORMATIONPROPERTY, DataModel::SURFACE_2D_PROPERTY ));
    m_properties.push_back( getFactory()->produceProperty( this, 0, "PorosityLossFromPyroBitumen",    "PorosityLossFromPyroBitumen",    "%",     FORMATIONPROPERTY, DataModel::SURFACE_2D_PROPERTY ));
    m_properties.push_back( getFactory()->produceProperty( this, 0, "H2SRisk",                        "H2SRisk",                        "kg/m2", FORMATIONPROPERTY, DataModel::SURFACE_2D_PROPERTY ));
    m_properties.push_back( getFactory()->produceProperty( this, 0, "HcVapourDensity",                "HcVapourDensity",                "kg/m3", FORMATIONPROPERTY, DataModel::DISCONTINUOUS_3D_PROPERTY ));
@@ -1083,10 +1021,6 @@
    m_properties.push_back( getFactory()->produceProperty( this, 0, "CondensateAPI",                  "CondensateAPI",                  "",      FORMATIONPROPERTY, DataModel::DISCONTINUOUS_3D_PROPERTY ));
    m_properties.push_back( getFactory()->produceProperty( this, 0, "TimeOfInvasion",                 "TimeOfInvasion",                 "frac",  FORMATIONPROPERTY, DataModel::DISCONTINUOUS_3D_PROPERTY ));
    m_properties.push_back( getFactory()->produceProperty( this, 0, "ImmobileSaturation",             "ImmobileSaturation",             "frac",  FORMATIONPROPERTY, DataModel::DISCONTINUOUS_3D_PROPERTY ));
-   // m_properties.push_back( getFactory()->produceProperty( this, 0, "AverageBrineSaturation",         "AverageBrineSaturation",         "frac", FORMATIONPROPERTY ));
-   // m_properties.push_back( getFactory()->produceProperty( this, 0, "AverageHcLiquidSaturation",      "AverageHcLiquidSaturation",      "frac", FORMATIONPROPERTY ));
-   // m_properties.push_back( getFactory()->produceProperty( this, 0, "AverageHcVapourSaturation",      "AverageHcVapourSaturation",      "frac", FORMATIONPROPERTY ));
-   // m_properties.push_back( getFactory()->produceProperty( this, 0, "AverageImmobileSaturation",      "AverageImmobileSaturation",      "frac", FORMATIONPROPERTY ));
    m_properties.push_back( getFactory()->produceProperty( this, 0, "HcVapourVolume",                 "HcVapourVolume",                 "m3",    FORMATIONPROPERTY, DataModel::DISCONTINUOUS_3D_PROPERTY ));
    m_properties.push_back( getFactory()->produceProperty( this, 0, "HcLiquidVolume",                 "HcLiquidVolume",                 "m3",    FORMATIONPROPERTY, DataModel::DISCONTINUOUS_3D_PROPERTY ));
    m_properties.push_back( getFactory()->produceProperty( this, 0, "ElementVolume",                  "ElementVolume",                  "m3",    FORMATIONPROPERTY, DataModel::DISCONTINUOUS_3D_PROPERTY ));
@@ -1094,7 +1028,6 @@
    m_properties.push_back( getFactory()->produceProperty( this, 0, "BrineRelativePermeability",      "BrineRelativePermeability",      "frac",  FORMATIONPROPERTY, DataModel::DISCONTINUOUS_3D_PROPERTY ));
    m_properties.push_back( getFactory()->produceProperty( this, 0, "HcLiquidRelativePermeability",   "HcLiquidRelativePermeability",   "frac",  FORMATIONPROPERTY, DataModel::DISCONTINUOUS_3D_PROPERTY ));
    m_properties.push_back( getFactory()->produceProperty( this, 0, "HcVapourRelativePermeability",   "HcVapourRelativePermeability",   "frac",  FORMATIONPROPERTY, DataModel::DISCONTINUOUS_3D_PROPERTY ));
-
    m_properties.push_back( getFactory()->produceProperty( this, 0, "HcVapourVelocityX",              "HcVapourVelocityX",              "mm/y",  FORMATIONPROPERTY, DataModel::DISCONTINUOUS_3D_PROPERTY ));
    m_properties.push_back( getFactory()->produceProperty( this, 0, "HcVapourVelocityY",              "HcVapourVelocityY",              "mm/y",  FORMATIONPROPERTY, DataModel::DISCONTINUOUS_3D_PROPERTY ));
    m_properties.push_back( getFactory()->produceProperty( this, 0, "HcVapourVelocityZ",              "HcVapourVelocityZ",              "mm/y",  FORMATIONPROPERTY, DataModel::DISCONTINUOUS_3D_PROPERTY ));
@@ -1103,7 +1036,6 @@
    m_properties.push_back( getFactory()->produceProperty( this, 0, "HcLiquidVelocityY",              "HcLiquidVelocityY",              "mm/y",  FORMATIONPROPERTY, DataModel::DISCONTINUOUS_3D_PROPERTY ));
    m_properties.push_back( getFactory()->produceProperty( this, 0, "HcLiquidVelocityZ",              "HcLiquidVelocityZ",              "mm/y",  FORMATIONPROPERTY, DataModel::DISCONTINUOUS_3D_PROPERTY ));
    m_properties.push_back( getFactory()->produceProperty( this, 0, "HcLiquidVelocityMagnitude",      "HcLiquidVelocityMagnitude",      "mm/y",  FORMATIONPROPERTY, DataModel::DISCONTINUOUS_3D_PROPERTY ));
->>>>>>> 702afe68
 
 
    //Genex5 Properties
@@ -1115,14 +1047,14 @@
    for ( i = 0; i < ComponentManager::NumberOfOutputSpecies; ++i )
    {
       m_properties.push_back( getFactory()->produceProperty( this, 0,
-                                                             theComponentManager.GetSpeciesOutputPropertyName( i, false ),
-                                                             theComponentManager.GetSpeciesOutputPropertyName( i, false ),
+         theComponentManager.GetSpeciesOutputPropertyName( i, false ),
+         theComponentManager.GetSpeciesOutputPropertyName( i, false ),
                                                              theResultManager.GetResultUnit( GenexResultManager::OilGeneratedCum ), FORMATIONPROPERTY,
                                                              DataModel::FORMATION_2D_PROPERTY) );
 
       m_properties.push_back( getFactory()->produceProperty( this, 0,
-                                                             theComponentManager.GetSpeciesOutputPropertyName( i, true ),
-                                                             theComponentManager.GetSpeciesOutputPropertyName( i, true ),
+         theComponentManager.GetSpeciesOutputPropertyName( i, true ),
+         theComponentManager.GetSpeciesOutputPropertyName( i, true ),
                                                              theResultManager.GetResultUnit( GenexResultManager::OilGeneratedCum ), FORMATIONPROPERTY,
                                                              DataModel::FORMATION_2D_PROPERTY ) );
 
@@ -1132,8 +1064,8 @@
    for ( i = 0; i < GenexResultManager::NumberOfResults; ++i )
    {
       m_properties.push_back( getFactory()->produceProperty( this, 0,
-                                                             theResultManager.GetResultName( i ),
-                                                             theResultManager.GetResultName( i ),
+         theResultManager.GetResultName( i ),
+         theResultManager.GetResultName( i ),
                                                              theResultManager.GetResultUnit( i ), FORMATIONPROPERTY,
                                                              DataModel::FORMATION_2D_PROPERTY ) );
    }
@@ -1141,45 +1073,45 @@
    for ( i = 0; i < ComponentManager::NumberOfOutputSpecies; ++i )
    {
       m_properties.push_back( getFactory()->produceProperty( this, 0,
-                                                             theComponentManager.GetSpeciesName( i ) + "Concentration",
-                                                             theComponentManager.GetSpeciesName( i ) + "Concentration",
+         theComponentManager.GetSpeciesName( i ) + "Concentration",
+         theComponentManager.GetSpeciesName( i ) + "Concentration",
                                                              "kg/m3", FORMATIONPROPERTY,
                                                              DataModel::DISCONTINUOUS_3D_PROPERTY ) );
    }
 
    m_properties.push_back( getFactory()->produceProperty( this, 0,
-                                                          "ElementMass", "ElementMass",
+      "ElementMass", "ElementMass",
                                                           "kg/m3", FORMATIONPROPERTY,
                                                           DataModel::DISCONTINUOUS_3D_PROPERTY ) );
 
    m_properties.push_back( getFactory()->produceProperty( this, 0,
-                                                          "TransportedMass", "TransportedMass",
+      "TransportedMass", "TransportedMass",
                                                           "kg", FORMATIONPROPERTY,
                                                           DataModel::DISCONTINUOUS_3D_PROPERTY ) );
 
    for ( i = 0; i < ComponentManager::NumberOfOutputSpecies; ++i )
    {
       m_properties.push_back( getFactory()->produceProperty( this, 0,
-                                                             theComponentManager.GetSpeciesName( i ) + "Retained",
-                                                             theComponentManager.GetSpeciesName( i ) + "Retained",
+         theComponentManager.GetSpeciesName( i ) + "Retained",
+         theComponentManager.GetSpeciesName( i ) + "Retained",
                                                              theResultManager.GetResultUnit( GenexResultManager::OilGeneratedCum ), FORMATIONPROPERTY,
                                                              DataModel::FORMATION_2D_PROPERTY ) );
 
       m_properties.push_back( getFactory()->produceProperty( this, 0,
-                                                             theComponentManager.GetSpeciesName( i ) + "Adsorped",
-                                                             theComponentManager.GetSpeciesName( i ) + "Adsorped",
+         theComponentManager.GetSpeciesName( i ) + "Adsorped",
+         theComponentManager.GetSpeciesName( i ) + "Adsorped",
                                                              "scf/ton", FORMATIONPROPERTY,
                                                              DataModel::FORMATION_2D_PROPERTY ) );
 
       m_properties.push_back( getFactory()->produceProperty( this, 0,
-                                                             theComponentManager.GetSpeciesName( i ) + "AdsorpedExpelled",
-                                                             theComponentManager.GetSpeciesName( i ) + "AdsorpedExpelled",
+         theComponentManager.GetSpeciesName( i ) + "AdsorpedExpelled",
+         theComponentManager.GetSpeciesName( i ) + "AdsorpedExpelled",
                                                              "scf/ton", FORMATIONPROPERTY,
                                                              DataModel::FORMATION_2D_PROPERTY ) );
 
       m_properties.push_back( getFactory()->produceProperty( this, 0,
-                                                             theComponentManager.GetSpeciesName( i ) + "AdsorpedFree",
-                                                             theComponentManager.GetSpeciesName( i ) + "AdsorpedFree",
+         theComponentManager.GetSpeciesName( i ) + "AdsorpedFree",
+         theComponentManager.GetSpeciesName( i ) + "AdsorpedFree",
                                                              "scf/ton", FORMATIONPROPERTY,
                                                              DataModel::FORMATION_2D_PROPERTY ) );
 
@@ -1282,8 +1214,8 @@
    for ( i = 0; i < CrustalThicknessInterface::numberOfOutputMaps; ++i )
    {
       m_properties.push_back( getFactory()->produceProperty( this, 0,
-                                                             CrustalThicknessInterface::outputMapsNames[ i ],
-                                                             CrustalThicknessInterface::outputMapsNames[ i ],
+         CrustalThicknessInterface::outputMapsNames[ i ],
+         CrustalThicknessInterface::outputMapsNames[ i ],
                                                              CrustalThicknessInterface::outputMapsUnits[ i ],
                                                              FORMATIONPROPERTY,
                                                              DataModel::SURFACE_2D_PROPERTY ));
