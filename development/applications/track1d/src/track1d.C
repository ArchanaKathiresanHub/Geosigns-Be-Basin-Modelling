#include <iostream>
#include <iomanip>
#include <fstream>
#include <sstream>
#include <algorithm>

#include <cmath>

#include <vector>
#include <map>
#include <string>
#include <cstring>
#include <cstdlib>

#include <stdlib.h>

#ifndef _WIN32
#include <unistd.h>
#endif

#include <sys/types.h>
#include <sys/stat.h>
#include <assert.h>

using namespace std;

#include "database.h"
#include "cauldronschema.h"
#include "cauldronschemafuncs.h"

// DataAccess API includes
#include "Interface/GridMap.h"
#include "Interface/Grid.h"
#include "Interface/Snapshot.h"
#include "Interface/Surface.h"
#include "Interface/Formation.h"
#include "Interface/Reservoir.h"
#include "Interface/Trap.h"
#include "Interface/LithoType.h"
#include "Interface/Property.h"
#include "Interface/PropertyValue.h"
#include "Interface/ProjectHandle.h"

// EosPack
#include "EosPack.h"


#include "array.h"

#include <string>
#include <sstream>
#include <vector>
#include <utility>
#include <stdexcept>
using namespace std;

using namespace DataAccess;
using namespace Interface;


#include "errorhandling.h"

bool debug = false;
bool basement = false;
bool all2Dproperties = false;
bool all3Dproperties = false;
bool listProperties = false;
bool listSnapshots = false;
bool listStratigraphy = false;

typedef pair <double, double> DoublePair;
typedef vector < DoublePair > DoublePairVector;
typedef vector < string > StringVector;
typedef vector < double > DoubleVector;

typedef map < const Property *, PropertyValueList * > PropertyValuesMap;

typedef map < const Property *, const PropertyValue * > PropertyValueMap;
typedef map < const Formation *, PropertyValueMap > FormationPropertyValueMap;
typedef map < const Snapshot *, FormationPropertyValueMap> SnapshotFormationPropertyValueMap;

typedef map < const Formation *, unsigned int > FormationMaxKMap;

typedef map < const Property *, const GridMap * > GridMapsMap;

typedef pair < const Surface *, int > SubSurface;
typedef pair < const Formation *, SubSurface > FormationSurface;
typedef vector < FormationSurface > FormationSurfaceVector;


static bool splitString( char * string, char separator, char * & firstPart, char * & secondPart );
static bool parseCoordinates( DoublePairVector & coordinatePairs, char * coordinatesString );
static bool parseStrings( StringVector & strings, char * stringsString );
static bool parseAges( DoubleVector & ages, char * agesString );

static bool acquireSnapshots( ProjectHandle * projectHandle, SnapshotList & snapshots, DoubleVector & ages );
static bool acquireProperties( ProjectHandle * projectHandle, PropertyList & properties, StringVector & propertyNames );
static bool acquireFormationSurfaces( ProjectHandle * projectHandle, FormationSurfaceVector & formationSurfacePairs, StringVector & formationNames, bool useTop );
static bool acquireFormations( ProjectHandle * projectHandle, FormationSurfaceVector & formationSurfacePairs, StringVector & formationNames );
static bool acquireSurfaces( ProjectHandle * projectHandle, FormationSurfaceVector & formationSurfacePairs, StringVector & formationSurfaceNames );

#if 0
static bool containsFormation( FormationSurfaceVector & formationSurfacePairs, const Formation * formation );
static bool containsSurface( FormationSurfaceVector & formationSurfacePairs, const Surface * surface );
static bool containsFormationSurface( FormationSurfaceVector & formationSurfacePairs, const Formation * formation, const Surface * surface, int index );
#endif

static bool specifiesFormationSurface( FormationSurface & formationSurface, const Formation * formation, const Surface * surface, int subSurfaceIndex );

static bool snapshotSorter( const Snapshot * snapshot1, const Snapshot * snapshot2 );
static bool snapshotIsEqual( const Snapshot * snapshot1, const Snapshot * snapshot2 );


static void outputSnapshotFormationData( ostream & outputStream
                                       , DoublePair & coordinatePair
                                       , const Snapshot * snapshot
                                       , FormationSurface & formationSurface
                                       , PropertyList & properties
                                       , SnapshotFormationPropertyValueMap & allPropertyValues
                                       , FormationSurfaceVector & formationSurfacePairs
                                       , double i
                                       , double j
                                       , unsigned int k
                                       , unsigned int maxK );

static void showUsage( const char* command, const char* message = 0 );

template <class T>
T Min( T x, T y )
{
   return ( x < y ? x : y );
}

template <class T>
T Max( T x, T y )
{
   return ( x > y ? x : y );
}

template <class T>
T Abs( T x )
{
   return ( x >= 0 ? x : -x );
}

template <class T>
void Swap( T & x, T & y )
{
   T v;
   v = x;
   x = y;
   y = v;
}

int main( int argc, char ** argv )
{
   DoublePairVector realWorldCoordinatePairs;
   DoublePairVector logicalCoordinatePairs;
   StringVector propertyNames;
   DoubleVector ages;

   StringVector topSurfaceFormationNames;
   StringVector bottomSurfaceFormationNames;
   StringVector formationNames;
   StringVector formationSurfaceNames;

   SnapshotList snapshots;
   PropertyList properties;

   FormationSurfaceVector formationSurfacePairs;

   bool versusDepth = true;
   bool reverseOutputOrder = false;

   string inputProjectFileName = "";
   string outputFileName = "";
   bool verbose = false;

   ofstream outputFile;

   ostream * p_outputStream = &cout;

   int arg;
   for ( arg = 1; arg < argc; arg++ )
   {
      if ( strncmp( argv[ arg ], "-coordinates", Max( 2, (int)strlen( argv[ arg ] ) ) ) == 0 )
      {
         if ( arg + 1 >= argc )
         {
            showUsage( argv[ 0 ], "Argument for '-coordinates' is missing" );
            return -1;
         }
         if ( !parseCoordinates( realWorldCoordinatePairs, argv[ ++arg ] ) )
         {
            showUsage( argv[ 0 ], "Illegal argument for '-coordinates'" );
            return -1;
         }
      }
      else if ( strncmp( argv[ arg ], "-logical-coordinates", Max( 2, (int)strlen( argv[ arg ] ) ) ) == 0 )
      {
         if ( arg + 1 >= argc )
         {
            showUsage( argv[ 0 ], "Argument for '-logical-coordinates' is missing" );
            return -1;
         }
         if ( !parseCoordinates( logicalCoordinatePairs, argv[ ++arg ] ) )
         {
            showUsage( argv[ 0 ], "Illegal argument for '-ij'" );
            return -1;
         }
      }
      else if ( strncmp( argv[ arg ], "-properties", Max( 5, (int)strlen( argv[ arg ] ) ) ) == 0 )
      {
         if ( arg + 1 >= argc || argv[ arg + 1 ][ 0 ] == '-' )
         {
            showUsage( argv[ 0 ], "Argument for '-properties' is missing" );
            return -1;
         }
         if ( !parseStrings( propertyNames, argv[ ++arg ] ) )
         {
            showUsage( argv[ 0 ], "Illegal argument for '-properties'" );
            return -1;
         }
      }
      else if ( strncmp( argv[ arg ], "-ages", Max( 2, (int)strlen( argv[ arg ] ) ) ) == 0 )
      {
         if ( arg + 1 >= argc || argv[ arg + 1 ][ 0 ] == '-' )
         {
            showUsage( argv[ 0 ], "Argument for '-ages' is missing" );
            return -1;
         }
         if ( !parseAges( ages, argv[ ++arg ] ) )
         {
            showUsage( argv[ 0 ], "Illegal argument for '-ages'" );
            return -1;
         }
      }
      else if ( strncmp( argv[ arg ], "-formations", Max( 5, (int)strlen( argv[ arg ] ) ) ) == 0 )
      {
         if ( arg + 1 >= argc || argv[ arg + 1 ][ 0 ] == '-' )
         {
            showUsage( argv[ 0 ], "Argument for '-formations' is missing" );
            return -1;
         }
         if ( !parseStrings( formationNames, argv[ ++arg ] ) )
         {
            showUsage( argv[ 0 ], "Illegal argument for '-formations'" );
            return -1;
         }
      }
      else if ( strncmp( argv[ arg ], "-surfaces", Max( 5, (int)strlen( argv[ arg ] ) ) ) == 0 )
      {
         if ( arg + 1 >= argc || argv[ arg + 1 ][ 0 ] == '-' )
         {
            showUsage( argv[ 0 ], "Argument for '-surfaces' is missing" );
            return -1;
         }
         if ( !parseStrings( formationSurfaceNames, argv[ ++arg ] ) )
         {
            showUsage( argv[ 0 ], "Illegal argument for '-formations'" );
            return -1;
         }
      }
      else if ( strncmp( argv[ arg ], "-topsurfaces", Max( 2, (int)strlen( argv[ arg ] ) ) ) == 0 )
      {
         if ( arg + 1 >= argc || argv[ arg + 1 ][ 0 ] == '-' )
         {
            showUsage( argv[ 0 ], "Argument for '-topsurfaces' is missing" );
            return -1;
         }
         if ( !parseStrings( topSurfaceFormationNames, argv[ ++arg ] ) )
         {
            showUsage( argv[ 0 ], "Illegal argument for '-topsurfaces'" );
            return -1;
         }
      }
      else if ( strncmp( argv[ arg ], "-bottomsurfaces", Max( 3, (int)strlen( argv[ arg ] ) ) ) == 0 )
      {
         if ( arg + 1 >= argc || argv[ arg + 1 ][ 0 ] == '-' )
         {
            showUsage( argv[ 0 ], "Argument for '-bottomsurfaces' is missing" );
            return -1;
         }
         if ( !parseStrings( bottomSurfaceFormationNames, argv[ ++arg ] ) )
         {
            showUsage( argv[ 0 ], "Illegal argument for '-bottomsurfaces'" );
            return -1;
         }
      }
      else if ( strncmp( argv[ arg ], "-history", Max( 3, (int)strlen( argv[ arg ] ) ) ) == 0 )
      {
         versusDepth = false;
      }
      else if ( strncmp( argv[ arg ], "-reverse", Max( 3, (int)strlen( argv[ arg ] ) ) ) == 0 )
      {
         reverseOutputOrder = true;
      }
      else if ( strncmp( argv[ arg ], "-basement", Max( 3, (int)strlen( argv[ arg ] ) ) ) == 0 )
      {
         basement = true;
      }
      else if ( strncmp( argv[ arg ], "-all-2D-properties", Max( 7, (int)strlen( argv[ arg ] ) ) ) == 0 )
      {
         all2Dproperties = true;
      }
      else if ( strncmp( argv[ arg ], "-all-3D-properties", Max( 7, (int)strlen( argv[ arg ] ) ) ) == 0 )
      {
         all3Dproperties = true;
      }
      else if ( strncmp( argv[ arg ], "-list-properties", Max( 7, (int)strlen( argv[ arg ] ) ) ) == 0 )
      {
         listProperties = true;
      }
      else if ( strncmp( argv[ arg ], "-list-snapshots", Max( 8, (int)strlen( argv[ arg ] ) ) ) == 0 )
      {
         listSnapshots = true;
      }
      else if ( strncmp( argv[ arg ], "-list-stratigraphy", Max( 8, (int)strlen( argv[ arg ] ) ) ) == 0 )
      {
         listStratigraphy = true;
      }
      else if ( strncmp( argv[ arg ], "-project", Max( 5, (int)strlen( argv[ arg ] ) ) ) == 0 )
      {
         if ( arg + 1 >= argc || argv[ arg + 1 ][ 0 ] == '-' )
         {
            showUsage( argv[ 0 ], "Argument for '-project' is missing" );
            return -1;
         }
         inputProjectFileName = argv[ ++arg ];
      }
      else if ( strncmp( argv[ arg ], "-debug", Max( 2, (int)strlen( argv[ arg ] ) ) ) == 0 )
      {
         debug = true;
      }
      else if ( strncmp( argv[ arg ], "-help", Max( 3, (int)strlen( argv[ arg ] ) ) ) == 0 )
      {
         showUsage( argv[ 0 ], " Standard usage." );
         return -1;
      }
      else if ( strncmp( argv[ arg ], "-?", Max( 2, (int)strlen( argv[ arg ] ) ) ) == 0 )
      {
         showUsage( argv[ 0 ], " Standard usage." );
         return -1;
      }
      else if ( strncmp( argv[ arg ], "-save", Max( 2, (int)strlen( argv[ arg ] ) ) ) == 0 )
      {
         if ( arg + 1 >= argc || argv[ arg + 1 ][ 0 ] == '-' )
         {
            showUsage( argv[ 0 ], "Argument for '-save' is missing" );
            return -1;
         }
         outputFileName = argv[ ++arg ];
      }
      else if ( strncmp( argv[ arg ], "-usage", Max( 2, (int)strlen( argv[ arg ] ) ) ) == 0 )
      {
         showUsage( argv[ 0 ], " Standard usage." );
         return -1;
      }
      else if ( strncmp( argv[ arg ], "-verbose", Max( 2, (int)strlen( argv[ arg ] ) ) ) == 0 )
      {
         verbose = true;
      }
      else if ( strncmp( argv[ arg ], "-", 1 ) != 0 )
      {
         inputProjectFileName = argv[ arg ];
      }
      else
      {
         cerr << endl << "Unknown or ambiguous option: " << argv[ arg ] << endl;
         showUsage( argv[ 0 ] );
         return -1;
      }
   }

   if ( outputFileName != "" )
   {
      outputFile.open( outputFileName.c_str() );
      if ( outputFile.fail() )
      {
         showUsage( argv[ 0 ], "Could not open specified output file" );
         return -1;
      }
      else
      {
         p_outputStream = &outputFile;
      }
   }

   ostream & outputStream = *p_outputStream;

   if ( inputProjectFileName == "" )
   {
      showUsage( argv[ 0 ], "No project file specified" );
      return -1;
   }


   Interface::ProjectHandle* projectHandle = ( Interface::ProjectHandle* )( OpenCauldronProject( inputProjectFileName, "r" ) );

   if ( !projectHandle )
   {
      showUsage( argv[ 0 ], "Could not open specified project file" );
      return -1;
   }

   const Property * depthProperty = projectHandle->findProperty( "Depth" );
   const Snapshot * zeroSnapshot = projectHandle->findSnapshot( 0 );

   if ( listProperties )
   {
      cout << endl;
      PropertyList * myProperties = projectHandle->getProperties( false, SURFACE | FORMATION | FORMATIONSURFACE, 0, 0, 0, 0, VOLUME );
      PropertyList::iterator propertyIter;
      cout << "Available 3D output properties are: ";
      for ( propertyIter = myProperties->begin(); propertyIter != myProperties->end(); ++propertyIter )
      {
         if ( propertyIter != myProperties->begin() ) cout << ", ";

         cout << ( *propertyIter )->getName();
      }
      cout << endl;

      cout << endl;
      myProperties = projectHandle->getProperties( false, SURFACE | FORMATION, 0, 0, 0, 0, MAP );
      cout << "Available 2D output properties are: ";
      for ( propertyIter = myProperties->begin(); propertyIter != myProperties->end(); ++propertyIter )
      {
         if ( propertyIter != myProperties->begin() ) cout << ", ";

         cout << ( *propertyIter )->getName();
      }
      cout << endl;
   }

   if ( all2Dproperties )
   {
      PropertyList * myProperties = projectHandle->getProperties( false, SURFACE | FORMATION, 0, 0, 0, 0, MAP );
      PropertyList::iterator propertyIter;
      for ( propertyIter = myProperties->begin(); propertyIter != myProperties->end(); ++propertyIter )
      {
         propertyNames.push_back( ( *propertyIter )->getName() );
      }
   }

   if ( all3Dproperties )
   {
      PropertyList * myProperties = projectHandle->getProperties( false, SURFACE | FORMATION | FORMATIONSURFACE, 0, 0, 0, 0, VOLUME );
      PropertyList::iterator propertyIter;
      for ( propertyIter = myProperties->begin(); propertyIter != myProperties->end(); ++propertyIter )
      {
         propertyNames.push_back( ( *propertyIter )->getName() );
      }
   }

   if ( listSnapshots )
   {
      cout << endl;
      SnapshotList * mySnapshots = projectHandle->getSnapshots();
      SnapshotList::iterator snapshotIter;
      cout << "Available snapshots are: ";
      for ( snapshotIter = mySnapshots->begin(); snapshotIter != mySnapshots->end(); ++snapshotIter )
      {
         if ( snapshotIter != mySnapshots->begin() ) cout << ",";
         int oldPrecision = cout.precision();
         cout << setprecision(9);
         cout << ( *snapshotIter )->getTime();
         cout <<setprecision(oldPrecision);
      }
      cout << endl;
   }

   if ( listStratigraphy )
   {
      cout << endl;
      FormationList * myFormations = projectHandle->getFormations( zeroSnapshot, true );
      FormationList::iterator formationIter;
      cout << "Stratigraphy: ";
      cout << endl;
      cout << endl;
      bool firstFormation = true;
      bool arrivedAtBasement = false;
      for ( formationIter = myFormations->begin(); formationIter != myFormations->end(); ++formationIter )
      {
         const Formation * formation = *formationIter;
         if ( formation->kind() == BASEMENT_FORMATION && arrivedAtBasement == false )
         {
            arrivedAtBasement = true;
            cout << "Next formations and surfaces belong to the basement and only produce output when used with '-basement'" << endl;
         }
         if ( firstFormation )
         {
            cout << "\t" << formation->getTopSurface()->getName() << " (" << formation->getTopSurface()->getSnapshot()->getTime() << " Ma)" << endl;
            firstFormation = false;
         }

         cout << "\t\t" << formation->getName() << endl;
         const Surface * bottomSurface = formation->getBottomSurface();
         if ( bottomSurface )
         {
            cout << "\t" << bottomSurface->getName();
            if ( bottomSurface->getSnapshot() )
            {
               cout << " (" << bottomSurface->getSnapshot()->getTime() << " Ma)";
            }
            cout << endl;
         }
      }
      cout << endl;
   }

   if ( listProperties || listSnapshots || listStratigraphy )
   {
      return 0;
   }

   const Interface::Grid * grid = projectHandle->getLowResolutionOutputGrid();

<<<<<<< HEAD
=======
   projectHandle->startActivity ( "track1d", grid, false, false );
   bool coupledCalculation = false; // to do.
   bool started;

   started = projectHandle->initialise ( coupledCalculation );

   if ( not started ) {
      return 1;
   }

   started = projectHandle->setFormationLithologies ( false, true );

   if ( not started ) {
      return 1;
   }

   started = projectHandle->initialiseLayerThicknessHistory ( coupledCalculation );

   if ( not started ) {
      return 1;
   }

>>>>>>> 1fba87c1
   acquireSnapshots( projectHandle, snapshots, ages );
   acquireProperties( projectHandle, properties, propertyNames );
   acquireFormationSurfaces( projectHandle, formationSurfacePairs, topSurfaceFormationNames, true );
   acquireFormationSurfaces( projectHandle, formationSurfacePairs, bottomSurfaceFormationNames, false );
   acquireFormations( projectHandle, formationSurfacePairs, formationNames );
   acquireSurfaces( projectHandle, formationSurfacePairs, formationSurfaceNames );

   if ( formationSurfacePairs.empty() )
   {
      FormationList * formations = projectHandle->getFormations( zeroSnapshot, basement );
      FormationList::iterator formationIter;
      for ( formationIter = formations->begin(); formationIter != formations->end(); ++formationIter )
      {
         const Formation * formation = *formationIter;
         formationSurfacePairs.push_back( FormationSurface( formation, SubSurface( static_cast<const Surface *>(0), -1 ) ) );
      }
   }

   DoublePairVector::iterator coordinatePairIter;
   SnapshotList::iterator snapshotIter;
   PropertyList::iterator propertyIter;
   FormationList::iterator formationIter;
   FormationSurfaceVector::iterator formationSurfaceIter;


   SnapshotFormationPropertyValueMap allPropertyValues;

   snapshots.push_back( zeroSnapshot ); // we require depth properties for snapshot age 0
   for ( snapshotIter = snapshots.begin(); snapshotIter != snapshots.end(); ++snapshotIter )
   {
      const Snapshot * snapshot = *snapshotIter;
      for ( formationSurfaceIter = formationSurfacePairs.begin();
         formationSurfaceIter != formationSurfacePairs.end(); ++formationSurfaceIter )
      {
         const Formation * formation = ( *formationSurfaceIter ).first;

         for ( propertyIter = properties.begin(); propertyIter != properties.end(); ++propertyIter )
         {
            const Property * property = *propertyIter;
            PropertyValueList * propertyValues = projectHandle->getPropertyValues( SURFACE | FORMATION | FORMATIONSURFACE,
               property, snapshot, 0, formation, 0, VOLUME );
            if ( propertyValues->size() != 1 )
            {
               propertyValues = projectHandle->getPropertyValues( SURFACE | FORMATION,
                  property, snapshot, 0, formation, 0, MAP );
               if ( propertyValues->size() != 1 ) continue;
            }

            allPropertyValues[ snapshot ][ formation ][ property ] = ( *propertyValues )[ 0 ];
         }
      }
   }

   snapshots.pop_back(); // to remove the explicitly added snapshot age 0

   FormationMaxKMap formationMaxKMap;
   for ( formationSurfaceIter = formationSurfacePairs.begin();
      formationSurfaceIter != formationSurfacePairs.end(); ++formationSurfaceIter )
   {
      const Formation * formation = ( *formationSurfaceIter ).first;
      const PropertyValue * depthPropertyValue = allPropertyValues[ zeroSnapshot ][ formation ][ depthProperty ];
      if ( !depthPropertyValue )
      {
         cerr << "ERROR: Could not find data for depth property of formation " << formation->getName() << " at age " << zeroSnapshot->getTime() << endl;
         cerr << "       Skipping this formation!!" << endl;
         formationMaxKMap[ formation ] = 0;
      }
      else
      {
         formationMaxKMap[ formation ] = depthPropertyValue->getGridMap()->getDepth();
      }
   }

   outputStream << "X(m),Y(m),I,J,Age(Ma),Formation,Surface,LayerIndex";

   for ( propertyIter = properties.begin(); propertyIter != properties.end(); ++propertyIter )
   {
      outputStream << "," << ( *propertyIter )->getName() << "(" << ( *propertyIter )->getUnit() << ")";
   }
   outputStream << endl;

   // convert i,j pairs into x,y pairs
   for ( coordinatePairIter = logicalCoordinatePairs.begin(); coordinatePairIter != logicalCoordinatePairs.end(); ++coordinatePairIter )
   {
      DoublePair & coordinatePair = *coordinatePairIter;

      double x, y;
      if ( !grid->getPosition( coordinatePair.first, coordinatePair.second, x, y ) )
      {
         cerr << "illegal (i,j) coordinate pair: (" << coordinatePair.first << ", " << coordinatePair.second << ")" << endl;
         continue;
      }

      realWorldCoordinatePairs.push_back( DoublePair( x, y ) );
   }

   for ( coordinatePairIter = realWorldCoordinatePairs.begin(); coordinatePairIter != realWorldCoordinatePairs.end(); ++coordinatePairIter )
   {
      DoublePair & coordinatePair = *coordinatePairIter;

      double i, j;
      if ( !grid->getGridPoint( coordinatePair.first, coordinatePair.second, i, j ) )
      {
         cerr << "illegal coordinate pair: (" << coordinatePair.first << ", " << coordinatePair.second << ")" << endl;
         continue;
      }

      if ( versusDepth )
      {
         for ( snapshotIter = snapshots.begin(); snapshotIter != snapshots.end(); ++snapshotIter )
         {
            const Snapshot * snapshot = *snapshotIter;
            for ( formationSurfaceIter = formationSurfacePairs.begin();
               formationSurfaceIter != formationSurfacePairs.end(); ++formationSurfaceIter )
            {
               const Formation * formation = ( *formationSurfaceIter ).first;

               if ( !allPropertyValues[ snapshot ][ formation ][ properties[ 0 ] ] ) continue;

               unsigned int maxK = formationMaxKMap[ formation ];
               unsigned int k;
               for ( k = 0; k < maxK; ++k )
               {
                  int kUsed = reverseOutputOrder ? maxK - 1 - k : k;
                  outputSnapshotFormationData( outputStream, coordinatePair, snapshot, ( *formationSurfaceIter ), properties, allPropertyValues, formationSurfacePairs, i, j, kUsed, maxK );
               }
            }
         }
      }
      else
      {
         for ( formationSurfaceIter = formationSurfacePairs.begin();
            formationSurfaceIter != formationSurfacePairs.end(); ++formationSurfaceIter )
         {
            const Formation * formation = ( *formationSurfaceIter ).first;

            unsigned int maxK = formationMaxKMap[ formation ];
            unsigned int k;
            for ( k = 0; k < maxK; ++k )
            {
               int kUsed = reverseOutputOrder ? maxK - 1 - k : k;
               for ( snapshotIter = snapshots.begin(); snapshotIter != snapshots.end(); ++snapshotIter )
               {
                  const Snapshot * snapshot = *snapshotIter;
                  if ( !allPropertyValues[ snapshot ][ formation ][ properties[ 0 ] ] ) continue;

                  outputSnapshotFormationData( outputStream, coordinatePair, snapshot, ( *formationSurfaceIter ), properties, allPropertyValues, formationSurfacePairs, i, j, kUsed, maxK );
               }
            }
         }
      }
   }

   if ( projectHandle != 0 ) {
      projectHandle->finishActivity ( false );
   }

   if ( outputFile.is_open() )
   {
      outputFile.close();
   }
   return 0;
}

void outputSnapshotFormationData( ostream & outputStream, DoublePair & coordinatePair,
   const Snapshot * snapshot, FormationSurface  & formationSurface, PropertyList & properties,
   SnapshotFormationPropertyValueMap & allPropertyValues,
   FormationSurfaceVector & formationSurfacePairs, double i, double j, unsigned int k, unsigned int maxK )
{
   int kInverse = ( maxK - 1 ) - k;

   const Formation * formation = formationSurface.first;
   string formationSurfaceName;

   if ( k == 0 )
   {

      if ( specifiesFormationSurface( formationSurface, formation, formation->getTopSurface(), kInverse ) )
      {
         formationSurfaceName = formation->getTopSurface()->getName();
      }
      else return;
   }
   else if ( k == maxK - 1 )
   {
      if ( specifiesFormationSurface( formationSurface, formation, formation->getBottomSurface(), kInverse ) )
      {
         formationSurfaceName = formation->getBottomSurface()->getName();
      }
      else return;
   }
   else
   {
      if ( specifiesFormationSurface( formationSurface, formation, 0, kInverse ) )
      {
         formationSurfaceName = "";
      }
      else return;
   }

   outputStream << coordinatePair.first << "," << coordinatePair.second << "," << i << "," << j << ",";
   int oldPrecision = outputStream.precision(); 
   outputStream << setprecision(9) << snapshot->getTime() << setprecision(oldPrecision);
   outputStream << "," << formation->getName();
   outputStream << "," << formationSurfaceName;

   outputStream << "," << kInverse;

   PropertyList::iterator propertyIter;
   for ( propertyIter = properties.begin(); propertyIter != properties.end(); ++propertyIter )
   {
      const Property * property = *propertyIter;
      const PropertyValue * propertyValue = allPropertyValues[ snapshot ][ formation ][ property ];
      outputStream << ",";
      if ( propertyValue )
      {
         const GridMap * gridMap = propertyValue->getGridMap();
         // assert (maxK == gridMap->getDepth ());
         double kIndex = gridMap->getDepth() > 1 ? (double)k : 0;
         double value = gridMap->getValue( i, j, kIndex );
         if ( value != gridMap->getUndefinedValue() )
         {
            outputStream << value;
         }
         else
            outputStream << " ";
      }
      else
      {
         outputStream << " ";
      }
   }
   outputStream << endl;
}

/// destructive!!!
bool splitString( char * string, char separator, char * & firstPart, char * & secondPart )
{
   if ( !string || strlen( string ) == 0 ) return false;
   secondPart = strchr( string, separator );
   if ( secondPart != 0 )
   {
      *secondPart = '\0';
      ++secondPart;
      if ( *secondPart == '\0' ) secondPart = 0;
   }

   firstPart = string;
   if ( strlen( firstPart ) == 0 ) return false;
   return true;
}


bool parseCoordinates( DoublePairVector & coordinatePairs, char * coordinatesString )
{
   char * strPtr = coordinatesString;
   char * sectionX;
   char * sectionY;
   while ( splitString( strPtr, ',', sectionX, strPtr ) &&
      splitString( strPtr, ',', sectionY, strPtr ) )
   {
      double numberX, numberY;

      numberX = atof( sectionX );
      numberY = atof( sectionY );

      coordinatePairs.push_back( DoublePair( numberX, numberY ) );
   }
   return true;
}

bool parseStrings( StringVector & strings, char * stringsString )
{
   char * strPtr = stringsString;
   char * section;
   while ( splitString( strPtr, ',', section, strPtr ) )
   {
      strings.push_back( string( section ) );
   }
   return true;
}


bool parseAges( DoubleVector & ages, char * agesString )
{
   char * strPtr = agesString;
   char * commasection;
   char * section;
   while ( splitString( strPtr, ',', commasection, strPtr ) )
   {
      while ( splitString( commasection, '-', section, commasection ) )
      {
         double number = atof( section );
         ages.push_back( number );
      }
      ages.push_back( -1 ); // separator
   }
   ages.push_back( -1 ); // separator
   return true;
}

bool acquireSnapshots( ProjectHandle * projectHandle, SnapshotList & snapshots, DoubleVector & ages )
{
   if ( ages.size() == 0 )
   {
      SnapshotList * allSnapshots = projectHandle->getSnapshots();
      snapshots = *allSnapshots;
      return true;
   }
   else
   {
      int index;
      double firstAge = -1;
      double secondAge = -1;
      for ( index = 0; index < ages.size(); ++index )
      {
         if ( ages[ index ] >= 0 )
         {
            if ( firstAge < 0 )
               firstAge = ages[ index ];
            else
               secondAge = ages[ index ];
         }
         else
         {
            if ( secondAge < 0 )
            {
               if ( firstAge >= 0 )
               {
                  const Snapshot * snapshot = projectHandle->findSnapshot( firstAge );
                  if ( snapshot ) snapshots.push_back( snapshot );
                  if ( debug && snapshot ) cerr << "adding single snapshot " << snapshot->getTime() << endl;
               }
            }
            else
            {
               if ( firstAge >= 0 )
               {
                  if ( firstAge > secondAge )
                  {
                     Swap( firstAge, secondAge );
                  }

                  SnapshotList * allSnapshots = projectHandle->getSnapshots();
                  SnapshotList::iterator snapshotIter;
                  for ( snapshotIter = allSnapshots->begin(); snapshotIter != allSnapshots->end(); ++snapshotIter )
                  {
                     const Snapshot * snapshot = *snapshotIter;
                     if ( snapshot->getTime() >= firstAge && snapshot->getTime() <= secondAge )
                     {
                        if ( snapshot ) snapshots.push_back( snapshot );
                        if ( debug && snapshot ) cerr << "adding range snapshot " << snapshot->getTime() << endl;
                     }
                  }
               }
            }
            firstAge = secondAge = -1;
         }
      }
   }
   sort( snapshots.begin(), snapshots.end(), snapshotSorter );

   if ( debug )
   {
      cerr << "Snapshots ordered" << endl;
      SnapshotList::iterator snapshotIter;
      for ( snapshotIter = snapshots.begin(); snapshotIter != snapshots.end(); ++snapshotIter )
      {
         cerr << ( *snapshotIter )->getTime() << endl;
      }
   }

   SnapshotList::iterator firstObsolete = unique( snapshots.begin(), snapshots.end(), snapshotIsEqual );
   snapshots.erase( firstObsolete, snapshots.end() );

   if ( debug )
   {
      cerr << "Snapshots uniquefied" << endl;
      SnapshotList::iterator snapshotIter;
      for ( snapshotIter = snapshots.begin(); snapshotIter != snapshots.end(); ++snapshotIter )
      {
         cerr << ( *snapshotIter )->getTime() << endl;
      }
   }

   return true;
}

bool acquireProperties( ProjectHandle * projectHandle, PropertyList & properties, StringVector & propertyNames )
{
   const Property * depthProperty = projectHandle->findProperty( "Depth" );
   assert( depthProperty );
   properties.push_back( depthProperty );

   StringVector::iterator stringIter;
   for ( stringIter = propertyNames.begin(); stringIter != propertyNames.end(); ++stringIter )
   {
      const Property * property = projectHandle->findProperty( *stringIter );
      if ( !property )
      {
         cerr << "Could not find property named '" << *stringIter << "'" << endl;
         continue;
      }
      properties.push_back( property );
   }

   return true;
}

bool acquireFormationSurfaces( ProjectHandle * projectHandle, FormationSurfaceVector & formationSurfacePairs, StringVector & formationNames, bool useTop )
{
   if ( formationNames.size() != 0 )
   {
      StringVector::iterator stringIter;
      for ( stringIter = formationNames.begin(); stringIter != formationNames.end(); ++stringIter )
      {
         const Formation * formation = projectHandle->findFormation( *stringIter );
         if ( !formation )
         {
            cerr << "Could not find formation named '" << *stringIter << "'" << endl;
            continue;
         }

         const Surface * surface = useTop ? formation->getTopSurface() : formation->getBottomSurface();
         if ( !surface )
         {
            cerr << "Could not find " << ( useTop ? "Top " : "Bottom" ) << " surface for formation named '" << *stringIter << "'" << endl;
            continue;
         }
         formationSurfacePairs.push_back( FormationSurface( formation, SubSurface( surface, -1 ) ) );
      }
   }

   return true;
}

bool acquireFormations( ProjectHandle * projectHandle, FormationSurfaceVector & formationSurfacePairs, StringVector & formationNames )
{
   if ( formationNames.size() != 0 )
   {
      StringVector::iterator stringIter;
      for ( stringIter = formationNames.begin(); stringIter != formationNames.end(); ++stringIter )
      {
         const Formation * formation = projectHandle->findFormation( *stringIter );
         if ( !formation )
         {
            cerr << "Could not find formation named '" << *stringIter << "'" << endl;
            continue;
         }

         formationSurfacePairs.push_back( FormationSurface( formation, SubSurface( static_cast<const Surface *>(0), -1 ) ) );
      }
   }

   return true;
}

bool acquireSurfaces( ProjectHandle * projectHandle, FormationSurfaceVector & formationSurfacePairs, StringVector & formationSurfaceNames )
{
   if ( formationSurfaceNames.size() != 0 )
   {
      StringVector::iterator stringIter;
      for ( stringIter = formationSurfaceNames.begin(); stringIter != formationSurfaceNames.end(); ++stringIter )
      {
         string surfaceName = *stringIter;
         char * formationName;
         char * formationSurfaceName;
         char surfaceNamePtr[ 256 ];
         strcpy( surfaceNamePtr, surfaceName.c_str() );

         if ( splitString( surfaceNamePtr, ':', formationName, formationSurfaceName ) == false ) continue;
         if ( formationName == 0 || strlen( formationName ) == 0 ) continue;
         if ( formationSurfaceName == 0 || strlen( formationSurfaceName ) == 0 ) continue;

         const Formation * formation = projectHandle->findFormation( formationName );
         if ( !formation )
         {
            cerr << "Could not find formation named '" << *stringIter << "'" << endl;
            continue;
         }

         if ( formationSurfaceName[ 0 ] < '0' || formationSurfaceName[ 0 ] > '9' )
         {
            const Surface * surface = projectHandle->findSurface( formationSurfaceName );
            if ( !surface )
            {
               cerr << "Could not find surface named '" << formationSurfaceName << "'" << endl;
               continue;
            }
            formationSurfacePairs.push_back( FormationSurface( formation, SubSurface( surface, -1 ) ) );
         }
         else
         {
            formationSurfacePairs.push_back( FormationSurface( formation, SubSurface( static_cast<const Surface *>(0), atoi( formationSurfaceName ) ) ) );
         }
      }
   }

   return true;
}

#if 0
bool containsFormation( FormationSurfaceVector & formationSurfacePairs, const Formation * formation )
{
   if ( formationSurfacePairs.empty() ) return true;
   FormationSurfaceVector::iterator fsIterator;
   for ( fsIterator = formationSurfacePairs.begin(); fsIterator != formationSurfacePairs.end(); ++fsIterator )
   {
      FormationSurface & formationSurface = *fsIterator;
      if ( formationSurface.first == formation )
         return true;
   }
   return false;
}

bool containsSurface( FormationSurfaceVector & formationSurfacePairs, const Surface * surface )
{
   if ( formationSurfacePairs.empty() ) return true;
   FormationSurfaceVector::iterator fsIterator;
   for ( fsIterator = formationSurfacePairs.begin(); fsIterator != formationSurfacePairs.end(); ++fsIterator )
   {
      FormationSurface & formationSurface = *fsIterator;
      if ( formationSurface.second.first == surface )
         return true;
   }
   return false;
}

bool containsFormationSurface( FormationSurfaceVector & formationSurfacePairs, const Formation * formation, const Surface * surface, int index )
{
   if ( formationSurfacePairs.empty() ) return true;
   FormationSurfaceVector::iterator fsIterator;
   for ( fsIterator = formationSurfacePairs.begin(); fsIterator != formationSurfacePairs.end(); ++fsIterator )
   {
      FormationSurface & formationSurface = *fsIterator;
      if ( formationSurface.first == formation &&
         ( ( formationSurface.second.second < 0 && formationSurface.second.first == surface ) ||
         ( formationSurface.second.first == 0 && formationSurface.second.second == index ) ) )
         return true;
   }
   return false;
}
#endif

static bool specifiesFormationSurface( FormationSurface & formationSurface, const Formation * formation, const Surface * surface, int subSurfaceIndex )
{
   return ( formationSurface.first == formation &&
      ( formationSurface.second.first != 0 && formationSurface.second.first == surface ) ||
      ( formationSurface.second.second >= 0 && formationSurface.second.second == subSurfaceIndex ) ||
      ( formationSurface.second.first == 0 && formationSurface.second.second < 0 ) );
}

bool snapshotIsEqual( const Snapshot * snapshot1, const Snapshot * snapshot2 )
{
   return snapshot1->getTime() == snapshot2->getTime();
}

bool snapshotSorter( const Snapshot * snapshot1, const Snapshot * snapshot2 )
{
   return snapshot1->getTime() > snapshot2->getTime();
}

void showUsage( const char* command, const char* message )
{

   cout << endl;

   if ( message != 0 )
   {
      cout << command << ": " << message << endl;
   }

   cout << "Usage (case sensitive!!): " << command << endl << endl
      << "\t[-coordinates x1,y1,x2,y2....]                     real-world coordinates to produce output for" << endl
      << "\t[-logical-coordinates i1,j1,i2,j2....]             logical coordinates to produce output for" << endl
      << "\t[-properties name1,name2...]                       properties to produce output for" << endl
      << "\t[-ages age1[-age2],...]                            select snapshot ages using single values and/or ranges" << endl << endl
      << "\t[-history]                                         produce output in a time-centric instead of a depth-centric fashion" << endl << endl
      << "\t[-reverse]                                         reverse the depth order (to bottom-up) in which output is produced" << endl << endl
      << "\t[-topsurfaces formation1,formation2...]            produce output for the surfaces at the top of the given formations" << endl
      << "\t[-bottomsurfaces formation1,formation2...]         produce output for the surfaces at the bottom of the given formations" << endl
      << "\t[-formations formation1,formation2...]             produce output for the given formations" << endl
      << "\t[-surfaces formation1:<index|surface>,...]         produce output for the given formation surfaces" << endl << endl
      << "\t                                                   the four options above can include Crust or Mantle" << endl << endl
      << "\t[-basement]                                        produce output for the basement as well," << endl
      << "\t                                                   only needed if none of the three options above have been specified" << endl << endl
      << "\t[-project] projectname                             name of 3D Cauldron project file to produce output for" << endl
      << "\t[-save filename]                                   name of file to save output (*.csv format) table to, otherwise save to stdout" << endl
      << endl
      << "\t[-all-3D-properties]                               produce output for all 3D properties" << endl
      << "\t[-all-2D-properties]                               produce output for all 2D properties" << endl
      << "\t[-list-properties]                                 print a list of available properties and exit" << endl
      << "\t[-list-snapshots]                                  print a list of available snapshots and exit" << endl
      << "\t[-list-stratigraphy]                               print a list of available surfaces and formations and exit" << endl << endl
      << "\t[-help]                                            print this message and exit" << endl << endl;
   cout << "If names in an argument list contain spaces, put the list between double or single quotes, e.g:"
      << "\t-formations \"Dissolved Salt,Al Khalata\"" << endl;
   cout << "Bracketed options are optional and options may be abbreviated" << endl << endl;

}
<|MERGE_RESOLUTION|>--- conflicted
+++ resolved
@@ -39,13 +39,26 @@
 #include "Interface/LithoType.h"
 #include "Interface/Property.h"
 #include "Interface/PropertyValue.h"
-#include "Interface/ProjectHandle.h"
+
+#include "PropertyAttribute.h"
+#include "AbstractPropertyManager.h"
+#include "DerivedPropertyManager.h"
+
+#include "GeoPhysicsObjectFactory.h"
+#include "GeoPhysicsProjectHandle.h"
 
 // EosPack
 #include "EosPack.h"
 
 
 #include "array.h"
+
+#include "OutputPropertyValue.h"
+#include "FormationOutputPropertyValue.h"
+#include "FormationMapOutputPropertyValue.h"
+#include "FormationSurfaceOutputPropertyValue.h"
+#include "SurfaceOutputPropertyValue.h"
+
 
 #include <string>
 #include <sstream>
@@ -56,7 +69,7 @@
 
 using namespace DataAccess;
 using namespace Interface;
-
+using namespace DerivedProperties;
 
 #include "errorhandling.h"
 
@@ -68,16 +81,18 @@
 bool listSnapshots = false;
 bool listStratigraphy = false;
 
+
+
+
 typedef pair <double, double> DoublePair;
 typedef vector < DoublePair > DoublePairVector;
 typedef vector < string > StringVector;
 typedef vector < double > DoubleVector;
 
-typedef map < const Property *, PropertyValueList * > PropertyValuesMap;
-
-typedef map < const Property *, const PropertyValue * > PropertyValueMap;
-typedef map < const Formation *, PropertyValueMap > FormationPropertyValueMap;
-typedef map < const Snapshot *, FormationPropertyValueMap> SnapshotFormationPropertyValueMap;
+typedef map < const Property *, OutputPropertyValuePtr > OutputPropertyValueMap;
+typedef map < const Formation *, OutputPropertyValueMap > FormationOutputPropertyValueMap;
+typedef map < const Snapshot *, FormationOutputPropertyValueMap> SnapshotFormationOutputPropertyValueMap;
+
 
 typedef map < const Formation *, unsigned int > FormationMaxKMap;
 
@@ -94,7 +109,12 @@
 static bool parseAges( DoubleVector & ages, char * agesString );
 
 static bool acquireSnapshots( ProjectHandle * projectHandle, SnapshotList & snapshots, DoubleVector & ages );
-static bool acquireProperties( ProjectHandle * projectHandle, PropertyList & properties, StringVector & propertyNames );
+
+static bool acquireProperties ( ProjectHandle * projectHandle, 
+                                const AbstractPropertyManager& propertyManager,
+                                PropertyList & properties,
+                                StringVector & propertyNames );
+
 static bool acquireFormationSurfaces( ProjectHandle * projectHandle, FormationSurfaceVector & formationSurfacePairs, StringVector & formationNames, bool useTop );
 static bool acquireFormations( ProjectHandle * projectHandle, FormationSurfaceVector & formationSurfacePairs, StringVector & formationNames );
 static bool acquireSurfaces( ProjectHandle * projectHandle, FormationSurfaceVector & formationSurfacePairs, StringVector & formationSurfaceNames );
@@ -110,13 +130,21 @@
 static bool snapshotSorter( const Snapshot * snapshot1, const Snapshot * snapshot2 );
 static bool snapshotIsEqual( const Snapshot * snapshot1, const Snapshot * snapshot2 );
 
+void listOutputableProperties ( const GeoPhysics::ProjectHandle* projectHandle,
+                                const DerivedPropertyManager&    propertyManager );
+
+
+OutputPropertyValuePtr allocateOutputProperty ( DerivedProperties::AbstractPropertyManager& propertyManager, 
+                                                const DataModel::AbstractProperty* property, 
+                                                const DataModel::AbstractSnapshot* snapshot,
+                                                const FormationSurface& formationItem );
 
 static void outputSnapshotFormationData( ostream & outputStream
                                        , DoublePair & coordinatePair
                                        , const Snapshot * snapshot
                                        , FormationSurface & formationSurface
                                        , PropertyList & properties
-                                       , SnapshotFormationPropertyValueMap & allPropertyValues
+                                       , SnapshotFormationOutputPropertyValueMap & allOutputPropertyValues
                                        , FormationSurfaceVector & formationSurfacePairs
                                        , double i
                                        , double j
@@ -395,7 +423,10 @@
    }
 
 
-   Interface::ProjectHandle* projectHandle = ( Interface::ProjectHandle* )( OpenCauldronProject( inputProjectFileName, "r" ) );
+   GeoPhysics::ObjectFactory* factory = new GeoPhysics::ObjectFactory;
+   DataAccess::Interface::ProjectHandle::UseFactory (factory);
+   GeoPhysics::ProjectHandle* projectHandle = ( GeoPhysics::ProjectHandle* )( OpenCauldronProject( inputProjectFileName, "r" ) );
+   DerivedPropertyManager propertyManager ( projectHandle );
 
    if ( !projectHandle )
    {
@@ -408,48 +439,55 @@
 
    if ( listProperties )
    {
-      cout << endl;
-      PropertyList * myProperties = projectHandle->getProperties( false, SURFACE | FORMATION | FORMATIONSURFACE, 0, 0, 0, 0, VOLUME );
-      PropertyList::iterator propertyIter;
-      cout << "Available 3D output properties are: ";
-      for ( propertyIter = myProperties->begin(); propertyIter != myProperties->end(); ++propertyIter )
-      {
-         if ( propertyIter != myProperties->begin() ) cout << ", ";
-
-         cout << ( *propertyIter )->getName();
-      }
-      cout << endl;
-
-      cout << endl;
-      myProperties = projectHandle->getProperties( false, SURFACE | FORMATION, 0, 0, 0, 0, MAP );
-      cout << "Available 2D output properties are: ";
-      for ( propertyIter = myProperties->begin(); propertyIter != myProperties->end(); ++propertyIter )
-      {
-         if ( propertyIter != myProperties->begin() ) cout << ", ";
-
-         cout << ( *propertyIter )->getName();
-      }
-      cout << endl;
+      listOutputableProperties ( projectHandle, propertyManager );
    }
 
    if ( all2Dproperties )
    {
-      PropertyList * myProperties = projectHandle->getProperties( false, SURFACE | FORMATION, 0, 0, 0, 0, MAP );
-      PropertyList::iterator propertyIter;
-      for ( propertyIter = myProperties->begin(); propertyIter != myProperties->end(); ++propertyIter )
-      {
-         propertyNames.push_back( ( *propertyIter )->getName() );
-      }
+      PropertyList * allProperties = projectHandle->getProperties( true );
+
+      for ( size_t i = 0; i < allProperties->size (); ++i ) {
+         const Interface::Property* property = (*allProperties)[ i ];
+
+         bool addIt = false;
+
+         if (( property->getPropertyAttribute () == DataModel::CONTINUOUS_3D_PROPERTY or
+               property->getPropertyAttribute () == DataModel::SURFACE_2D_PROPERTY ) and 
+             propertyManager.surfacePropertyIsComputable ( property )) {
+            addIt = true;
+         } else if ( property->getPropertyAttribute () == DataModel::DISCONTINUOUS_3D_PROPERTY and 
+                     propertyManager.formationSurfacePropertyIsComputable ( property )) {
+            addIt = true;
+         } else if ( property->getPropertyAttribute () == DataModel::FORMATION_2D_PROPERTY and 
+                     propertyManager.formationMapPropertyIsComputable ( property )) {
+            addIt = true;
+         }
+
+         if ( addIt ) {
+            propertyNames.push_back( property->getName() );
+         }
+
+      }
+
+      delete allProperties;
    }
 
    if ( all3Dproperties )
    {
-      PropertyList * myProperties = projectHandle->getProperties( false, SURFACE | FORMATION | FORMATIONSURFACE, 0, 0, 0, 0, VOLUME );
-      PropertyList::iterator propertyIter;
-      for ( propertyIter = myProperties->begin(); propertyIter != myProperties->end(); ++propertyIter )
-      {
-         propertyNames.push_back( ( *propertyIter )->getName() );
-      }
+      PropertyList * allProperties = projectHandle->getProperties( true );
+
+      for ( size_t i = 0; i < allProperties->size (); ++i ) {
+         const Interface::Property* property = (*allProperties)[ i ];
+
+         if (( property->getPropertyAttribute () == DataModel::CONTINUOUS_3D_PROPERTY or
+               property->getPropertyAttribute () == DataModel::DISCONTINUOUS_3D_PROPERTY ) and 
+             propertyManager.formationPropertyIsComputable ( property ))
+         {
+            propertyNames.push_back( property->getName() );
+         }
+
+      }
+
    }
 
    if ( listSnapshots )
@@ -457,6 +495,7 @@
       cout << endl;
       SnapshotList * mySnapshots = projectHandle->getSnapshots();
       SnapshotList::iterator snapshotIter;
+      cout.precision ( 8 );
       cout << "Available snapshots are: ";
       for ( snapshotIter = mySnapshots->begin(); snapshotIter != mySnapshots->end(); ++snapshotIter )
       {
@@ -515,8 +554,6 @@
 
    const Interface::Grid * grid = projectHandle->getLowResolutionOutputGrid();
 
-<<<<<<< HEAD
-=======
    projectHandle->startActivity ( "track1d", grid, false, false );
    bool coupledCalculation = false; // to do.
    bool started;
@@ -539,9 +576,8 @@
       return 1;
    }
 
->>>>>>> 1fba87c1
    acquireSnapshots( projectHandle, snapshots, ages );
-   acquireProperties( projectHandle, properties, propertyNames );
+   acquireProperties( projectHandle, propertyManager, properties, propertyNames );
    acquireFormationSurfaces( projectHandle, formationSurfacePairs, topSurfaceFormationNames, true );
    acquireFormationSurfaces( projectHandle, formationSurfacePairs, bottomSurfaceFormationNames, false );
    acquireFormations( projectHandle, formationSurfacePairs, formationNames );
@@ -565,30 +601,28 @@
    FormationSurfaceVector::iterator formationSurfaceIter;
 
 
-   SnapshotFormationPropertyValueMap allPropertyValues;
+   SnapshotFormationOutputPropertyValueMap allOutputPropertyValues;
 
    snapshots.push_back( zeroSnapshot ); // we require depth properties for snapshot age 0
+
    for ( snapshotIter = snapshots.begin(); snapshotIter != snapshots.end(); ++snapshotIter )
    {
       const Snapshot * snapshot = *snapshotIter;
-      for ( formationSurfaceIter = formationSurfacePairs.begin();
-         formationSurfaceIter != formationSurfacePairs.end(); ++formationSurfaceIter )
+
+      for ( formationSurfaceIter = formationSurfacePairs.begin(); formationSurfaceIter != formationSurfacePairs.end(); ++formationSurfaceIter )
       {
          const Formation * formation = ( *formationSurfaceIter ).first;
 
          for ( propertyIter = properties.begin(); propertyIter != properties.end(); ++propertyIter )
          {
+
             const Property * property = *propertyIter;
-            PropertyValueList * propertyValues = projectHandle->getPropertyValues( SURFACE | FORMATION | FORMATIONSURFACE,
-               property, snapshot, 0, formation, 0, VOLUME );
-            if ( propertyValues->size() != 1 )
-            {
-               propertyValues = projectHandle->getPropertyValues( SURFACE | FORMATION,
-                  property, snapshot, 0, formation, 0, MAP );
-               if ( propertyValues->size() != 1 ) continue;
+            OutputPropertyValuePtr outputProperty = allocateOutputProperty ( propertyManager, property, snapshot, *formationSurfaceIter );
+
+            if ( outputProperty != 0 ) {
+               allOutputPropertyValues [ snapshot ][ formation ][ property ] = outputProperty;
             }
 
-            allPropertyValues[ snapshot ][ formation ][ property ] = ( *propertyValues )[ 0 ];
          }
       }
    }
@@ -600,8 +634,10 @@
       formationSurfaceIter != formationSurfacePairs.end(); ++formationSurfaceIter )
    {
       const Formation * formation = ( *formationSurfaceIter ).first;
-      const PropertyValue * depthPropertyValue = allPropertyValues[ zeroSnapshot ][ formation ][ depthProperty ];
-      if ( !depthPropertyValue )
+
+      OutputPropertyValuePtr depthOutputProperty = allOutputPropertyValues[ zeroSnapshot ][ formation ][ depthProperty ];
+
+      if ( depthOutputProperty == 0 )
       {
          cerr << "ERROR: Could not find data for depth property of formation " << formation->getName() << " at age " << zeroSnapshot->getTime() << endl;
          cerr << "       Skipping this formation!!" << endl;
@@ -609,7 +645,7 @@
       }
       else
       {
-         formationMaxKMap[ formation ] = depthPropertyValue->getGridMap()->getDepth();
+         formationMaxKMap[ formation ] = depthOutputProperty->getDepth();
       }
    }
 
@@ -649,25 +685,31 @@
 
       if ( versusDepth )
       {
+
          for ( snapshotIter = snapshots.begin(); snapshotIter != snapshots.end(); ++snapshotIter )
          {
+
             const Snapshot * snapshot = *snapshotIter;
-            for ( formationSurfaceIter = formationSurfacePairs.begin();
-               formationSurfaceIter != formationSurfacePairs.end(); ++formationSurfaceIter )
+
+            for ( formationSurfaceIter = formationSurfacePairs.begin(); formationSurfaceIter != formationSurfacePairs.end(); ++formationSurfaceIter )
             {
                const Formation * formation = ( *formationSurfaceIter ).first;
 
-               if ( !allPropertyValues[ snapshot ][ formation ][ properties[ 0 ] ] ) continue;
+               if ( allOutputPropertyValues[ snapshot ][ formation ][ properties[ 0 ]] == 0 ) continue;
 
                unsigned int maxK = formationMaxKMap[ formation ];
                unsigned int k;
+
                for ( k = 0; k < maxK; ++k )
                {
                   int kUsed = reverseOutputOrder ? maxK - 1 - k : k;
-                  outputSnapshotFormationData( outputStream, coordinatePair, snapshot, ( *formationSurfaceIter ), properties, allPropertyValues, formationSurfacePairs, i, j, kUsed, maxK );
+                  outputSnapshotFormationData( outputStream, coordinatePair, snapshot, ( *formationSurfaceIter ), properties, allOutputPropertyValues, formationSurfacePairs, i, j, kUsed, maxK );
                }
+
             }
-         }
+
+         }
+
       }
       else
       {
@@ -684,9 +726,10 @@
                for ( snapshotIter = snapshots.begin(); snapshotIter != snapshots.end(); ++snapshotIter )
                {
                   const Snapshot * snapshot = *snapshotIter;
-                  if ( !allPropertyValues[ snapshot ][ formation ][ properties[ 0 ] ] ) continue;
-
-                  outputSnapshotFormationData( outputStream, coordinatePair, snapshot, ( *formationSurfaceIter ), properties, allPropertyValues, formationSurfacePairs, i, j, kUsed, maxK );
+
+                  if ( allOutputPropertyValues[ snapshot ][ formation ][ properties[ 0 ]] == 0 ) continue;
+
+                  outputSnapshotFormationData( outputStream, coordinatePair, snapshot, ( *formationSurfaceIter ), properties, allOutputPropertyValues, formationSurfacePairs, i, j, kUsed, maxK );
                }
             }
          }
@@ -704,10 +747,82 @@
    return 0;
 }
 
+
+OutputPropertyValuePtr allocateOutputProperty ( DerivedProperties::AbstractPropertyManager& propertyManager, 
+                                                const DataModel::AbstractProperty* property, 
+                                                const DataModel::AbstractSnapshot* snapshot,
+                                                const FormationSurface& formationItem ) {
+
+   OutputPropertyValuePtr outputProperty;
+
+   const Interface::Formation* formation = formationItem.first;
+   const Interface::Surface* topSurface = 0;
+   const Interface::Surface* bottomSurface = 0;
+
+   if (( property->getPropertyAttribute () == DataModel::CONTINUOUS_3D_PROPERTY or
+         property->getPropertyAttribute () == DataModel::DISCONTINUOUS_3D_PROPERTY ) and 
+       propertyManager.formationPropertyIsComputable ( property, snapshot, formation ))
+   {
+      outputProperty = OutputPropertyValuePtr ( new FormationOutputPropertyValue ( propertyManager, property, snapshot, formation ));
+   }
+
+   if ( outputProperty == 0 ) {
+
+
+      if ( formation != 0 and formationItem.second.first != 0  ) {
+
+         if ( formation->getTopSurface () != 0 and formationItem.second.first == formation->getTopSurface ()) {
+            topSurface = formation->getTopSurface ();
+         } else if ( formation->getBottomSurface () != 0 and formationItem.second.first == formation->getBottomSurface ()) {
+            bottomSurface = formation->getBottomSurface ();
+         }
+
+      }
+
+      // First check if the surface property is computable
+      if (( property->getPropertyAttribute () == DataModel::CONTINUOUS_3D_PROPERTY or
+            property->getPropertyAttribute () == DataModel::SURFACE_2D_PROPERTY ) and 
+          (( topSurface != 0    and propertyManager.surfacePropertyIsComputable ( property, snapshot, topSurface )) or
+           ( bottomSurface != 0 and propertyManager.surfacePropertyIsComputable ( property, snapshot, bottomSurface ))))
+      {
+
+         if ( topSurface != 0 ) {
+            outputProperty = OutputPropertyValuePtr ( new SurfaceOutputPropertyValue ( propertyManager, property, snapshot, topSurface ));
+         } else if ( bottomSurface != 0 ) {
+            outputProperty = OutputPropertyValuePtr ( new SurfaceOutputPropertyValue ( propertyManager, property, snapshot, bottomSurface ));
+         }
+
+      }
+      // Next check if the formation-surface property is computable
+      else if ( property->getPropertyAttribute () == DataModel::DISCONTINUOUS_3D_PROPERTY and 
+                (( topSurface != 0    and propertyManager.formationSurfacePropertyIsComputable ( property, snapshot, formation, topSurface )) or
+                 ( bottomSurface != 0 and propertyManager.formationSurfacePropertyIsComputable ( property, snapshot, formation, bottomSurface ))))
+
+      {
+
+         if ( topSurface != 0 ) {
+            outputProperty = OutputPropertyValuePtr ( new FormationSurfaceOutputPropertyValue ( propertyManager, property, snapshot, formation, topSurface ));
+         } else if ( bottomSurface != 0 ) {
+            outputProperty = OutputPropertyValuePtr ( new FormationSurfaceOutputPropertyValue ( propertyManager, property, snapshot, formation, bottomSurface ));
+         }
+
+      }
+      // Finally check if the formation-map property is computable
+      else if ( property->getPropertyAttribute () == DataModel::FORMATION_2D_PROPERTY and 
+                propertyManager.formationMapPropertyIsComputable ( property, snapshot, formation ))
+      {
+         outputProperty = OutputPropertyValuePtr ( new FormationMapOutputPropertyValue ( propertyManager, property, snapshot, formation ));
+      }
+
+   }
+
+   return outputProperty;
+}
+
 void outputSnapshotFormationData( ostream & outputStream, DoublePair & coordinatePair,
-   const Snapshot * snapshot, FormationSurface  & formationSurface, PropertyList & properties,
-   SnapshotFormationPropertyValueMap & allPropertyValues,
-   FormationSurfaceVector & formationSurfacePairs, double i, double j, unsigned int k, unsigned int maxK )
+                                  const Snapshot * snapshot, FormationSurface  & formationSurface, PropertyList & properties,
+                                  SnapshotFormationOutputPropertyValueMap & allOutputPropertyValues,
+                                  FormationSurfaceVector & formationSurfacePairs, double i, double j, unsigned int k, unsigned int maxK )
 {
    int kInverse = ( maxK - 1 ) - k;
 
@@ -749,23 +864,29 @@
    outputStream << "," << kInverse;
 
    PropertyList::iterator propertyIter;
+
    for ( propertyIter = properties.begin(); propertyIter != properties.end(); ++propertyIter )
    {
       const Property * property = *propertyIter;
-      const PropertyValue * propertyValue = allPropertyValues[ snapshot ][ formation ][ property ];
+      OutputPropertyValuePtr propertyValue = allOutputPropertyValues[ snapshot ][ formation ][ property ];
       outputStream << ",";
-      if ( propertyValue )
-      {
-         const GridMap * gridMap = propertyValue->getGridMap();
-         // assert (maxK == gridMap->getDepth ());
-         double kIndex = gridMap->getDepth() > 1 ? (double)k : 0;
-         double value = gridMap->getValue( i, j, kIndex );
-         if ( value != gridMap->getUndefinedValue() )
+
+      if ( propertyValue != 0 )
+      {
+         // const GridMap * gridMap = propertyValue->getGridMap();
+
+         double kIndex = propertyValue->getDepth() > 1 ? (double)k : 0;
+         double value = propertyValue->getValue( i, j, kIndex );
+
+         if ( value != propertyValue->getUndefinedValue ()) //gridMap->getUndefinedValue() )
          {
             outputStream << value;
          }
          else
+         {
             outputStream << " ";
+         }
+
       }
       else
       {
@@ -774,6 +895,7 @@
    }
    outputStream << endl;
 }
+
 
 /// destructive!!!
 bool splitString( char * string, char separator, char * & firstPart, char * & secondPart )
@@ -928,22 +1050,58 @@
    return true;
 }
 
-bool acquireProperties( ProjectHandle * projectHandle, PropertyList & properties, StringVector & propertyNames )
+bool acquireProperties( ProjectHandle * projectHandle,
+                        const AbstractPropertyManager& propertyManager,
+                        PropertyList & properties,
+                        StringVector & propertyNames )
 {
    const Property * depthProperty = projectHandle->findProperty( "Depth" );
    assert( depthProperty );
    properties.push_back( depthProperty );
 
    StringVector::iterator stringIter;
+
    for ( stringIter = propertyNames.begin(); stringIter != propertyNames.end(); ++stringIter )
    {
+
       const Property * property = projectHandle->findProperty( *stringIter );
-      if ( !property )
+      bool isComputable = false;
+
+      if ( property == 0 )
       {
          cerr << "Could not find property named '" << *stringIter << "'" << endl;
          continue;
       }
-      properties.push_back( property );
+
+      if (( property->getPropertyAttribute () == DataModel::CONTINUOUS_3D_PROPERTY or
+            property->getPropertyAttribute () == DataModel::DISCONTINUOUS_3D_PROPERTY ) and 
+          propertyManager.formationPropertyIsComputable ( property ))
+      {
+         isComputable = true;
+      }
+      else if (( property->getPropertyAttribute () == DataModel::CONTINUOUS_3D_PROPERTY or
+                 property->getPropertyAttribute () == DataModel::SURFACE_2D_PROPERTY ) and 
+               propertyManager.surfacePropertyIsComputable ( property ))
+      {
+         isComputable = true;
+      }
+      else if ( property->getPropertyAttribute () == DataModel::DISCONTINUOUS_3D_PROPERTY and 
+                propertyManager.formationSurfacePropertyIsComputable ( property ))
+      {
+         isComputable = true;
+      }
+      else if ( property->getPropertyAttribute () == DataModel::FORMATION_2D_PROPERTY and 
+                propertyManager.formationMapPropertyIsComputable ( property ))
+      {
+         isComputable = true;
+      }
+
+      if ( isComputable ) {
+         properties.push_back( property );
+      } else {
+         cerr << "Could not find calculator for property named '" << *stringIter << "'" << endl;
+      }
+
    }
 
    return true;
@@ -1140,3 +1298,53 @@
    cout << "Bracketed options are optional and options may be abbreviated" << endl << endl;
 
 }
+
+void listOutputableProperties ( const GeoPhysics::ProjectHandle* projectHandle,
+                                const DerivedPropertyManager&    propertyManager ) {
+
+
+   PropertyList * allProperties = projectHandle->getProperties ( true );
+
+   cout << "Available 3D output properties are: ";
+
+   for ( size_t i = 0; i < allProperties->size (); ++i ) {
+      const Interface::Property* property = (*allProperties)[ i ];
+
+      if (( property->getPropertyAttribute () == DataModel::CONTINUOUS_3D_PROPERTY or
+            property->getPropertyAttribute () == DataModel::DISCONTINUOUS_3D_PROPERTY ) and 
+          propertyManager.formationPropertyIsComputable ( property )) {
+         cout << property->getName () << "  ";            
+      }
+
+   }
+
+   cout << endl;
+   cout << endl;
+   cout << "Available 2D output properties are: ";
+
+   for ( size_t i = 0; i < allProperties->size (); ++i ) {
+      const Interface::Property* property = (*allProperties)[ i ];
+
+      if (( property->getPropertyAttribute () == DataModel::CONTINUOUS_3D_PROPERTY or
+            property->getPropertyAttribute () == DataModel::SURFACE_2D_PROPERTY ) and 
+          propertyManager.surfacePropertyIsComputable ( property )) {
+         cout << property->getName () << "  ";            
+      } else if ( property->getPropertyAttribute () == DataModel::DISCONTINUOUS_3D_PROPERTY and 
+                  propertyManager.formationSurfacePropertyIsComputable ( property )) {
+         cout << property->getName () << "  ";            
+      } else if ( property->getPropertyAttribute () == DataModel::FORMATION_2D_PROPERTY and 
+                  propertyManager.formationMapPropertyIsComputable ( property )) {
+         cout << property->getName () << "  ";            
+      }
+
+   }
+
+
+
+   cout << endl;
+   cout << endl;
+   delete allProperties;
+}
+
+
+
