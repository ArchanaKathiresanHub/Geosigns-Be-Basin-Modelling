--- conflicted
+++ resolved
@@ -1,29 +1,14 @@
-<<<<<<< HEAD
-//                                                                      
-// Copyright (C) 2015-2016 Shell International Exploration & Production.
-// All rights reserved.
-// 
-// Developed under license for Shell by PDS BV.
-// 
-// Confidential and proprietary source code of Shell.
-// Do not distribute without written permission from Shell.
+//                                                                      
+// Copyright (C) 2015-2016 Shell International Exploration & Production.
+// All rights reserved.
+// 
+// Developed under license for Shell by PDS BV.
+// 
+// Confidential and proprietary source code of Shell.
+// Do not distribute without written permission from Shell.
 //
 #ifndef INTERFACE_H
-#define INTERFACE_H
-=======
-//                                                                      
-// Copyright (C) 2016 Shell International Exploration & Production.
-// All rights reserved.
-// 
-// Developed under license for Shell by PDS BV.
-// 
-// Confidential and proprietary source code of Shell.
-// Do not distribute without written permission from Shell.
-//
-
-#ifndef _INTERFACE_H_
-#define _INTERFACE_H_
->>>>>>> 64375221
+#define INTERFACE_H
 
 #include <vector>
 #include <string>
@@ -375,10 +360,10 @@
       };
 
       /// @brief Indicates what is the tectonic contexct at a specific snapshot
-      enum TectonicFlag {
-         ACTIVE_RIFTING, ///< Syn rift deposition
-         PASSIVE_MARGIN, ///< Post rift deposition
-         FLEXURAL_BASIN  ///< Subduction (subsidence is no more driven by rifting)
+      enum TectonicFlag {
+         ACTIVE_RIFTING, ///< Syn rift deposition
+         PASSIVE_MARGIN, ///< Post rift deposition
+         FLEXURAL_BASIN  ///< Subduction (subsidence is no more driven by rifting)
       };
 
       /// Indicates the amount of output required for a particular property.
