--- conflicted
+++ resolved
@@ -2,32 +2,20 @@
 <tagfile>
   <compound kind="file">
     <name>FilePath.h</name>
-<<<<<<< HEAD
     <path>C:/Apps/Cauldron/TWTT/development/libraries/FileSystem/src/</path>
-=======
-    <path>D:/cauldron/trunk/development/libraries/FileSystem/src/</path>
->>>>>>> 1fba87c1
     <filename>FilePath_8h</filename>
     <includes id="Path_8h" name="Path.h" local="yes" imported="no">Path.h</includes>
   </compound>
   <compound kind="file">
     <name>FolderPath.h</name>
-<<<<<<< HEAD
     <path>C:/Apps/Cauldron/TWTT/development/libraries/FileSystem/src/</path>
-=======
-    <path>D:/cauldron/trunk/development/libraries/FileSystem/src/</path>
->>>>>>> 1fba87c1
     <filename>FolderPath_8h</filename>
     <includes id="Path_8h" name="Path.h" local="yes" imported="no">Path.h</includes>
     <class kind="class">ibs::FolderPath</class>
   </compound>
   <compound kind="file">
     <name>Path.h</name>
-<<<<<<< HEAD
     <path>C:/Apps/Cauldron/TWTT/development/libraries/FileSystem/src/</path>
-=======
-    <path>D:/cauldron/trunk/development/libraries/FileSystem/src/</path>
->>>>>>> 1fba87c1
     <filename>Path_8h</filename>
     <class kind="struct">ibs::PathException</class>
     <class kind="class">ibs::Path</class>
@@ -139,15 +127,22 @@
       <type>size_t</type>
       <name>size</name>
       <anchorfile>classibs_1_1Path.html</anchorfile>
-      <anchor>a7e1fe6339927cf747915ea338b2cdec4</anchor>
-      <arglist>()</arglist>
+      <anchor>a8b8cfa2ddfcaa53c9c302e0c9da24854</anchor>
+      <arglist>() const </arglist>
     </member>
     <member kind="function">
       <type>std::string</type>
       <name>operator[]</name>
       <anchorfile>classibs_1_1Path.html</anchorfile>
-      <anchor>aa39fb7179c7b386157d83712b99f6a60</anchor>
-      <arglist>(size_t i)</arglist>
+      <anchor>acc8f96a3a0bd9b1aeee328a60f756013</anchor>
+      <arglist>(size_t i) const </arglist>
+    </member>
+    <member kind="function">
+      <type>Path</type>
+      <name>fullPath</name>
+      <anchorfile>classibs_1_1Path.html</anchorfile>
+      <anchor>a60747e1c2dfd3d78c11ef47ceb085c3d</anchor>
+      <arglist>() const </arglist>
     </member>
     <member kind="function">
       <type>Path &amp;</type>
