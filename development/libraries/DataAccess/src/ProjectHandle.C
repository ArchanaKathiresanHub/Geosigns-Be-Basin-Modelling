//                                                                      
// Copyright (C) 2015-2016 Shell International Exploration & Production.
// All rights reserved.
// 
// Developed under license for Shell by PDS BV.
// 
// Confidential and proprietary source code of Shell.
// Do not distribute without written permission from Shell.
//
#include <stdafx.h>

#include <stdlib.h>

#include <sys/types.h>
#include <sys/stat.h>

#include <cmath>

#if defined(_WIN32) || defined (_WIN64)
#include <direct.h>
#include <time.h>
#endif

#include <algorithm>
#include <cerrno>
#include <cassert>
#include <iostream>
#include <sstream>
#include <vector>
#include <list>
#include <cstring>

#include "database.h"
#include "cauldronschema.h"
#include "cauldronschemafuncs.h"

#include "hdf5.h"
#include "hdf5funcs.h"

#include "EosPack.h"

#include "Interface/ProjectHandle.h"

#include "Interface/AllochthonousLithology.h"
#include "Interface/AllochthonousLithologyDistribution.h"
#include "Interface/AllochthonousLithologyInterpolation.h"
#include "Interface/RunParameters.h"
#include "Interface/ProjectData.h"
#include "Interface/BasementSurface.h"
#include "Interface/BiodegradationParameters.h"
#include "Interface/ConstrainedOverpressureInterval.h"
#include "Interface/DiffusionLeakageParameters.h"
#include "Interface/FluidType.h"
#include "Interface/Formation.h"
#include "Interface/FracturePressureFunctionParameters.h"
#include "Interface/CrustFormation.h"
#include "Interface/InputValue.h"
#include "Interface/IgneousIntrusionEvent.h"
#include "Interface/LithoType.h"
#include "Interface/LithologyHeatCapacitySample.h"
#include "Interface/LithologyThermalConductivitySample.h"
#include "Interface/FluidHeatCapacitySample.h"
#include "Interface/FluidDensitySample.h"
#include "Interface/FluidThermalConductivitySample.h"
#include "Interface/Grid.h"
#include "Interface/GridMap.h"
#include "Interface/MapWriter.h"
#include "Interface/MantleFormation.h"
#include "Interface/MobileLayer.h"
#include "Interface/TouchstoneMap.h"
#include "Interface/ObjectFactory.h"
#include "Interface/OutputProperty.h"
#include "Interface/Parent.h"
#include "Interface/PaleoProperty.h"
#include "Interface/PaleoFormationProperty.h"
#include "Interface/PaleoSurfaceProperty.h"
#include "Interface/PermafrostEvent.h"
#include "Interface/Property.h"
#include "Interface/PropertyValue.h"
#include "Interface/RelatedProject.h"
#include "Interface/Reservoir.h"
#include "Interface/SimulationDetails.h"
#include "Interface/Snapshot.h"
#include "Interface/SourceRock.h"
#include "Interface/Surface.h"
#include "Interface/Trap.h"
#include "Interface/Trapper.h"
#include "Interface/Migration.h"
#include "Interface/FaultCollection.h"
#include "Interface/Faulting.h"
#include "Interface/FaultFileReaderFactory.h"
#include "Interface/FaultFileReader.h"
#include "Interface/IBSFaultFileReader.h"
#include "Interface/LandmarkFaultFileReader.h"
#include "Interface/ZycorFaultFileReader.h"
#include "Interface/PointAdsorptionHistory.h"
#include "Interface/IrreducibleWaterSaturationSample.h"
#include "Interface/LangmuirAdsorptionIsothermSample.h"
#include "Interface/LangmuirAdsorptionTOCEntry.h"
#include "Interface/SGDensitySample.h"
#include "Interface/CrustalThicknessData.h"


#include "errorhandling.h"
#include "wildMatch.h"
#include "array.h"
#include "GenexResultManager.h"
#include "ComponentManager.h"
#include "InterfaceDefs.h"

#include "FilePath.h"

//utilities library
#include "LogHandler.h"


using namespace DataAccess;
using namespace Interface;
using namespace std;

using database::Database;
using database::DataSchema;
using database::Table;
using database::Record;

const double DefaultUndefinedValue = 99999;

typedef formattingexception::GeneralException ProjectHandleException; 

static char * words [] = {"ALCStepBasaltThickness", "ALCStepTopBasaltDepth", "ChemicalCompaction" , "Depth", 
                          "ErosionFactor", "FCTCorrection", "MaxVes",
                          "Pressure", "Temperature", "ThicknessError", "Ves", "Vr" };

DataAccess::Interface::ProjectHandle * DataAccess::Interface::OpenCauldronProject( const string & name, const string & accessMode, ObjectFactory* objectFactory )
{
   Database * tables = CreateDatabaseFromCauldronProject( name );
   if ( tables )
   {
      return objectFactory->produceProjectHandle( tables, name, accessMode );
   }
   else
   {
      return 0;
   }
}

Database * DataAccess::Interface::CreateDatabaseFromCauldronProject( const string & name )
{
   FaultFileReaderFactory::getInstance().registerReader( IBSFaultFileReaderID, allocateIBSFaultFileReader );
   FaultFileReaderFactory::getInstance().registerReader( LandmarkFaultFileReaderID, allocateLandmarkFaultFileReader );
   FaultFileReaderFactory::getInstance().registerReader( ZyCorFaultFileReaderID, allocateZyCorFaultFileReader );

   DataSchema * cauldronSchema = database::createCauldronSchema();
   database::TableDefinition *tableDef = cauldronSchema->getTableDefinition( "DepthIoTbl" );

   if ( tableDef )
   {
      // Adding (volatile, won't be output) definition for DepositionSequence field
      // Required to properly sort the DepthIoTbl, not to be output
      tableDef->addVolatileFieldDefinition( "DepositionSequence", datatype::Int, "", "0" );
   }

   Database * tables = Database::CreateFromFile( name, *cauldronSchema );
   delete cauldronSchema;
   return tables;
}

void DataAccess::Interface::CloseCauldronProject( DataAccess::Interface::ProjectHandle * projectHandle )
{
   if ( projectHandle ) delete projectHandle;
}

int Interface::ProjectHandle::GetNumberOfSpecies( void )
{
   return CBMGenerics::ComponentManager::NumberOfOutputSpecies;
}

std::string Interface::ProjectHandle::GetSpeciesName( int i )
{
   CBMGenerics::ComponentManager & theComponentManager = CBMGenerics::ComponentManager::getInstance();
   return theComponentManager.GetSpeciesName( i );
}

const DataAccess::Interface::MessageHandler& ProjectHandle::getMessageHandler() const {
   return *m_messageHandler;
}

const DataAccess::Interface::ApplicationGlobalOperations& ProjectHandle::getGlobalOperations() const {
   return *m_globalOperations;
}

ProjectHandle::ProjectHandle( Database * tables, const string & name, const string & accessMode, ObjectFactory* objectFactory ) :
   m_database( tables ), m_name( name ), m_accessMode( READWRITE ), m_activityOutputGrid( 0 ), m_mapPropertyValuesWriter( 0 ), m_primaryList( words, words + 12 )
{
   (void) accessMode; // ignore warning about unused parameter

   
   m_messageHandler = 0;
   m_globalOperations = 0;

   m_factory = objectFactory;

   m_rank = ddd::GetRank();
   m_size = ddd::GetSize();
   mapFileCacheConstructor();
   allocateArchitectureRelatedParameters();

   m_currentSnapshot = 0;
   m_currentProperty = 0;

   m_inputGrid = 0;
   m_lowResOutputGrid = 0;
   m_highResOutputGrid = 0;

   m_biodegradationParameters = 0;
   m_fracturePressureFunctionParameters = 0;
   m_diffusionLeakageParameters = 0;

   m_runParameters = 0;
   m_crustFormation = 0;
   m_mantleFormation = 0;
   m_projectData = 0;

   m_sgDensitySample = 0;
   m_irreducibleWaterSample = 0;

   m_primaryDouble = false;

   //1DComponent
   loadModellingMode();

   splitName();

   loadSnapshots();
   loadProperties();
   loadTimeOutputProperties();
   loadDepthOutputProperties();

   loadLithologyHeatCapacitySamples();
   loadLithologyThermalConductivitySamples();

   loadBottomBoundaryConditions();
   loadLithoTypes();
#if 0
   loadSourceRocks ();
#endif
   loadGrids();
   loadSurfaces();
   loadFormations();
   loadReservoirs();
   loadMobileLayers();
   loadTouchstoneMaps();
   loadAllochthonousLithologies();
   loadAllochthonousLithologyDistributions();
   loadAllochthonousLithologyInterpolations();
   loadTraps();
   loadTrappers();
   loadMigrations();
   loadInputValues();
   numberInputValues();
   loadFluidTypes();

#if 0
   loadLithologyHeatCapacitySamples ();
   loadLithologyThermalConductivitySamples ();
#endif

   loadFluidDensitySamples();
   loadFluidThermalConductivitySamples();
   loadFluidHeatCapacitySamples();

   //   loadBottomBoundaryConditions ();
   loadCrustFormation();
   loadMantleFormation();
   loadBasementSurfaces();


   connectSurfaces();
   connectReservoirs();
   connectTraps();
   if ( trappersAreAvailable() )
   {
      connectTrappers();
      connectMigrations();
      connectUpAndDownstreamTrappers();
   }
   
   loadIgneousIntrusions();
   loadFaults();

   /*
   loadCrustThinningHistory ();
   loadMantleThicknessHistory ();
   loadHeatFlowHistory ();
   loadConstrainedOverpressureIntervals ();
   */

   loadRelatedProjects();

   loadMapPropertyValues();
   loadVolumePropertyValues();
   loadBiodegradationParameters();
   loadDiffusionLeakageParameters();

   loadRunParameters();
   loadSimulationDetails ();

   // Depends on the run parameters.
   loadFracturePressureFunctionParameters();
   loadProjectData();
   loadSurfaceDepthHistory();
   loadSurfaceTemperatureHistory();

   loadLangmuirIsotherms();
   loadLangmuirTOCEntries();
   loadPointHistories();
   loadIrreducibleWaterSaturationSample();
   loadSGDensitySample();

   loadCrustalThicknessData();
   loadPermafrostData();
}

int ProjectHandle::getRank() const {
   return m_rank;
}

int ProjectHandle::getSize() const {
   return m_size;
}

//1DComponent
bool ProjectHandle::loadModellingMode( void )
{
   database::Table * projectIoTbl = 0;

   // try to get it from the ProjectIoTbl
   projectIoTbl = getTable( "ProjectIoTbl" );
   if ( !projectIoTbl )
      return false;

   Record *projectIoRecord = projectIoTbl->getRecord( 0 );

   assert( projectIoRecord );

   const string & theModellingMode = database::getModellingMode( projectIoRecord );

   if ( "3d" == theModellingMode )
   {
      m_modellingMode = Interface::MODE3D; //declared in Interface.h 
   }
   else if ( "1d" == theModellingMode )
   {
      m_modellingMode = Interface::MODE1D; //declared in Interface.h 
   }
   else
   {
      cout << "!!Warning!! Modelling mode was not set in table ProjectIoTbl. Setting Modelling mode to 3D..." << endl;
      m_modellingMode = Interface::MODE3D;
   }
   return true;
}

Interface::ModellingMode ProjectHandle::getModellingMode( void ) const
{
   return m_modellingMode;
}


ObjectFactory * ProjectHandle::getFactory( void ) const
{
   return m_factory;
}

ProjectHandle::~ProjectHandle( void )
{
   mapFileCacheDestructor();
   if ( m_inputGrid ) delete m_inputGrid;
   if ( m_lowResOutputGrid ) delete m_lowResOutputGrid;
   if ( m_highResOutputGrid ) delete m_highResOutputGrid;

   if ( m_messageHandler != 0 ) {
      delete m_messageHandler;
   }

   if ( m_globalOperations != 0 ) {
      delete m_globalOperations;
   }

   deleteSnapshots();
   deleteLithoTypes();
   deleteSurfaces();
   deleteFormations();
   deleteIgneousIntrusions();
   deleteSourceRocks();
   deleteReservoirs();
   deleteMobileLayers();
   deleteTouchstoneMaps();
   deleteAllochthonousLithologies();
   deleteAllochthonousLithologyDistributions();
   deleteAllochthonousLithologyInterpolations();
   deleteTraps();
   deleteInputValues();
   deleteProperties();
   deletePropertyValues();
   deleteFluidTypes();
   deleteCrustalThicknessData();

   deleteBiodegradationParameters();
   deleteFracturePressureFunctionParameters();
   deleteDiffusionLeakageParameters();

   deleteHeatFlowHistory();
   deleteCrustThinningHistory();
   deleteRunParameters();
   deleteProjectData();
   deleteSurfaceDepthHistory();
   deleteSurfaceTemperatureHistory();
   deleteRelatedProjects();

   deleteTimeOutputProperties();
   deleteDepthOutputProperties();

   deleteLithologyHeatCapacitySamples();
   deleteLithologyThermalConductivitySamples();
   deleteFluidDensitySamples();
   deleteFluidThermalConductivitySamples();
   deleteFluidHeatCapacitySamples();

   deleteLangmuirIsotherms();
   deleteLangmuirTOCEntries();
   deletePointHistories();
   deleteIrreducibleWaterSaturationSample();
   deleteSGDensitySample();
   deletePermafrost();

   if ( m_database ) delete m_database;
}


/// split the filename into a directory path and a directory entry
/// the directory path we will use to access map files.
void ProjectHandle::splitName( void )
{
   ibs::FilePath ppath( m_name );

   if ( ppath.size() > 0 ) // number path elements more the one
   {
      m_projectPath = ppath.filePath();
      m_fileName = ppath.fileName();
   }
   else
   {
      m_projectPath = ".";
      m_fileName = m_name;
   }

   m_projectName = m_fileName;
   string::size_type dotPos = m_projectName.rfind( ".project" );
   if ( dotPos != string::npos )
   {
      m_projectName.erase( dotPos, string::npos );
   }
}

bool ProjectHandle::saveToFile( const string & fileName )
{
   // #ifdef DISTRIBUTED
   //    if (getRank () == 0)
   // #endif
   if ( getRank() == 0 )
   {
      m_database->saveToFile( fileName );
   }

   return true;
}

const string & ProjectHandle::getName( void ) const
{
   return m_name;
}

const string & ProjectHandle::getProjectPath( void ) const
{
   return m_projectPath;
}

const string & ProjectHandle::getProjectName( void ) const
{
   return m_projectName;
}

const string & ProjectHandle::getFileName( void ) const
{
   return m_fileName;
}

bool ProjectHandle::startActivity( const string & name, const Interface::Grid * grid, bool saveAsInputGrid, bool createResultsFile, bool append )
{
   char * svnRevision = "unknown";

#ifdef SVNREVISION
   svnRevision = SVNREVISION;
#endif

   if ( getRank() == 0 )
   {
      cerr << endl << "Activity: " << name << ", Revision: " << svnRevision << endl << endl;
   }

   checkForValidPartitioning( name, grid->numIGlobal(), grid->numJGlobal() ); // NOOP in case of serial data access

   if ( getActivityName() != "" || name == "" ) return false;
   if ( !setActivityOutputGrid( ( const Interface::Grid * ) grid ) ) return false;

   setActivityName( name );
   m_saveAsInputGrid = saveAsInputGrid;

   bool status = true;

   if ( createResultsFile ) {
      status = initializeMapPropertyValuesWriter( append );
   }

   return status;
}

bool ProjectHandle::abortActivity( void )
{
   return finishActivity( false );
}

bool ProjectHandle::finishActivity( bool isComplete )
{
   if ( isComplete ) {
      continueActivity();
   }
   if ( getActivityName() == "" || getActivityOutputGrid() == 0 )
   {
      resetActivityName();
      resetActivityOutputGrid();

      return false;
   }
   else
   {
      finalizeMapPropertyValuesWriter();

      resetActivityName();
      resetActivityOutputGrid();

      return true;
   }
}

bool ProjectHandle::restartActivity( void )
{

   if ( getActivityName() == "" || getActivityOutputGrid() == 0 )
   {
      return false;
   }
   else if ( getModellingMode() == Interface::MODE1D )
   {
      return true;
   }
   else
   {
      const std::string& directoryName = getOutputDir();
      // create hdf file
      string fileName = getActivityName();

      fileName += "_Results.HDF";
      ibs::FilePath filePathName( getProjectPath() );
      filePathName << directoryName << fileName;

      m_mapPropertyValuesWriter->close();
      m_mapPropertyValuesWriter->open( filePathName.path(), false );
      m_mapPropertyValuesWriter->saveDescription( getActivityOutputGrid() );

      saveCreatedMapPropertyValues();		/// creates new TimeIoRecords

      return true;
   }
}

bool ProjectHandle::continueActivity( void )
{
   if ( getActivityName() == "" || getActivityOutputGrid() == 0 ) return false;

   saveCreatedMapPropertyValues();		/// creates new TimeIoRecords

   saveCreatedVolumePropertyValues();

   return true;
}

void ProjectHandle::resetActivityName( void )
{
   m_activityName = "";
}

bool ProjectHandle::setActivityName( const string & name )
{
   if ( name == "" ) return false;

   m_activityName = name;
   return true;
}

const string & ProjectHandle::getActivityName( void ) const
{
   return m_activityName;
}

bool ProjectHandle::saveAsInputGrid( void ) const
{
   return m_saveAsInputGrid;
}

void ProjectHandle::resetActivityOutputGrid( void )
{
   m_activityOutputGrid = 0;
}

bool ProjectHandle::setActivityOutputGrid( const Grid * grid )
{
   if ( grid != getLowResolutionOutputGrid() && grid != getHighResolutionOutputGrid() )
   {
      m_activityOutputGrid = 0;
      return false;
   }
   else
   {
      m_activityOutputGrid = grid;
      return true;
   }
}

const Grid * ProjectHandle::getActivityOutputGrid( void ) const
{
   return m_activityOutputGrid;
}

Database * ProjectHandle::getDataBase( void ) const
{
   return m_database;
}

database::Table * ProjectHandle::getTable( const string & tableName ) const
{
   return m_database->getTable( tableName );
}

bool ProjectHandle::loadSnapshots( void )
{
   database::Table* snapshotTbl = getTable( "SnapshotIoTbl" );
   database::Table::iterator tblIter;
   if ( snapshotTbl->size() == 0 )
   {
      createSnapshotsAtGeologicalEvents();
   }

   for ( tblIter = snapshotTbl->begin(); tblIter != snapshotTbl->end(); ++tblIter )
   {
      Record * snapshotRecord = *tblIter;
      m_snapshots.push_back( getFactory()->produceSnapshot( this, snapshotRecord ) );
   }

   std::sort( m_snapshots.begin(), m_snapshots.end(), SnapshotLessThan() );

   Table * tbl = getTable( "BasementIoTbl" );
   assert( tbl );
   Record *firstRecord = tbl->getRecord( 0 );
   assert( firstRecord );

   if ( getBottomBoundaryModel( firstRecord ) == "Advanced Lithosphere Calculator" ) {
      createSnapshotsAtRiftEvents();
   }
   return true;
}

bool ProjectHandle::createSnapshotsAtRiftEvents()
{
   const string tableName = getCrustIoTableName();
   unsigned int  i;

   //initialize start age and list of geological events
   double startAge = -1.0;
   std::list<double> geologicalEventAges;

   // Add events from the StratIoTbl
   Table * tbl = getTable( "StratIoTbl" );
   assert( tbl );

   for ( i = 0; i < tbl->size(); i++ )
   {
      Record *record = tbl->getRecord( i );
      assert( record );

      // Add DepoAge
      double depoAge = getDepoAge( record );
      if ( depoAge != 0.0 )
      {
         startAge = max( startAge, depoAge );
      }
   }

   tbl = getTable( tableName );
   assert( tbl );

   for ( i = 0; i < tbl->size(); i++ )
   {
      Record *record = tbl->getRecord( i );
      assert( record );

      double age = getAge( record );
      if ( age < startAge )
      {
         geologicalEventAges.push_back( age );
      }
   }
   //sort and remove duplicates
   geologicalEventAges.sort();
   geologicalEventAges.unique( isEqualTime );

   std::list<double>::const_iterator iter;

   //add sorted entries to SnapshotIoTbl
   database::Table *snapshotIoTbl = getTable( "SnapshotIoTbl" );
   assert( snapshotIoTbl );
   const double tolerance = 1e-6;

   for ( iter = geologicalEventAges.begin(); iter != geologicalEventAges.end(); ++iter )
   {
      const Snapshot * snapshot = findSnapshot( *iter, MAJOR );
      if ( snapshot == 0 ||
         not( snapshot->getTime() >= *iter - tolerance && snapshot->getTime() <= *iter + tolerance ) ) {

         Record* record = snapshotIoTbl->createRecord();

         setTime( record, *iter );
         setIsMinorSnapshot( record, 0 );
         setTypeOfSnapshot( record, "System Generated" );
         setSnapshotFileName( record, "" );

         m_snapshots.push_back (getFactory ()->produceSnapshot (this, record));
      }
   }
   std::sort ( m_snapshots.begin (), m_snapshots.end (), SnapshotLessThan ());

   return true;
}

bool ProjectHandle::createSnapshotsAtGeologicalEvents()
{

   unsigned int  i;

   //initialize start age and list of geological events
   double startAge = -1.0;
   std::list<double> geologicalEventAges;

   // Add events from the StratIoTbl
   database::Table *tbl = getTable( "StratIoTbl" );
   assert( tbl );

   for ( i = 0; i < tbl->size(); i++ )
   {
      Record *record = tbl->getRecord( i );
      assert( record );

      // Add DepoAge
      double depoAge = getDepoAge( record );
      if ( depoAge != 0.0 )
      {
         startAge = max( startAge, depoAge );
         geologicalEventAges.push_back( depoAge );
      }
   }

   //add all names of tables from which ages are to be read in a list
   std::list<string> tableNameList;
   tableNameList.push_back( "SurfaceDepthIoTbl" );
   tableNameList.push_back( "MobLayThicknIoTbl" );
   tableNameList.push_back( "SurfaceTempIoTbl" );

   // add table name "CrustIoTbl" or "MntlHeatFlowIoTbl" to list? Depends on BasementIoTbl! 
   tbl = getTable( "BasementIoTbl" );
   assert( tbl );

   Record *firstRecord = tbl->getRecord( 0 );
   assert( firstRecord );

   bool isFixedTemperature = ( getBottomBoundaryModel( firstRecord ) == "Fixed Temperature" );
   bool isALC = ( getBottomBoundaryModel( firstRecord ) == "Advanced Lithosphere Calculator" );

   const string tableName = ( ( isFixedTemperature || isALC ) ? getCrustIoTableName() : "MntlHeatFlowIoTbl" );

   tableNameList.push_back( tableName );

   //loop over all gathered tables: get ages of entries
   std::list<string>::const_iterator tableNameIter;

   for ( tableNameIter = tableNameList.begin(); tableNameIter != tableNameList.end(); tableNameIter++ )
   {
      tbl = getTable( *tableNameIter );
      assert( tbl );

      for ( i = 0; i < tbl->size(); i++ )
      {
         Record *record = tbl->getRecord( i );
         assert( record );

         double age = getAge( record );
         if ( age < startAge )
         {
            geologicalEventAges.push_back( age );
         }
      }
   }

   // Add events from the GeologicalBoundaryIoTbl

   database::Table* geologicalBoundaryIoTbl = getTable( "GeologicalBoundaryIoTbl" );
   database::Table* propertyBoundaryIoTbl = getTable( "PropertyBoundaryIoTbl" );
   database::Table* boundaryValuesIoTbl = getTable( "BoundaryValuesIoTbl" );

   assert( geologicalBoundaryIoTbl );
   assert( propertyBoundaryIoTbl );
   assert( boundaryValuesIoTbl );

   for ( i = 0; i < geologicalBoundaryIoTbl->size(); i++ )
   {
      Record* geologRecord = geologicalBoundaryIoTbl->getRecord( i );
      assert( geologRecord );

      int firstPropInd = getFirstIndexInPropertyIoTbl( geologRecord ) - 1; //the old C-indexing issue...
      int nProp = getNumberOfProperties( geologRecord );

      for ( int j = 0; j < nProp; ++j )
      {
         Record* propRecord = propertyBoundaryIoTbl->getRecord( j + firstPropInd );
         assert( propRecord );

         int firstBoundInd = getFirstIndexInPropertyBoundaryValuesIoTbl( propRecord ) - 1; //the old C-indexing issue...
         int nIntervals = getNumberOfTimeIntervals( propRecord );

         for ( int k = 0; k < nIntervals; ++k )
         {
            Record* boundRecord = boundaryValuesIoTbl->getRecord( k + firstBoundInd );
            assert( boundRecord );

            double beginTime = getBeginTimeValues( boundRecord );
            double endTime = getEndTimeValues( boundRecord );

            if ( beginTime < startAge )
            {
               geologicalEventAges.push_back( beginTime );
            }
            if ( endTime < startAge )
            {
               geologicalEventAges.push_back( endTime );
            }
         }
      }
   }

   //make sure present day's age is included as well
   geologicalEventAges.push_back( 0.0 );

   //sort and remove duplicates
   geologicalEventAges.sort();
   geologicalEventAges.unique( isEqualTime );

   std::list<double>::const_iterator iter;

   //add sorted entries to SnapshotIoTbl
   database::Table *snapshotIoTbl = getTable( "SnapshotIoTbl" );
   assert( snapshotIoTbl );

   for ( iter = geologicalEventAges.begin(); iter != geologicalEventAges.end(); ++iter )
   {
      Record* record = snapshotIoTbl->createRecord();

      setTime( record, *iter );
      setIsMinorSnapshot( record, 0 );
      setTypeOfSnapshot( record, "System Generated" );
      setSnapshotFileName( record, "" );
   }

   return true;
}

bool ProjectHandle::isEqualTime( double t1, double t2 )
{
   return ( std::fabs( t1 - t2 ) < 1e-5 );
}

bool ProjectHandle::loadGrids( void )
{












   // (void) getHighResolutionOutputGrid();
   // (void) getLowResolutionOutputGrid();
   // (void) getInputGrid();

   return true;
}

bool ProjectHandle::loadSurfaces( void )
{
   database::Table * stratTbl = getTable( "StratIoTbl" );
   database::Table::iterator tblIter;

   for ( tblIter = stratTbl->begin(); tblIter != stratTbl->end(); ++tblIter )
   {
      Record * stratRecord = *tblIter;
      m_surfaces.push_back( getFactory()->produceSurface( this, stratRecord ) );
   }

   // Sort the list of surfaces into age order, youngest first, oldest last on the list.
   std::sort( m_surfaces.begin(), m_surfaces.end(), SurfaceLessThan() );

   return true;
}

/// Actually, the properties are created here, hardwired.
bool ProjectHandle::loadProperties( void )
{
   using Interface::FORMATIONPROPERTY;
   using Interface::RESERVOIRPROPERTY;
   using Interface::TRAPPROPERTY;

   // fastcauldron properties
   m_properties.push_back( getFactory()->produceProperty( this, 0, "ALCOrigLithMantleDepth",         "ALCOrigLithMantleDepth",         "m",     FORMATIONPROPERTY, DataModel::SURFACE_2D_PROPERTY ));
   m_properties.push_back( getFactory()->produceProperty( this, 0, "ALCMaxAsthenoMantleDepth",       "ALCMaxAsthenoMantleDepth",       "m",     FORMATIONPROPERTY, DataModel::SURFACE_2D_PROPERTY ));
   m_properties.push_back( getFactory()->produceProperty( this, 0, "ALCStepContCrustThickness",      "ALCStepContCrustThickness",      "m",     FORMATIONPROPERTY, DataModel::SURFACE_2D_PROPERTY ));
   m_properties.push_back( getFactory()->produceProperty( this, 0, "ALCStepBasaltThickness",         "ALCStepBasaltThickness",         "m",     FORMATIONPROPERTY, DataModel::FORMATION_2D_PROPERTY ));
   m_properties.push_back( getFactory()->produceProperty( this, 0, "ALCStepTopBasaltDepth",          "ALCStepTopBasaltDepth",          "m",     FORMATIONPROPERTY, DataModel::FORMATION_2D_PROPERTY ));
   m_properties.push_back( getFactory()->produceProperty( this, 0, "ALCSmContCrustThickness",        "ALCSmContCrustThickness",        "m",     FORMATIONPROPERTY, DataModel::SURFACE_2D_PROPERTY ));
   m_properties.push_back( getFactory()->produceProperty( this, 0, "ALCSmBasaltThickness",           "ALCSmBasaltThickness",           "m",     FORMATIONPROPERTY, DataModel::SURFACE_2D_PROPERTY ));
   m_properties.push_back( getFactory()->produceProperty( this, 0, "ALCSmTopBasaltDepth",            "ALCSmTopBasaltDepth",            "m",     FORMATIONPROPERTY, DataModel::SURFACE_2D_PROPERTY ));
   m_properties.push_back( getFactory()->produceProperty( this, 0, "ALCSmMohoDepth",                 "ALCSmMohoDepth",                 "m",     FORMATIONPROPERTY, DataModel::SURFACE_2D_PROPERTY ));
   m_properties.push_back( getFactory()->produceProperty( this, 0, "ALCStepMohoDepth",               "ALCStepMohoDepth",               "m",     FORMATIONPROPERTY, DataModel::SURFACE_2D_PROPERTY ));

   m_properties.push_back( getFactory()->produceProperty( this, 0, "AllochthonousLithology",         "AllochthonousLithology",         "",      FORMATIONPROPERTY, DataModel::FORMATION_2D_PROPERTY ));
   m_properties.push_back( getFactory()->produceProperty( this, 0, "CapillaryEntryPressureGas",      "CapillaryEntryPressureGas",      "Pa",    FORMATIONPROPERTY, DataModel::DISCONTINUOUS_3D_PROPERTY ));
   m_properties.push_back( getFactory()->produceProperty( this, 0, "CapillaryEntryPressureOil",      "CapillaryEntryPressureOil",      "Pa",    FORMATIONPROPERTY, DataModel::DISCONTINUOUS_3D_PROPERTY ));
   m_properties.push_back( getFactory()->produceProperty( this, 0, "ChemicalCompaction",             "ChemicalCompaction",             "frac",  FORMATIONPROPERTY, DataModel::DISCONTINUOUS_3D_PROPERTY));
   m_properties.push_back( getFactory()->produceProperty( this, 0, "BulkDensity",                    "BulkDensityVec2",                "kg/m3", FORMATIONPROPERTY, DataModel::DISCONTINUOUS_3D_PROPERTY ));
   m_properties.push_back( getFactory()->produceProperty( this, 0, "Depth",                          "Depth",                          "m",     FORMATIONPROPERTY, DataModel::CONTINUOUS_3D_PROPERTY ));
   m_properties.push_back( getFactory()->produceProperty( this, 0, "DepthHighRes",                   "DepthHighRes",                   "m",     FORMATIONPROPERTY, DataModel::CONTINUOUS_3D_PROPERTY ));
   m_properties.push_back( getFactory()->produceProperty( this, 0, "Diffusivity",                    "DiffusivityVec2",                "m2/s",  FORMATIONPROPERTY, DataModel::DISCONTINUOUS_3D_PROPERTY ));
   m_properties.push_back( getFactory()->produceProperty( this, 0, "ErosionFactor",                  "ErosionFactor",                  "",      FORMATIONPROPERTY, DataModel::FORMATION_2D_PROPERTY ));
   m_properties.push_back( getFactory()->produceProperty( this, 0, "FaultElements",                  "FaultElements",                  "",      FORMATIONPROPERTY, DataModel::FORMATION_2D_PROPERTY ));
   m_properties.push_back( getFactory()->produceProperty( this, 0, "FCTCorrection",                  "FCTCorrection",                  "%",     FORMATIONPROPERTY, DataModel::FORMATION_2D_PROPERTY ));
   m_properties.push_back( getFactory()->produceProperty( this, 0, "FlowDirectionIJK",               "FlowDirectionIJK",               "",      FORMATIONPROPERTY, DataModel::DISCONTINUOUS_3D_PROPERTY));
   m_properties.push_back( getFactory()->produceProperty( this, 0, "FlowDirectionI",                 "FlowDirectionI",                 "",      FORMATIONPROPERTY, DataModel::DISCONTINUOUS_3D_PROPERTY));
   m_properties.push_back( getFactory()->produceProperty( this, 0, "FlowDirectionJ",                 "FlowDirectionJ",                 "",      FORMATIONPROPERTY, DataModel::DISCONTINUOUS_3D_PROPERTY));
   m_properties.push_back( getFactory()->produceProperty( this, 0, "FlowDirectionK",                 "FlowDirectionK",                 "",      FORMATIONPROPERTY, DataModel::DISCONTINUOUS_3D_PROPERTY));
   m_properties.push_back( getFactory()->produceProperty( this, 0, "FlowDirectionX",                 "FlowDirectionX",                 "m",     FORMATIONPROPERTY, DataModel::DISCONTINUOUS_3D_PROPERTY));
   m_properties.push_back( getFactory()->produceProperty( this, 0, "FlowDirectionY",                 "FlowDirectionY",                 "m",     FORMATIONPROPERTY, DataModel::DISCONTINUOUS_3D_PROPERTY));
   m_properties.push_back( getFactory()->produceProperty( this, 0, "FlowDirectionZ",                 "FlowDirectionZ",                 "m",     FORMATIONPROPERTY, DataModel::DISCONTINUOUS_3D_PROPERTY));
   m_properties.push_back( getFactory()->produceProperty( this, 0, "FluidVelocity",                  "FluidVelocity",                  "mm/y",  FORMATIONPROPERTY, DataModel::DISCONTINUOUS_3D_PROPERTY));
   m_properties.push_back( getFactory()->produceProperty( this, 0, "FluidVelocityX",                 "FluidVelocityX",                 "mm/y",  FORMATIONPROPERTY, DataModel::DISCONTINUOUS_3D_PROPERTY ));
   m_properties.push_back( getFactory()->produceProperty( this, 0, "FluidVelocityY",                 "FluidVelocityY",                 "mm/y",  FORMATIONPROPERTY, DataModel::DISCONTINUOUS_3D_PROPERTY ));
   m_properties.push_back( getFactory()->produceProperty( this, 0, "FluidVelocityZ",                 "FluidVelocityZ",                 "mm/y",  FORMATIONPROPERTY, DataModel::DISCONTINUOUS_3D_PROPERTY ));
   m_properties.push_back( getFactory()->produceProperty( this, 0, "HeatFlow",                       "HeatFlow",                       "mW/m2", FORMATIONPROPERTY, DataModel::DISCONTINUOUS_3D_PROPERTY ));
   m_properties.push_back( getFactory()->produceProperty( this, 0, "HeatFlowX",                      "HeatFlowX",                      "mW/m2", FORMATIONPROPERTY, DataModel::DISCONTINUOUS_3D_PROPERTY ));
   m_properties.push_back( getFactory()->produceProperty( this, 0, "HeatFlowY",                      "HeatFlowY",                      "mW/m2", FORMATIONPROPERTY, DataModel::DISCONTINUOUS_3D_PROPERTY ));
   m_properties.push_back( getFactory()->produceProperty( this, 0, "HeatFlowZ",                      "HeatFlowZ",                      "mW/m2", FORMATIONPROPERTY, DataModel::DISCONTINUOUS_3D_PROPERTY ));

   // not sure which attribute this property shoudl have, so give it the most general one
   m_properties.push_back( getFactory()->produceProperty( this, 0, "HopaneIsomerisation",            "HopaneIsomerisation",            "",      FORMATIONPROPERTY, DataModel::DISCONTINUOUS_3D_PROPERTY ));
   m_properties.push_back( getFactory()->produceProperty( this, 0, "HorizontalPermeability",         "HorizontalPermeability",         "mD",    FORMATIONPROPERTY, DataModel::DISCONTINUOUS_3D_PROPERTY ));
   m_properties.push_back( getFactory()->produceProperty( this, 0, "HydroStaticPressure",            "HydroStaticPressure",            "MPa",   FORMATIONPROPERTY, DataModel::CONTINUOUS_3D_PROPERTY ));

   // not sure which attribute this property shoudl have, so give it the most general one
   m_properties.push_back( getFactory()->produceProperty( this, 0, "IlliteFraction",                 "IlliteFraction",                 "",      FORMATIONPROPERTY, DataModel::DISCONTINUOUS_3D_PROPERTY ));
   m_properties.push_back( getFactory()->produceProperty( this, 0, "Lithology",                      "Lithology",                      "",      FORMATIONPROPERTY, DataModel::FORMATION_2D_PROPERTY ));
   m_properties.push_back( getFactory()->produceProperty( this, 0, "LithoStaticPressure",            "LithoStaticPressure",            "MPa",   FORMATIONPROPERTY, DataModel::CONTINUOUS_3D_PROPERTY ));
   m_properties.push_back( getFactory()->produceProperty( this, 0, "MaxVesHighRes",                  "MaxVesHighRes",                  "Pa",    FORMATIONPROPERTY, DataModel::DISCONTINUOUS_3D_PROPERTY ));
   m_properties.push_back( getFactory()->produceProperty( this, 0, "MaxVes",                         "MaxVesVec2",                     "Pa",    FORMATIONPROPERTY, DataModel::DISCONTINUOUS_3D_PROPERTY ));
   m_properties.push_back(getFactory ()->produceProperty( this, 0, "Overburden",                     "Overburden",                     "m",     FORMATIONPROPERTY, DataModel::CONTINUOUS_3D_PROPERTY ));
   m_properties.push_back( getFactory()->produceProperty( this, 0, "OverPressure",                   "OverPressure",                   "MPa",   FORMATIONPROPERTY, DataModel::CONTINUOUS_3D_PROPERTY ));
   m_properties.push_back( getFactory()->produceProperty( this, 0, "PermeabilityH",                  "PermeabilityHVec2",              "mD",    FORMATIONPROPERTY, DataModel::DISCONTINUOUS_3D_PROPERTY ));
   m_properties.push_back( getFactory()->produceProperty( this, 0, "Permeability",                   "PermeabilityVec2",               "mD",    FORMATIONPROPERTY, DataModel::DISCONTINUOUS_3D_PROPERTY ));
   m_properties.push_back( getFactory()->produceProperty( this, 0, "Porosity",                       "PorosityVec2",                   "vol%",  FORMATIONPROPERTY, DataModel::DISCONTINUOUS_3D_PROPERTY ));
   m_properties.push_back( getFactory()->produceProperty( this, 0, "Pressure",                       "Pressure",                       "MPa",   FORMATIONPROPERTY, DataModel::CONTINUOUS_3D_PROPERTY ));
   
   // Reflectivity should be DataModel::SURFACE_2D_PROPERTY.
   // Currently fastcauldron outputs both surface and a volume dataset for this property.
   // The Volume data is largely filled with the null-value (99999) except at the surface.
   m_properties.push_back( getFactory()->produceProperty( this, 0, "Reflectivity",                   "ReflectivityVec2",               "",      FORMATIONPROPERTY, DataModel::SURFACE_2D_PROPERTY ));
   m_properties.push_back( getFactory()->produceProperty( this, 0, "SonicSlowness",                  "SonicVec2",                      "us/m",  FORMATIONPROPERTY, DataModel::DISCONTINUOUS_3D_PROPERTY ));

   // not sure which attribute this property shoudl have, so give it the most general one
   m_properties.push_back( getFactory()->produceProperty( this, 0, "SteraneAromatisation",           "SteraneAromatisation",           "",      FORMATIONPROPERTY, DataModel::DISCONTINUOUS_3D_PROPERTY ));

   // not sure which attribute this property shoudl have, so give it the most general one
   m_properties.push_back( getFactory()->produceProperty( this, 0, "SteraneIsomerisation",           "SteraneIsomerisation",           "",      FORMATIONPROPERTY, DataModel::DISCONTINUOUS_3D_PROPERTY ));
   m_properties.push_back( getFactory()->produceProperty( this, 0, "Temperature",                    "Temperature",                    "C",     FORMATIONPROPERTY, DataModel::CONTINUOUS_3D_PROPERTY ));
   m_properties.push_back( getFactory()->produceProperty( this, 0, "ThCond",                         "ThCondVec2",                     "W/mK",  FORMATIONPROPERTY, DataModel::DISCONTINUOUS_3D_PROPERTY ));
   m_properties.push_back( getFactory()->produceProperty( this, 0, "ThicknessError",                 "ThicknessError",                 "m",     FORMATIONPROPERTY, DataModel::FORMATION_2D_PROPERTY ));
   m_properties.push_back( getFactory()->produceProperty( this, 0, "ThicknessHighRes",               "ThicknessHighRes",               "m",     FORMATIONPROPERTY, DataModel::FORMATION_2D_PROPERTY ));
   m_properties.push_back( getFactory()->produceProperty( this, 0, "Thickness",                      "Thickness",                      "m",     FORMATIONPROPERTY, DataModel::FORMATION_2D_PROPERTY ));
   m_properties.push_back( getFactory()->produceProperty( this, 0, "TwoWayTime",                     "TwoWayTime",                     "ms",    FORMATIONPROPERTY, DataModel::CONTINUOUS_3D_PROPERTY ) );
   m_properties.push_back( getFactory()->produceProperty( this, 0, "TwoWayTimeResidual",             "TwoWayTimeResidual",             "ms",    FORMATIONPROPERTY, DataModel::SURFACE_2D_PROPERTY ) );
   m_properties.push_back( getFactory()->produceProperty( this, 0, "Velocity",                       "VelocityVec2",                   "m/s",   FORMATIONPROPERTY, DataModel::DISCONTINUOUS_3D_PROPERTY ));
   m_properties.push_back( getFactory()->produceProperty( this, 0, "VesHighRes",                     "VesHighRes",                     "Pa",    FORMATIONPROPERTY, DataModel::CONTINUOUS_3D_PROPERTY ));
   m_properties.push_back( getFactory()->produceProperty( this, 0, "Ves",                            "Ves",                            "Pa",    FORMATIONPROPERTY, DataModel::CONTINUOUS_3D_PROPERTY ));
   m_properties.push_back( getFactory()->produceProperty( this, 0, "Vre",                            "Vre",                            "%",     FORMATIONPROPERTY, DataModel::DISCONTINUOUS_3D_PROPERTY ));
   m_properties.push_back( getFactory()->produceProperty( this, 0, "Vr",                             "VrVec2",                         "%",     FORMATIONPROPERTY, DataModel::DISCONTINUOUS_3D_PROPERTY ));

   m_properties.push_back( getFactory()->produceProperty( this, 0, "SourceRockEndMember1",           "SourceRockEndMember1",           "%",     FORMATIONPROPERTY, DataModel::FORMATION_2D_PROPERTY ));
   m_properties.push_back( getFactory()->produceProperty( this, 0, "SourceRockEndMember2",           "SourceRockEndMember2",           "%",     FORMATIONPROPERTY, DataModel::FORMATION_2D_PROPERTY ));
   m_properties.push_back( getFactory()->produceProperty( this, 0, "TOC",                            "TOC",                            "%",     FORMATIONPROPERTY, DataModel::FORMATION_2D_PROPERTY ));
   m_properties.push_back( getFactory()->produceProperty( this, 0, "PorosityLossFromPyroBitumen",    "PorosityLossFromPyroBitumen",    "%",     FORMATIONPROPERTY, DataModel::SURFACE_2D_PROPERTY ));
   m_properties.push_back( getFactory()->produceProperty( this, 0, "H2SRisk",                        "H2SRisk",                        "kg/m2", FORMATIONPROPERTY, DataModel::SURFACE_2D_PROPERTY ));
   m_properties.push_back( getFactory()->produceProperty( this, 0, "HcVapourDensity",                "HcVapourDensity",                "kg/m3", FORMATIONPROPERTY, DataModel::DISCONTINUOUS_3D_PROPERTY ));
   m_properties.push_back( getFactory()->produceProperty( this, 0, "HcLiquidDensity",                "HcLiquidDensity",                "kg/m3", FORMATIONPROPERTY, DataModel::DISCONTINUOUS_3D_PROPERTY ));
   m_properties.push_back( getFactory()->produceProperty( this, 0, "BrineDensity",                   "BrineDensity",                   "kg/m3", FORMATIONPROPERTY, DataModel::DISCONTINUOUS_3D_PROPERTY ));
   m_properties.push_back( getFactory()->produceProperty( this, 0, "HcVapourViscosity",              "HcVapourViscosity",              "Pa.s",  FORMATIONPROPERTY, DataModel::DISCONTINUOUS_3D_PROPERTY ));
   m_properties.push_back( getFactory()->produceProperty( this, 0, "HcLiquidViscosity",              "HcLiquidViscosity",              "Pa.s",  FORMATIONPROPERTY, DataModel::DISCONTINUOUS_3D_PROPERTY ));
   m_properties.push_back( getFactory()->produceProperty( this, 0, "BrineViscosity",                 "BrineViscosity",                 "Pa.s",  FORMATIONPROPERTY, DataModel::DISCONTINUOUS_3D_PROPERTY ));
   m_properties.push_back( getFactory()->produceProperty( this, 0, "BrineSaturation",                "BrineSaturation",                "frac",  FORMATIONPROPERTY, DataModel::DISCONTINUOUS_3D_PROPERTY ));
   m_properties.push_back( getFactory()->produceProperty( this, 0, "HcLiquidSaturation",             "HcLiquidSaturation",             "frac",  FORMATIONPROPERTY, DataModel::DISCONTINUOUS_3D_PROPERTY ));
   m_properties.push_back( getFactory()->produceProperty( this, 0, "HcVapourSaturation",             "HcVapourSaturation",             "frac",  FORMATIONPROPERTY, DataModel::DISCONTINUOUS_3D_PROPERTY ));
   m_properties.push_back( getFactory()->produceProperty( this, 0, "HcLiquidBrineCapillaryPressure", "HcLiquidBrineCapillaryPressure", "Pa",    FORMATIONPROPERTY, DataModel::DISCONTINUOUS_3D_PROPERTY ));
   m_properties.push_back( getFactory()->produceProperty( this, 0, "HcVapourBrineCapillaryPressure", "HcVapourBrineCapillaryPressure", "Pa",    FORMATIONPROPERTY, DataModel::DISCONTINUOUS_3D_PROPERTY ));
   m_properties.push_back( getFactory()->produceProperty( this, 0, "GOR",                            "GOR",                            "m3/m3", FORMATIONPROPERTY, DataModel::DISCONTINUOUS_3D_PROPERTY ));
   m_properties.push_back( getFactory()->produceProperty( this, 0, "CGR",                            "CGR",                            "m3/m3", FORMATIONPROPERTY, DataModel::DISCONTINUOUS_3D_PROPERTY ));
   m_properties.push_back( getFactory()->produceProperty( this, 0, "OilAPI",                         "OilAPI",                         "",      FORMATIONPROPERTY, DataModel::DISCONTINUOUS_3D_PROPERTY ));
   m_properties.push_back( getFactory()->produceProperty( this, 0, "CondensateAPI",                  "CondensateAPI",                  "",      FORMATIONPROPERTY, DataModel::DISCONTINUOUS_3D_PROPERTY ));
   m_properties.push_back( getFactory()->produceProperty( this, 0, "TimeOfInvasion",                 "TimeOfInvasion",                 "frac",  FORMATIONPROPERTY, DataModel::DISCONTINUOUS_3D_PROPERTY ));
   m_properties.push_back( getFactory()->produceProperty( this, 0, "ImmobileSaturation",             "ImmobileSaturation",             "frac",  FORMATIONPROPERTY, DataModel::DISCONTINUOUS_3D_PROPERTY ));
   // m_properties.push_back( getFactory()->produceProperty( this, 0, "AverageBrineSaturation",         "AverageBrineSaturation",         "frac", FORMATIONPROPERTY ));
   // m_properties.push_back( getFactory()->produceProperty( this, 0, "AverageHcLiquidSaturation",      "AverageHcLiquidSaturation",      "frac", FORMATIONPROPERTY ));
   // m_properties.push_back( getFactory()->produceProperty( this, 0, "AverageHcVapourSaturation",      "AverageHcVapourSaturation",      "frac", FORMATIONPROPERTY ));
   // m_properties.push_back( getFactory()->produceProperty( this, 0, "AverageImmobileSaturation",      "AverageImmobileSaturation",      "frac", FORMATIONPROPERTY ));
   m_properties.push_back( getFactory()->produceProperty( this, 0, "HcVapourVolume",                 "HcVapourVolume",                 "m3",    FORMATIONPROPERTY, DataModel::DISCONTINUOUS_3D_PROPERTY ));
   m_properties.push_back( getFactory()->produceProperty( this, 0, "HcLiquidVolume",                 "HcLiquidVolume",                 "m3",    FORMATIONPROPERTY, DataModel::DISCONTINUOUS_3D_PROPERTY ));
   m_properties.push_back( getFactory()->produceProperty( this, 0, "ElementVolume",                  "ElementVolume",                  "m3",    FORMATIONPROPERTY, DataModel::DISCONTINUOUS_3D_PROPERTY ));
   m_properties.push_back( getFactory()->produceProperty( this, 0, "ElementPoreVolume",              "ElementPoreVolume",              "m3",    FORMATIONPROPERTY, DataModel::DISCONTINUOUS_3D_PROPERTY ));
   m_properties.push_back( getFactory()->produceProperty( this, 0, "BrineRelativePermeability",      "BrineRelativePermeability",      "frac",  FORMATIONPROPERTY, DataModel::DISCONTINUOUS_3D_PROPERTY ));
   m_properties.push_back( getFactory()->produceProperty( this, 0, "HcLiquidRelativePermeability",   "HcLiquidRelativePermeability",   "frac",  FORMATIONPROPERTY, DataModel::DISCONTINUOUS_3D_PROPERTY ));
   m_properties.push_back( getFactory()->produceProperty( this, 0, "HcVapourRelativePermeability",   "HcVapourRelativePermeability",   "frac",  FORMATIONPROPERTY, DataModel::DISCONTINUOUS_3D_PROPERTY ));

   m_properties.push_back( getFactory()->produceProperty( this, 0, "HcVapourVelocityX",              "HcVapourVelocityX",              "mm/y",  FORMATIONPROPERTY, DataModel::DISCONTINUOUS_3D_PROPERTY ));
   m_properties.push_back( getFactory()->produceProperty( this, 0, "HcVapourVelocityY",              "HcVapourVelocityY",              "mm/y",  FORMATIONPROPERTY, DataModel::DISCONTINUOUS_3D_PROPERTY ));
   m_properties.push_back( getFactory()->produceProperty( this, 0, "HcVapourVelocityZ",              "HcVapourVelocityZ",              "mm/y",  FORMATIONPROPERTY, DataModel::DISCONTINUOUS_3D_PROPERTY ));
   m_properties.push_back( getFactory()->produceProperty( this, 0, "HcVapourVelocityMagnitude",      "HcVapourVelocityMagnitude",      "mm/y",  FORMATIONPROPERTY, DataModel::DISCONTINUOUS_3D_PROPERTY ));
   m_properties.push_back( getFactory()->produceProperty( this, 0, "HcLiquidVelocityX",              "HcLiquidVelocityX",              "mm/y",  FORMATIONPROPERTY, DataModel::DISCONTINUOUS_3D_PROPERTY ));
   m_properties.push_back( getFactory()->produceProperty( this, 0, "HcLiquidVelocityY",              "HcLiquidVelocityY",              "mm/y",  FORMATIONPROPERTY, DataModel::DISCONTINUOUS_3D_PROPERTY ));
   m_properties.push_back( getFactory()->produceProperty( this, 0, "HcLiquidVelocityZ",              "HcLiquidVelocityZ",              "mm/y",  FORMATIONPROPERTY, DataModel::DISCONTINUOUS_3D_PROPERTY ));
   m_properties.push_back( getFactory()->produceProperty( this, 0, "HcLiquidVelocityMagnitude",      "HcLiquidVelocityMagnitude",      "mm/y",  FORMATIONPROPERTY, DataModel::DISCONTINUOUS_3D_PROPERTY ));


   //Genex5 Properties
   using namespace CBMGenerics;
   ComponentManager & theComponentManager = ComponentManager::getInstance();
   GenexResultManager & theResultManager = GenexResultManager::getInstance();

   int i;
   for ( i = 0; i < ComponentManager::NumberOfOutputSpecies; ++i )
   {
      m_properties.push_back( getFactory()->produceProperty( this, 0,
         theComponentManager.GetSpeciesOutputPropertyName( i, false ),
         theComponentManager.GetSpeciesOutputPropertyName( i, false ),
                                                             theResultManager.GetResultUnit( GenexResultManager::OilGeneratedCum ), FORMATIONPROPERTY,
                                                             DataModel::FORMATION_2D_PROPERTY) );

      m_properties.push_back( getFactory()->produceProperty( this, 0,
         theComponentManager.GetSpeciesOutputPropertyName( i, true ),
         theComponentManager.GetSpeciesOutputPropertyName( i, true ),
                                                             theResultManager.GetResultUnit( GenexResultManager::OilGeneratedCum ), FORMATIONPROPERTY,
                                                             DataModel::FORMATION_2D_PROPERTY ) );

   }


   for ( i = 0; i < GenexResultManager::NumberOfResults; ++i )
   {
      m_properties.push_back( getFactory()->produceProperty( this, 0,
         theResultManager.GetResultName( i ),
         theResultManager.GetResultName( i ),
                                                             theResultManager.GetResultUnit( i ), FORMATIONPROPERTY,
                                                             DataModel::FORMATION_2D_PROPERTY ) );
   }

   for ( i = 0; i < ComponentManager::NumberOfOutputSpecies; ++i )
   {
      m_properties.push_back( getFactory()->produceProperty( this, 0,
         theComponentManager.GetSpeciesName( i ) + "Concentration",
         theComponentManager.GetSpeciesName( i ) + "Concentration",
                                                             "kg/m3", FORMATIONPROPERTY,
                                                             DataModel::DISCONTINUOUS_3D_PROPERTY ) );
   }

   m_properties.push_back( getFactory()->produceProperty( this, 0,
      "ElementMass", "ElementMass",
                                                          "kg/m3", FORMATIONPROPERTY,
                                                          DataModel::DISCONTINUOUS_3D_PROPERTY ) );

   m_properties.push_back( getFactory()->produceProperty( this, 0,
      "TransportedMass", "TransportedMass",
                                                          "kg", FORMATIONPROPERTY,
                                                          DataModel::DISCONTINUOUS_3D_PROPERTY ) );

   for ( i = 0; i < ComponentManager::NumberOfOutputSpecies; ++i )
   {
      m_properties.push_back( getFactory()->produceProperty( this, 0,
         theComponentManager.GetSpeciesName( i ) + "Retained",
         theComponentManager.GetSpeciesName( i ) + "Retained",
                                                             theResultManager.GetResultUnit( GenexResultManager::OilGeneratedCum ), FORMATIONPROPERTY,
                                                             DataModel::FORMATION_2D_PROPERTY ) );

      m_properties.push_back( getFactory()->produceProperty( this, 0,
         theComponentManager.GetSpeciesName( i ) + "Adsorped",
         theComponentManager.GetSpeciesName( i ) + "Adsorped",
                                                             "scf/ton", FORMATIONPROPERTY,
                                                             DataModel::FORMATION_2D_PROPERTY ) );

      m_properties.push_back( getFactory()->produceProperty( this, 0,
         theComponentManager.GetSpeciesName( i ) + "AdsorpedExpelled",
         theComponentManager.GetSpeciesName( i ) + "AdsorpedExpelled",
                                                             "scf/ton", FORMATIONPROPERTY,
                                                             DataModel::FORMATION_2D_PROPERTY ) );

      m_properties.push_back( getFactory()->produceProperty( this, 0,
         theComponentManager.GetSpeciesName( i ) + "AdsorpedFree",
         theComponentManager.GetSpeciesName( i ) + "AdsorpedFree",
                                                             "scf/ton", FORMATIONPROPERTY,
                                                             DataModel::FORMATION_2D_PROPERTY ) );

   }


   m_properties.push_back( getFactory()->produceProperty( this, 0, "AdsorptionCapacity",            "AdsorptionCapacity",            "scf/ton",   FORMATIONPROPERTY, DataModel::FORMATION_2D_PROPERTY ));
   m_properties.push_back( getFactory()->produceProperty( this, 0, "FractionOfAdsorptionCap",       "FractionOfAdsorptionCap",       "%",         FORMATIONPROPERTY, DataModel::FORMATION_2D_PROPERTY ));
   m_properties.push_back( getFactory()->produceProperty( this, 0, "GasExpansionRatio_Bg",          "GasExpansionRatio_Bg",          "m3/m3",     FORMATIONPROPERTY, DataModel::FORMATION_2D_PROPERTY ));
   m_properties.push_back( getFactory()->produceProperty( this, 0, "HcLiquidSat",                   "HcLiquidSat",                   "",          FORMATIONPROPERTY, DataModel::FORMATION_2D_PROPERTY ));
   m_properties.push_back( getFactory()->produceProperty( this, 0, "HcSaturation",                  "HcSaturation",                  "",          FORMATIONPROPERTY, DataModel::FORMATION_2D_PROPERTY ));
   m_properties.push_back( getFactory()->produceProperty( this, 0, "HcVapourSat",                   "HcVapourSat",                   "",          FORMATIONPROPERTY, DataModel::FORMATION_2D_PROPERTY ));
   m_properties.push_back( getFactory()->produceProperty( this, 0, "ImmobileWaterSat",              "ImmobileWaterSat",              "",          FORMATIONPROPERTY, DataModel::FORMATION_2D_PROPERTY ));
   m_properties.push_back( getFactory()->produceProperty( this, 0, "Oil2GasGeneratedCumulative",    "Oil2GasGeneratedCumulative",    "kg/m2",     FORMATIONPROPERTY, DataModel::FORMATION_2D_PROPERTY ));
   m_properties.push_back( getFactory()->produceProperty( this, 0, "OverChargeFactor",              "OverChargeFactor",              "frac",      FORMATIONPROPERTY, DataModel::FORMATION_2D_PROPERTY ));
   m_properties.push_back( getFactory()->produceProperty( this, 0, "RetainedCondensateApiSR",       "RetainedCondensateApiSR",       "",          FORMATIONPROPERTY, DataModel::FORMATION_2D_PROPERTY ));
   m_properties.push_back( getFactory()->produceProperty( this, 0, "RetainedCgrSR",                 "RetainedCgrSR",                 "bbl/mcf",   FORMATIONPROPERTY, DataModel::FORMATION_2D_PROPERTY ));
   m_properties.push_back( getFactory()->produceProperty( this, 0, "RetainedGasVolumeST",           "RetainedGasVolumeST",           "bcf/km2",   FORMATIONPROPERTY, DataModel::FORMATION_2D_PROPERTY ));
   m_properties.push_back( getFactory()->produceProperty( this, 0, "RetainedGorSR",                 "RetainedGorSR",                 "scf/bbl",   FORMATIONPROPERTY, DataModel::FORMATION_2D_PROPERTY ));
   m_properties.push_back( getFactory()->produceProperty( this, 0, "RetainedOilApiSR",              "RetainedOilApiSR",              "",          FORMATIONPROPERTY, DataModel::FORMATION_2D_PROPERTY ));
   m_properties.push_back( getFactory()->produceProperty( this, 0, "RetainedOilVolumeST",           "RetainedOilVolumeST",           "mmbbl/km2", FORMATIONPROPERTY, DataModel::FORMATION_2D_PROPERTY ));
   m_properties.push_back( getFactory()->produceProperty( this, 0, "TotalGasGeneratedCumulative",   "TotalGasGeneratedCumulative",   "kg/m2",     FORMATIONPROPERTY, DataModel::FORMATION_2D_PROPERTY ));

   // reservoir properties
   m_properties.push_back( getFactory()->produceProperty( this, 0, "ResRockTrapArea",               "ResRockTrapArea",               "",        RESERVOIRPROPERTY, DataModel::FORMATION_2D_PROPERTY ));
   m_properties.push_back( getFactory()->produceProperty( this, 0, "ResRockTrapId",                 "ResRockTrapId",                 "",        RESERVOIRPROPERTY, DataModel::FORMATION_2D_PROPERTY ));
   m_properties.push_back( getFactory()->produceProperty( this, 0, "ResRockLeakage",                "ResRockLeakage",                "kg",      RESERVOIRPROPERTY, DataModel::FORMATION_2D_PROPERTY ));
   m_properties.push_back( getFactory()->produceProperty( this, 0, "ResRockLeakageUpward",          "ResRockLeakageUpward",          "kg",      RESERVOIRPROPERTY, DataModel::FORMATION_2D_PROPERTY ));
   m_properties.push_back( getFactory()->produceProperty( this, 0, "ResRockLeakageOutward",         "ResRockLeakageOutward",         "kg",      RESERVOIRPROPERTY, DataModel::FORMATION_2D_PROPERTY ));
   m_properties.push_back( getFactory()->produceProperty( this, 0, "ResRockTop",                    "ResRockTop",                    "m",       RESERVOIRPROPERTY, DataModel::FORMATION_2D_PROPERTY ));
   m_properties.push_back( getFactory()->produceProperty( this, 0, "ResRockOverburden",             "ResRockOverburden",             "m",       RESERVOIRPROPERTY, DataModel::FORMATION_2D_PROPERTY ));
   m_properties.push_back( getFactory()->produceProperty( this, 0, "ResRockBottom",                 "ResRockBottom",                 "m",       RESERVOIRPROPERTY, DataModel::FORMATION_2D_PROPERTY ));
   m_properties.push_back( getFactory()->produceProperty( this, 0, "ResRockThickness",              "ResRockThickness",              "m",       RESERVOIRPROPERTY, DataModel::FORMATION_2D_PROPERTY ));
   m_properties.push_back( getFactory()->produceProperty( this, 0, "ResRockPorosity",               "ResRockPorosity",               "%",       RESERVOIRPROPERTY, DataModel::FORMATION_2D_PROPERTY ));
   m_properties.push_back( getFactory()->produceProperty( this, 0, "ResRockSealPermeability",       "ResRockSealPermeability",       "mD",      RESERVOIRPROPERTY, DataModel::FORMATION_2D_PROPERTY ));
<<<<<<< HEAD
   m_properties.push_back( getFactory()->produceProperty( this, 0, "ResRockFlowDirectionGasIJ",     "ResRockFlowDirectionGasIJ",     "",        RESERVOIRPROPERTY, DataModel::FORMATION_2D_PROPERTY));
   m_properties.push_back( getFactory()->produceProperty( this, 0, "ResRockFlowDirectionGasI",      "ResRockFlowDirectionGasI",      "",        RESERVOIRPROPERTY, DataModel::FORMATION_2D_PROPERTY));
   m_properties.push_back( getFactory()->produceProperty( this, 0, "ResRockFlowDirectionGasJ",      "ResRockFlowDirectionGasJ",      "",        RESERVOIRPROPERTY, DataModel::FORMATION_2D_PROPERTY));
   m_properties.push_back( getFactory()->produceProperty( this, 0, "ResRockFlowDirectionFluidIJ",   "ResRockFlowDirectionFluidIJ",   "",        RESERVOIRPROPERTY, DataModel::FORMATION_2D_PROPERTY));
   m_properties.push_back( getFactory()->produceProperty( this, 0, "ResRockFlowDirectionFluidI",    "ResRockFlowDirectionFluidI",    "",        RESERVOIRPROPERTY, DataModel::FORMATION_2D_PROPERTY));
   m_properties.push_back( getFactory()->produceProperty( this, 0, "ResRockFlowDirectionFluidJ",    "ResRockFlowDirectionFluidJ",    "",        RESERVOIRPROPERTY, DataModel::FORMATION_2D_PROPERTY));
   m_properties.push_back( getFactory()->produceProperty( this, 0, "ResRockFlow",                   "ResRockFlow",                   "log(kg)", RESERVOIRPROPERTY, DataModel::FORMATION_2D_PROPERTY));
=======
   m_properties.push_back( getFactory()->produceProperty( this, 0, "ResRockFlowDirectionGasIJ",     "ResRockFlowDirectionGasIJ",     "",        RESERVOIRPROPERTY, DataModel::FORMATION_2D_PROPERTY ));
   m_properties.push_back( getFactory()->produceProperty( this, 0, "ResRockFlowDirectionGasI",      "ResRockFlowDirectionGasI",      "",        RESERVOIRPROPERTY, DataModel::FORMATION_2D_PROPERTY ));
   m_properties.push_back( getFactory()->produceProperty( this, 0, "ResRockFlowDirectionGasJ",      "ResRockFlowDirectionGasJ",      "",        RESERVOIRPROPERTY, DataModel::FORMATION_2D_PROPERTY ));
   m_properties.push_back( getFactory()->produceProperty( this, 0, "ResRockFlowDirectionFluidIJ",   "ResRockFlowDirectionFluidIJ",   "",        RESERVOIRPROPERTY, DataModel::FORMATION_2D_PROPERTY ));
   m_properties.push_back( getFactory()->produceProperty( this, 0, "ResRockFlowDirectionFluidI",    "ResRockFlowDirectionFluidI",    "",        RESERVOIRPROPERTY, DataModel::FORMATION_2D_PROPERTY ));
   m_properties.push_back( getFactory()->produceProperty( this, 0, "ResRockFlowDirectionFluidJ",    "ResRockFlowDirectionFluidJ",    "",        RESERVOIRPROPERTY, DataModel::FORMATION_2D_PROPERTY ));
   m_properties.push_back( getFactory()->produceProperty( this, 0, "ResRockFlow",                   "ResRockFlow",                   "log(kg)", RESERVOIRPROPERTY, DataModel::FORMATION_2D_PROPERTY ));
>>>>>>> 70bf1879
   m_properties.push_back( getFactory()->produceProperty( this, 0, "ResRockFlowDirection",          "ResRockFlowDirection",          "",        RESERVOIRPROPERTY, DataModel::FORMATION_2D_PROPERTY ));
   m_properties.push_back( getFactory()->produceProperty( this, 0, "ResRockFlux",                   "ResRockFlux",                   "kg/m2",   RESERVOIRPROPERTY, DataModel::FORMATION_2D_PROPERTY ));
   m_properties.push_back( getFactory()->produceProperty( this, 0, "ResRockImmobilesVolume",        "ResRockImmobilesVolume",        "m3",      RESERVOIRPROPERTY, DataModel::FORMATION_2D_PROPERTY ));
   m_properties.push_back( getFactory()->produceProperty( this, 0, "ResRockImmobilesDensity",       "ResRockImmobilesDensity",       "kg/m2",   RESERVOIRPROPERTY, DataModel::FORMATION_2D_PROPERTY ));
   m_properties.push_back( getFactory()->produceProperty( this, 0, "ResRockFillGasPhaseQuantity",   "ResRockFillGasPhaseQuantity",   "kg",      RESERVOIRPROPERTY, DataModel::FORMATION_2D_PROPERTY ));
   m_properties.push_back( getFactory()->produceProperty( this, 0, "ResRockFillFluidPhaseQuantity", "ResRockFillFluidPhaseQuantity", "kg",      RESERVOIRPROPERTY, DataModel::FORMATION_2D_PROPERTY ));
   m_properties.push_back( getFactory()->produceProperty( this, 0, "ResRockFillGasPhaseDensity",    "ResRockFillGasPhaseDensity",    "kg/m2",   RESERVOIRPROPERTY, DataModel::FORMATION_2D_PROPERTY ));
   m_properties.push_back( getFactory()->produceProperty( this, 0, "ResRockFillFluidPhaseDensity",  "ResRockFillFluidPhaseDensity",  "kg/m2",   RESERVOIRPROPERTY, DataModel::FORMATION_2D_PROPERTY ));
   m_properties.push_back( getFactory()->produceProperty( this, 0, "ResRockDrainageAreaGasPhase",   "ResRockDrainageAreaGasPhase",   "",        RESERVOIRPROPERTY, DataModel::FORMATION_2D_PROPERTY ));
   m_properties.push_back( getFactory()->produceProperty( this, 0, "ResRockDrainageAreaFluidPhase", "ResRockDrainageAreaFluidPhase", "",        RESERVOIRPROPERTY, DataModel::FORMATION_2D_PROPERTY ));
   m_properties.push_back( getFactory()->produceProperty( this, 0, "ResRockDrainageIdGasPhase",     "ResRockDrainageIdGasPhase",     "",        RESERVOIRPROPERTY, DataModel::FORMATION_2D_PROPERTY ));
   m_properties.push_back( getFactory()->produceProperty( this, 0, "ResRockDrainageIdFluidPhase",   "ResRockDrainageIdFluidPhase",   "",        RESERVOIRPROPERTY, DataModel::FORMATION_2D_PROPERTY ));
   m_properties.push_back( getFactory()->produceProperty( this, 0, "ResRockBarriers",               "ResRockBarriers",               "",        RESERVOIRPROPERTY, DataModel::FORMATION_2D_PROPERTY ));
   m_properties.push_back( getFactory()->produceProperty( this, 0, "ResRockFaultCutEdges",          "ResRockFaultCutEdges",          "",        RESERVOIRPROPERTY, DataModel::FORMATION_2D_PROPERTY ));
   m_properties.push_back( getFactory()->produceProperty( this, 0, "ResRockPressure",               "ResRockPressure",               "MPa",     RESERVOIRPROPERTY, DataModel::FORMATION_2D_PROPERTY ));
   m_properties.push_back( getFactory()->produceProperty( this, 0, "ResRockTemperature",            "ResRockTemperature",            "C",       RESERVOIRPROPERTY, DataModel::FORMATION_2D_PROPERTY ));
   m_properties.push_back( getFactory()->produceProperty( this, 0, "ResRockCapacity",               "ResRockCapacity",               "m3",      RESERVOIRPROPERTY, DataModel::FORMATION_2D_PROPERTY ));

   // Touchstone properties.
   m_properties.push_back( getFactory()->produceProperty( this, 0, "Resq: *", "Resq: *", "", FORMATIONPROPERTY, DataModel::FORMATION_2D_PROPERTY ) );

   // trap properties
   m_properties.push_back( getFactory()->produceProperty( this, 0, "VolumeFGIIP",        "VolumeFGIIP",        "m3",        TRAPPROPERTY, DataModel::TRAP_PROPERTY )); // Volume of free gas initially in place
   m_properties.push_back( getFactory()->produceProperty( this, 0, "VolumeCIIP",         "VolumeCIIP",         "m3",        TRAPPROPERTY, DataModel::TRAP_PROPERTY )); // Volume of condensate initially in place
   m_properties.push_back( getFactory()->produceProperty( this, 0, "VolumeSGIIP",        "VolumeSGIIP",        "m3",        TRAPPROPERTY, DataModel::TRAP_PROPERTY )); // Volume of solution gas initially in place
   m_properties.push_back( getFactory()->produceProperty( this, 0, "VolumeSTOIIP",       "VolumeSTOIIP",       "m3",        TRAPPROPERTY, DataModel::TRAP_PROPERTY )); // Volume of stock tank oil initially in place
   m_properties.push_back( getFactory()->produceProperty( this, 0, "VolumeLiquid",       "VolumeLiquid",       "m3",        TRAPPROPERTY, DataModel::TRAP_PROPERTY )); // Volume of reservoir liquid phase
   m_properties.push_back( getFactory()->produceProperty( this, 0, "VolumeVapour",       "VolumeLiquid",       "m3",        TRAPPROPERTY, DataModel::TRAP_PROPERTY )); // Volume of reservoir vapour phase
   m_properties.push_back( getFactory()->produceProperty( this, 0, "DensityFGIIP",       "DensityFGIIP",       "kg/m3",     TRAPPROPERTY, DataModel::TRAP_PROPERTY )); // Density of free gas initially in place
   m_properties.push_back( getFactory()->produceProperty( this, 0, "DensityCIIP",        "DensityCIIP",        "kg/m3",     TRAPPROPERTY, DataModel::TRAP_PROPERTY )); // Density of condensate initially in place
   m_properties.push_back( getFactory()->produceProperty( this, 0, "DensitySGIIP",       "DensitySGIIP",       "kg/m3",     TRAPPROPERTY, DataModel::TRAP_PROPERTY )); // Density of solution gas initially in place
   m_properties.push_back( getFactory()->produceProperty( this, 0, "DensitySTOIIP",      "DensitySTOIIP",      "kg/m3",     TRAPPROPERTY, DataModel::TRAP_PROPERTY )); // Density of stock tank oil initially in place
   m_properties.push_back( getFactory()->produceProperty( this, 0, "DensityLiquid",      "DensityLiquid",      "kg/m3",     TRAPPROPERTY, DataModel::TRAP_PROPERTY )); // Density of reservoir liquid phase
   m_properties.push_back( getFactory()->produceProperty( this, 0, "DensityVapour",      "DensityLiquid",      "kg/m3",     TRAPPROPERTY, DataModel::TRAP_PROPERTY )); // Density of reservoir vapour phase
   m_properties.push_back( getFactory()->produceProperty( this, 0, "ViscosityFGIIP",     "ViscosityFGIIP",     "Pa*s",      TRAPPROPERTY, DataModel::TRAP_PROPERTY )); // Viscosity of free gas initially in place
   m_properties.push_back( getFactory()->produceProperty( this, 0, "ViscosityCIIP",      "ViscosityCIIP",      "Pa*s",      TRAPPROPERTY, DataModel::TRAP_PROPERTY )); // Viscosity of condensate initially in place
   m_properties.push_back( getFactory()->produceProperty( this, 0, "ViscositySGIIP",     "ViscositySGIIP",     "Pa*s",      TRAPPROPERTY, DataModel::TRAP_PROPERTY )); // Viscosity of solution gas initially in place
   m_properties.push_back( getFactory()->produceProperty( this, 0, "ViscositySTOIIP",    "ViscositySTOIIP",    "Pa*s",      TRAPPROPERTY, DataModel::TRAP_PROPERTY )); // Viscosity of stock tank oil initially in place
   m_properties.push_back( getFactory()->produceProperty( this, 0, "ViscosityLiquid",    "ViscosityLiquid",    "Pa*s",      TRAPPROPERTY, DataModel::TRAP_PROPERTY )); // Viscosity of reservoir liquid phase
   m_properties.push_back( getFactory()->produceProperty( this, 0, "ViscosityVapour",    "ViscosityLiquid",    "Pa*s",      TRAPPROPERTY, DataModel::TRAP_PROPERTY )); // Viscosity of reservoir vapour phase
   m_properties.push_back( getFactory()->produceProperty( this, 0, "MassFGIIP",          "MassFGIIP",          "kg",        TRAPPROPERTY, DataModel::TRAP_PROPERTY )); // Mass of free gas initially in place
   m_properties.push_back( getFactory()->produceProperty( this, 0, "MassCIIP",           "MassCIIP",           "kg",        TRAPPROPERTY, DataModel::TRAP_PROPERTY )); // Mass of condensate initially in place
   m_properties.push_back( getFactory()->produceProperty( this, 0, "MassSGIIP",          "MassSGIIP",          "kg",        TRAPPROPERTY, DataModel::TRAP_PROPERTY )); // Mass of solution gas initially in place
   m_properties.push_back( getFactory()->produceProperty( this, 0, "MassSTOIIP",         "MassSTOIIP",         "kg",        TRAPPROPERTY, DataModel::TRAP_PROPERTY )); // Mass of stock tank oil initially in place
   m_properties.push_back( getFactory()->produceProperty( this, 0, "MassLiquid",         "MassLiquid",         "kg",        TRAPPROPERTY, DataModel::TRAP_PROPERTY )); // Mass of reservoir liquid phase
   m_properties.push_back( getFactory()->produceProperty( this, 0, "MassVapour",         "MassLiquid",         "kg",        TRAPPROPERTY, DataModel::TRAP_PROPERTY )); // Mass of reservoir vapour phase
   m_properties.push_back( getFactory()->produceProperty( this, 0, "CGR",                "CGR",                "m3/m3",     TRAPPROPERTY, DataModel::TRAP_PROPERTY )); // Condensate Gas Ratio: VolumeCIIP / VolumeFGIIP
   m_properties.push_back( getFactory()->produceProperty( this, 0, "GOR",                "GOR",                "m3/m3",     TRAPPROPERTY, DataModel::TRAP_PROPERTY )); // Gas Oil Ratio: VolumeSGIIP / VolumeSTOIIP
   m_properties.push_back( getFactory()->produceProperty( this, 0, "OilAPI",             "OilAPI",             "",          TRAPPROPERTY, DataModel::TRAP_PROPERTY )); // API of STOIIP
   m_properties.push_back( getFactory()->produceProperty( this, 0, "CondensateAPI",      "CondensateAPI",      "",          TRAPPROPERTY, DataModel::TRAP_PROPERTY )); // API of CIIP
   m_properties.push_back( getFactory()->produceProperty( this, 0, "GasWetnessFGIIP",    "GasWetnessFGIIP",    "mole/mole", TRAPPROPERTY, DataModel::TRAP_PROPERTY )); // C1 / Sum (C2 - C5) of FGIIP
   m_properties.push_back( getFactory()->produceProperty( this, 0, "GasWetnessSGIIP",    "GasWetnessSGIIP",    "mole/mole", TRAPPROPERTY, DataModel::TRAP_PROPERTY )); // C1 / Sum (C2 - C5) of SGIIP
   m_properties.push_back( getFactory()->produceProperty( this, 0, "CEPLiquid",          "CEPLiquid",          "MPa",       TRAPPROPERTY, DataModel::TRAP_PROPERTY )); // 
   m_properties.push_back( getFactory()->produceProperty( this, 0, "CEPVapour",          "CEPVapour",          "MPa",       TRAPPROPERTY, DataModel::TRAP_PROPERTY )); //
   m_properties.push_back( getFactory()->produceProperty( this, 0, "FracturePressure",   "FracturePressure",   "MPa",       TRAPPROPERTY, DataModel::TRAP_PROPERTY )); // Fracture pressure of the trap
   m_properties.push_back( getFactory()->produceProperty( this, 0, "ColumnHeightLiquid", "ColumnHeightLiquid", "m",         TRAPPROPERTY, DataModel::TRAP_PROPERTY )); // Height of the liquid column
   m_properties.push_back( getFactory()->produceProperty( this, 0, "ColumnHeightVapour", "ColumnHeightVapour", "m",         TRAPPROPERTY, DataModel::TRAP_PROPERTY )); // Height of the vapour column
   m_properties.push_back( getFactory()->produceProperty( this, 0, "GOC",                "GOC",                "m",         TRAPPROPERTY, DataModel::TRAP_PROPERTY )); // Depth of Vapour-Liquid contact
   m_properties.push_back( getFactory()->produceProperty( this, 0, "OWC",                "OWC",                "m",         TRAPPROPERTY, DataModel::TRAP_PROPERTY )); // Depth of Liquid-Water contact
   m_properties.push_back( getFactory()->produceProperty( this, 0, "SpillDepth",         "SpillDepth",         "m",         TRAPPROPERTY, DataModel::TRAP_PROPERTY )); // Spill depth
   m_properties.push_back( getFactory()->produceProperty( this, 0, "SealPermeability",   "SealPermeability",   "mD",        TRAPPROPERTY, DataModel::TRAP_PROPERTY )); //

   // Crustal Thickness Calculator output property
   for ( i = 0; i < CrustalThicknessInterface::numberOfOutputMaps; ++i )
   {
      m_properties.push_back( getFactory()->produceProperty( this, 0,
         CrustalThicknessInterface::outputMapsNames[ i ],
         CrustalThicknessInterface::outputMapsNames[ i ],
                                                             CrustalThicknessInterface::outputMapsUnits[ i ],
                                                             FORMATIONPROPERTY,
                                                             DataModel::SURFACE_2D_PROPERTY ));
   }

   return true;
}

bool ProjectHandle::loadTimeOutputProperties() {

   database::Table* filterTimeTbl = getTable( "FilterTimeIoTbl" );
   database::Table::iterator tblIter;
   Interface::ModellingMode recordMode;

   m_timeOutputProperties.clear();

   for ( tblIter = filterTimeTbl->begin(); tblIter != filterTimeTbl->end(); ++tblIter )
   {

      if ( database::getModellingMode( *tblIter ) == "1d" ) {
         recordMode = Interface::MODE1D;
      }
      else {
         // It may be that the modelling mode string = "multi-1d", in which case
         // it will be switched to 3d.
         recordMode = Interface::MODE3D;
      }

      if ( recordMode == getModellingMode() )
      {
         m_timeOutputProperties.push_back( getFactory()->produceOutputProperty( this, *tblIter ) );
      }

   }

   return true;
}

bool ProjectHandle::loadDepthOutputProperties() {

   database::Table* filterDepthTbl = getTable( "FilterDepthIoTbl" );
   database::Table::iterator tblIter;
   Interface::ModellingMode recordMode;

   m_depthOutputProperties.clear();

   for ( tblIter = filterDepthTbl->begin(); tblIter != filterDepthTbl->end(); ++tblIter )
   {

      if ( database::getModellingMode( *tblIter ) == "1d" ) {
         recordMode = Interface::MODE1D;
      }
      else {
         // It may be that the modelling mode string = "multi-1d", in which case
         // it will be switched to 3d.
         recordMode = Interface::MODE3D;
      }

      if ( recordMode == getModellingMode() )
      {
         m_depthOutputProperties.push_back( getFactory()->produceOutputProperty( this, *tblIter ) );
      }

   }

   return true;
}

bool ProjectHandle::loadLithologyThermalConductivitySamples() {

   database::Table* thermalConductivityTbl = getTable( "LitThCondIoTbl" );
   database::Table::iterator tblIter;

   m_lithologyThermalConductivitySamples.clear();

   for ( tblIter = thermalConductivityTbl->begin(); tblIter != thermalConductivityTbl->end(); ++tblIter )
   {
      m_lithologyThermalConductivitySamples.push_back( getFactory()->produceLithologyThermalConductivitySample( this, *tblIter ) );
   }

   return true;
}

bool ProjectHandle::loadLithologyHeatCapacitySamples() {

   database::Table* heatCapacityTbl = getTable( "LitHeatCapIoTbl" );
   database::Table::iterator tblIter;

   m_lithologyHeatCapacitySamples.clear();

   for ( tblIter = heatCapacityTbl->begin(); tblIter != heatCapacityTbl->end(); ++tblIter )
   {
      m_lithologyHeatCapacitySamples.push_back( getFactory()->produceLithologyHeatCapacitySample( this, *tblIter ) );

   }

   return true;
}

bool ProjectHandle::loadFluidHeatCapacitySamples() {

   database::Table* heatCapacityTbl = getTable( "FltHeatCapIoTbl" );
   database::Table::iterator tblIter;

   m_fluidHeatCapacitySamples.clear();

   for ( tblIter = heatCapacityTbl->begin(); tblIter != heatCapacityTbl->end(); ++tblIter )
   {
      FluidHeatCapacitySample* sample = getFactory()->produceFluidHeatCapacitySample( this, *tblIter );
      m_fluidHeatCapacitySamples.push_back( sample );

   }

   return true;
}

bool ProjectHandle::loadFluidThermalConductivitySamples() {

   database::Table* thermalConductivityTbl = getTable( "FltThCondIoTbl" );
   database::Table::iterator tblIter;

   m_fluidThermalConductivitySamples.clear();

   for ( tblIter = thermalConductivityTbl->begin(); tblIter != thermalConductivityTbl->end(); ++tblIter )
   {
      m_fluidThermalConductivitySamples.push_back( getFactory()->produceFluidThermalConductivitySample( this, *tblIter ) );
   }

   return true;
}

bool ProjectHandle::loadFluidDensitySamples() {

   database::Table* densityTbl = getTable( "FltDensityIoTbl" );
   database::Table::iterator tblIter;

   m_fluidDensitySamples.clear();

   for ( tblIter = densityTbl->begin(); tblIter != densityTbl->end(); ++tblIter )
   {

      m_fluidDensitySamples.push_back( getFactory()->produceFluidDensitySample( this, *tblIter ) );
   }

   return true;
}


bool ProjectHandle::loadRelatedProjects() {

   database::Table* relatedProjectsTbl = getTable( "RelatedProjectsIoTbl" );
   database::Table::iterator tblIter;

   m_relatedProjects.clear();

   for ( tblIter = relatedProjectsTbl->begin(); tblIter != relatedProjectsTbl->end(); ++tblIter )
   {
      m_relatedProjects.push_back( getFactory()->produceRelatedProject( this, *tblIter ) );
   }

   return true;
}


bool ProjectHandle::loadFormations( void )
{
   database::Table* stratTbl = getTable( "StratIoTbl" );
   database::Table* sourceRockLithoIoTbl = getTable( "SourceRockLithoIoTbl" );
   database::Table::iterator tblIter;
   Record * stratRecord = 0;
   Record * sourceRockRecord = 0;
   Formation* formation;
   SourceRock* sourceRock;

   for ( tblIter = stratTbl->begin(); tblIter != stratTbl->end(); ++tblIter ) {

      stratRecord = *tblIter;

      int depoSequenceNumber = database::getDepoSequence( stratRecord );

      // If the depo-sequence number is the null value then this is the bottom most surface definition.
      // There is no formation contained in this strat-table record.
      if ( depoSequenceNumber != DefaultUndefinedScalarValue ) {
         formation = getFactory()->produceFormation( this, stratRecord );
         m_formations.push_back( formation );

         if ( database::getSourceRock( stratRecord ) ) {
            sourceRockRecord = sourceRockLithoIoTbl->findRecord( "SourceRockType", database::getSourceRockType1( stratRecord ),
               "LayerName", database::getLayerName( stratRecord ) );
            assert( sourceRockRecord != 0 );

            sourceRock = getFactory()->produceSourceRock( this, sourceRockRecord );
            m_sourceRocks.push_back( sourceRock );
            formation->setSourceRock1( sourceRock );

            if ( database::getLayerName( sourceRockRecord ) == "" ) {
               sourceRock->setLayerName( database::getLayerName( stratRecord ) );
            }
            else {
               assert( database::getLayerName( sourceRockRecord ) == database::getLayerName( stratRecord ) );
            }

            if ( database::getEnableSourceRockMixing( stratRecord ) == 1 ) {
               Record * sourceRockRecord2 = sourceRockLithoIoTbl->findRecord( "SourceRockType", database::getSourceRockType2( stratRecord ),
                  "LayerName", database::getLayerName( stratRecord ), sourceRockRecord );
               assert( sourceRockRecord2 != 0 );

               sourceRock = getFactory()->produceSourceRock( this, sourceRockRecord2 );
               m_sourceRocks.push_back( sourceRock );
               sourceRock->setLayerName( database::getLayerName( stratRecord ) );
               formation->setSourceRock2( sourceRock );
            }

         }

      }

   }

   // Sort the list of surfaces into age order, youngest first, oldest last on the list.
   std::sort( m_formations.begin(), m_formations.end(), FormationLessThan() );

   return true;
}

bool ProjectHandle::loadIgneousIntrusions() {

   MutableFormationList::iterator formationIter;

   for ( formationIter = m_formations.begin(); formationIter != m_formations.end(); ++formationIter )
   {
      Formation * formation = *formationIter;

      if ( formation->getIsIgneousIntrusion() ) {
         IgneousIntrusionEvent* igneousIntrusion = getFactory()->produceIgneousIntrusionEvent( this, formation->getRecord() );
         m_igneousIntrusionEvents.push_back( igneousIntrusion );
         formation->setIgneousIntrusionEvent( igneousIntrusion );
      }

   }
   
   m_previousIgneousIntrusionTime = DefaultUndefinedValue;
   return true;
}


bool ProjectHandle::loadFluidTypes() {

   database::Table* fluidTbl = getTable( "FluidtypeIoTbl" );
   database::Table::iterator tblIter;
   Record * fluidRecord = 0;

   for ( tblIter = fluidTbl->begin(); tblIter != fluidTbl->end(); ++tblIter )
   {
      fluidRecord = *tblIter;

      if ( fluidRecord )
      {
         m_fluidTypes.push_back( getFactory()->produceFluidType( this, fluidRecord ) );
      }
   }
   return true;

}

bool ProjectHandle::loadConstrainedOverpressureIntervals() {

   database::Table* geologicalBoundaryIoTbl = getTable( "GeologicalBoundaryIoTbl" );
   database::Table* propertyBoundaryIoTbl = getTable( "PropertyBoundaryIoTbl" );
   database::Table* boundaryValuesIoTbl = getTable( "BoundaryValuesIoTbl" );

   database::Table::iterator geologicalBoundaryTblIter;

   size_t i;
   size_t j;

   for ( geologicalBoundaryTblIter = geologicalBoundaryIoTbl->begin(); geologicalBoundaryTblIter != geologicalBoundaryIoTbl->end(); ++geologicalBoundaryTblIter ) {
      database::Record* geologicalBoundaryRecord = *geologicalBoundaryTblIter;

      const std::string& GeologicalObjectName = database::getGeologicalObjectName( geologicalBoundaryRecord );

      // Since constrained overpressure is the only boundary condition type that has been implemented (this will remain so)
      // using these set of tables then it make sense to get the formation in the outer-most loop. Since the meaning
      // of the GeologicalObjectName is the formation name.
      const Interface::Formation* formation = findFormation( GeologicalObjectName );
      // Minus 1 here because of array indexing.
      const unsigned int FirstIndexInPropertyTable = database::getFirstIndexInPropertyIoTbl( geologicalBoundaryRecord ) - 1;
      const unsigned int NumberOfProperties = database::getNumberOfProperties( geologicalBoundaryRecord );

      for ( i = FirstIndexInPropertyTable; i < FirstIndexInPropertyTable + NumberOfProperties; ++i ) {
         database::Record* propertyRecord = propertyBoundaryIoTbl->getRecord( static_cast<int>(i) );

         const std::string& PropertyName = database::getNameOfProperty( propertyRecord );
         // Minus 1 here because of array indexing.
         const unsigned int FirstIndexInPropertyBoundaryValuesIoTbl = database::getFirstIndexInPropertyBoundaryValuesIoTbl( propertyRecord ) - 1;
         const unsigned int NumberOfTimeIntervals = database::getNumberOfTimeIntervals( propertyRecord );

         // Is this check necessary?
         // Since constrained overpressure is the only boundary condition to be implemented using this set of tables.
         if ( PropertyName == "Pressure" ) {

            for ( j = FirstIndexInPropertyBoundaryValuesIoTbl; j < FirstIndexInPropertyBoundaryValuesIoTbl + NumberOfTimeIntervals; ++j ) {
               database::Record* copRecord = boundaryValuesIoTbl->getRecord( static_cast<int>(j) );

               ConstrainedOverpressureInterval* copInterval = getFactory()->produceConstrainedOverpressureInterval( this, copRecord, formation );

               m_constrainedOverpressureIntervals.push_back( copInterval );

            }

         }

      }

   }

   return true;
}


bool ProjectHandle::loadFaults( void )
{
   loadFaultCollections();
   connectFaultCollections();
   loadFaultEvents();
   return true;
}

bool ProjectHandle::loadFaultCollections( void )
{
   MutableInputValueList::const_iterator inputValueIter;

   for ( inputValueIter = m_inputValues.begin(); inputValueIter != m_inputValues.end(); ++inputValueIter )
   {
      InputValue *inputValue = *inputValueIter;

      if ( inputValue->getType() != Interface::FaultMap )
         continue;

      FaultFileReader *reader = FaultFileReaderFactory::getInstance().createReader( inputValue->getMapType() );

      if ( !reader )
         continue;

      FaultCollection *faultCollection = getFactory()->produceFaultCollection( this, inputValue->getMapName() );

      m_faultCollections.push_back( faultCollection );

      bool fileIsOpen;

      ibs::FilePath fullFileName( getProjectPath() );
      fullFileName << inputValue->getFileName();
      reader->open( fullFileName.path(), fileIsOpen );

      if ( !fileIsOpen )
      {
         cerr << "****************    ERROR FaultManager::readFaultMapFiles (): Fault file "
            << inputValue->getFileName()
            << " could not be opened.   ****************" << endl;
         continue;
      }

      reader->preParseFaults();

      FaultFileReader::FaultDataSetIterator faultIter;
      for ( faultIter = reader->begin(); faultIter != reader->end(); ++faultIter )
      {
         faultCollection->addFault( reader->faultName( faultIter ), reader->faultLine( faultIter ) );
      }

      reader->close();

      delete reader;
   }

   return true;
}

Interface::FaultCollection * ProjectHandle::findFaultCollection( const string & name ) const
{
   MutableFaultCollectionList::const_iterator fcIter;

   for ( fcIter = m_faultCollections.begin(); fcIter != m_faultCollections.end(); ++fcIter )
   {
      FaultCollection * fc = *fcIter;
      if ( fc->getName() == name )
      {
         return fc;
      }
   }
   return 0;
}


bool ProjectHandle::connectFaultCollections( void )
{
   database::Table *palinspasticTbl = getTable( "PalinspasticIoTbl" );
   database::Table::iterator tblIter;

   for ( tblIter = palinspasticTbl->begin(); tblIter != palinspasticTbl->end(); ++tblIter )
   {
      Record * palinspasticRecord = *tblIter;
      if ( !palinspasticRecord ) continue;

      const string & faultcutsMap = database::getFaultcutsMap( palinspasticRecord );
      const string & surfaceName = database::getSurfaceName( palinspasticRecord );
      const string & bottomFormationName = database::getBottomFormationName( palinspasticRecord );

      FaultCollection *faultCollection = (FaultCollection *)findFaultCollection( faultcutsMap );
      if ( !faultCollection ) continue;


      const Surface *topSurface = dynamic_cast<const Surface *>( findSurface( surfaceName ) );

      if ( !topSurface )
      {
         cerr << "ProjectHandle::connectFaultCollections (): could not find Surface " << surfaceName << endl;
         continue;
      }

      const Formation *topFormation = dynamic_cast<const Formation *> ( topSurface->getBottomFormation() );
      if ( !topFormation )
      {
         cerr << "ProjectHandle::connectFaultCollections (): could not find bottom formation of Surface " << surfaceName << endl;
         continue;
      }

      const Formation *bottomFormation;
      if ( bottomFormationName.size() > 0 )
      {
         bottomFormation = dynamic_cast<const Formation *> ( findFormation( bottomFormationName ) );
         if ( !bottomFormation )
         {
            cerr << "ProjectHandle::connectFaultCollections (): could not find Formation " << bottomFormationName << endl;
            continue;
         }
      }
      else
      {
         bottomFormation = topFormation;
      }

      const Surface *bottomSurface = dynamic_cast<const Surface *> ( bottomFormation->getBottomSurface() );

      const Formation *formation = topFormation;
      const Surface *surface;

      do
      {
         faultCollection->addFormation( formation );
#if 0
         cerr << "Linking fault collection " << faultCollection->getName () << " to formation " << formation->getName () << endl;
#endif

         surface = dynamic_cast<const Surface *> ( formation->getBottomSurface() );
         formation = dynamic_cast<const Formation *> ( surface->getBottomFormation() );
      } while ( surface != 0 && formation != 0 && surface != bottomSurface );
   }

   return true;
}

bool ProjectHandle::loadFaultEvents( void )
{
   database::Table *tbl = getTable( "FaultcutIoTbl" );

   if ( tbl )
   {
      database::Table::iterator tblIter;
      for ( tblIter = tbl->begin(); tblIter != tbl->end(); ++tblIter )
      {
         Record *record = *tblIter;

         double age = database::getAge( record );
         const Snapshot * snapshot = (const Snapshot *)findSnapshot( age );
         if ( !snapshot ) continue;

         const string & fcName = database::getSurfaceName( record );
         const string & faultName = database::getFaultName( record );
         const string & status = database::getFaultcutStatus( record );

         FaultCollection * fc = (FaultCollection *)findFaultCollection( fcName );
         if ( !fc ) continue;
         fc->addEvent( faultName, snapshot, status );
      }
   }

   tbl = getTable( "PressureFaultcutIoTbl" );

   if ( tbl )
   {
      database::Table::iterator tblIter;
      for ( tblIter = tbl->begin(); tblIter != tbl->end(); ++tblIter )
      {
         Record *record = *tblIter;

         double age = database::getStartAge( record );
         const Snapshot * snapshot = (const Snapshot *)findSnapshot( age );
         if ( !snapshot ) continue;

         const string & fcName = database::getFaultcutsMap( record );
         const string & faultName = database::getFaultName( record );
         const string & faultLithology = database::getFaultLithology( record );
         bool usedInOverpressure = database::getUsedInOverpressure( record ) ? true : false;

         FaultCollection * fc = (FaultCollection *)findFaultCollection( fcName );
         if ( !fc ) continue;
         fc->addOverpressureEvent( faultName, snapshot, faultLithology, usedInOverpressure );
      }
   }

   return true;
}

bool ProjectHandle::loadLithoTypes( void )
{
   database::Table * lithoTypeTbl = getTable( "LithotypeIoTbl" );
   database::Table::iterator tblIter;
   Record * crustLithoType = NULL;

   for ( tblIter = lithoTypeTbl->begin(); tblIter != lithoTypeTbl->end(); ++tblIter )
   {
      Record * lithoTypeRecord = *tblIter;
      m_lithoTypes.push_back( getFactory()->produceLithoType( this, lithoTypeRecord ) );

      if ( getLithotype( lithoTypeRecord ) == "Crust" ) {
         crustLithoType = lithoTypeRecord;
      }
   }

   if ( m_bottomBoundaryConditions == Interface::ADVANCED_LITHOSPHERE_CALCULATOR ) {
      database::Record * record = NULL;
      if ( crustLithoType != NULL ) {
         record = new Record( *crustLithoType );
      }
      else {
         record = new Record( lithoTypeTbl->getTableDefinition(), lithoTypeTbl );
         setPermMixModel( record, "None" );
      }
      setLithotype( record, DataAccess::Interface::ALCBasalt );
      m_lithoTypes.push_back( getFactory()->produceLithoType( this, record ) );
   }
   return true;
}

bool ProjectHandle::loadCrustalThicknessData( void )
{
   database::Table* CTCTbl = getTable( "CTCIoTbl" );
   database::Table::iterator tblIter;

   for ( tblIter = CTCTbl->begin(); tblIter != CTCTbl->end(); ++tblIter ) {
      Record * CTCRecord = *tblIter;
      m_crustalThicknessData.push_back( getFactory()->produceCrustalThicknessData( this, CTCRecord ) );
   }
   return true;
}

// Source rocks are now created in loadFormations.
#if 0
bool ProjectHandle::loadSourceRocks (void)
{
   database::Table* sourceRockTbl = getTable ("SourceRockLithoIoTbl");
   database::Table::iterator tblIter;
   for (tblIter = sourceRockTbl->begin (); tblIter != sourceRockTbl->end (); ++tblIter)
   {
      Record * sourceRockRecord = * tblIter;
      m_sourceRocks.push_back (getFactory ()->produceSourceRock (this, sourceRockRecord));
   }
   return true;
}
#endif

bool ProjectHandle::loadReservoirs( void )
{
   database::Table* reservoirTbl = getTable( "ReservoirIoTbl" );
   database::Table::iterator tblIter;
   for ( tblIter = reservoirTbl->begin(); tblIter != reservoirTbl->end(); ++tblIter )
   {
      Record * reservoirRecord = *tblIter;
      m_reservoirs.push_back( getFactory()->produceReservoir( this, reservoirRecord ) );
   }
   return true;
}

bool ProjectHandle::loadMobileLayers( void )
{
   database::Table* mobileLayerTbl = getTable( "MobLayThicknIoTbl" );
   database::Table::iterator tblIter;
   for ( tblIter = mobileLayerTbl->begin(); tblIter != mobileLayerTbl->end(); ++tblIter )
   {
      Record * mobileLayerRecord = *tblIter;
      m_mobileLayers.push_back( getFactory()->produceMobileLayer( this, mobileLayerRecord ) );
   }

   std::sort( m_mobileLayers.begin(), m_mobileLayers.end(), PaleoPropertyTimeLessThan() );

   return true;
}


bool ProjectHandle::loadHeatFlowHistory( void )
{

   database::Table* heatFlowTbl = getTable( "MntlHeatFlowIoTbl" );
   database::Table::iterator tblIter;

   for ( tblIter = heatFlowTbl->begin(); tblIter != heatFlowTbl->end(); ++tblIter )
   {
      Record * heatFlowRecord = *tblIter;
      m_heatFlowHistory.push_back( getFactory()->producePaleoSurfaceProperty( this, heatFlowRecord, m_mantleBottomSurface ) );
   }

   // Sort into correct order. Youngest first on the list.
   std::sort( m_heatFlowHistory.begin(), m_heatFlowHistory.end(), PaleoPropertyTimeLessThan() );

   return true;
}

bool ProjectHandle::loadCrustFormation() {

   database::Table* basementIoTbl = getTable( "BasementIoTbl" );
   Record *projectIoRecord = basementIoTbl->getRecord( 0 );

   m_crustFormation = getFactory()->produceCrustFormation( this, projectIoRecord );
   m_formations.push_back( m_crustFormation );

   return m_crustFormation != 0;
}

bool ProjectHandle::loadMantleFormation() {

   database::Table* basementIoTbl = getTable( "BasementIoTbl" );
   Record *projectIoRecord = basementIoTbl->getRecord( 0 );

   m_mantleFormation = getFactory()->produceMantleFormation( this, projectIoRecord );

   m_formations.push_back( m_mantleFormation );

   return m_mantleFormation != 0;
}

bool ProjectHandle::loadBasementSurfaces() {

   m_crustBottomSurface = getFactory()->produceBasementSurface( this, CrustBottomSurfaceName );

   if ( m_crustBottomSurface == 0 ) {
      return false;
   }

   m_surfaces.push_back( m_crustBottomSurface );

   m_mantleBottomSurface = getFactory()->produceBasementSurface( this, MantleBottomSurfaceName );

   if ( m_mantleBottomSurface == 0 ) {
      return false;
   }

   m_surfaces.push_back( m_mantleBottomSurface );

   return true;
}

database::Table* ProjectHandle::getCrustIoTable( void )
{
   database::Table *tbl = getTable( "BasementIoTbl" );
   assert( tbl );

   Record *firstRecord = tbl->getRecord( 0 );
   assert( firstRecord );
   bool isALC = ( getBottomBoundaryModel( firstRecord ) == "Advanced Lithosphere Calculator" );
   database::Table* crustCalculatedThinningTbl = ( isALC ? getTable( "ContCrustalThicknessIoTbl" ) : getTable( "CrustIoTbl" ) );

   return crustCalculatedThinningTbl;
}

const string & ProjectHandle::getCrustIoTableName( void )
{
   return getCrustIoTable()->name();

}

bool ProjectHandle::loadCrustThinningHistory( void )
{
   database::Table* crustThinningTbl = getCrustIoTable();
   database::Table::iterator tblIter;

   for ( tblIter = crustThinningTbl->begin(); tblIter != crustThinningTbl->end(); ++tblIter )
   {
      Record * crustThinningRecord = *tblIter;
      m_crustPaleoThicknesses.push_back( getFactory()->producePaleoFormationProperty( this, crustThinningRecord, m_crustFormation ) );
   }

   // Sort the items in the table into the correct order.
   sort( m_crustPaleoThicknesses.begin(), m_crustPaleoThicknesses.end(), PaleoPropertyTimeLessThan() );

   if ( m_crustPaleoThicknesses.empty() ) {
      return false;
   }

   return true;
}

bool CrustIoTblSorter( database::Record * recordL, database::Record * recordR )
{
   if ( database::getAge( recordL ) < database::getAge( recordR ) ) return true;
   return false;
}

bool ProjectHandle::addCrustThinningHistoryMaps( void ) {

   if ( m_bottomBoundaryConditions == Interface::ADVANCED_LITHOSPHERE_CALCULATOR ) {
      MutablePaleoFormationPropertyList newCrustalThicknesses;

      // calculate and insert additional crust thickness maps at all snapshot events
      MutablePaleoFormationPropertyList::const_iterator thicknessIter2, thicknessIter = m_crustPaleoThicknesses.begin();

      const Interface::Snapshot* oldestSnapshot = getCrustFormation()->getTopSurface()->getSnapshot();
      assert( oldestSnapshot != 0 );

      Interface::SnapshotList* snapshots = getSnapshots( Interface::MAJOR );
      Interface::SnapshotList::const_iterator snapshotIter = snapshots->begin();

      const string tableName = getCrustIoTableName();
      Table * crustIoTbl = getTable( tableName );
      assert( crustIoTbl );

      for ( thicknessIter = m_crustPaleoThicknesses.begin(); thicknessIter != m_crustPaleoThicknesses.end(); ++thicknessIter ) {
         const Interface::GridMap* map1 = ( *thicknessIter )->getMap( Interface::CrustThinningHistoryInstanceThicknessMap );

         thicknessIter2 = thicknessIter + 1;

         const Interface::GridMap* map2 = ( thicknessIter2 != m_crustPaleoThicknesses.end() ?
            ( *thicknessIter2 )->getMap( Interface::CrustThinningHistoryInstanceThicknessMap ) : map1 );
         double age1 = ( *thicknessIter )->getSnapshot()->getTime();
         double age2 = ( thicknessIter2 != m_crustPaleoThicknesses.end() ? ( *thicknessIter2 )->getSnapshot()->getTime() : age1 );

         while ( snapshotIter != snapshots->end() && age2 >= ( *snapshotIter )->getTime() ) {
            double age3 = ( *snapshotIter )->getTime();
            if ( age1 < age3 && age2 != age3 && age3 <= oldestSnapshot->getTime() ) {
               database::Record * record = new Record( *( *thicknessIter )->getRecord() );
               setAge( record, age3 );
               PaleoFormationProperty* crustThicknessMap = getFactory()->producePaleoFormationProperty( this, record, m_crustFormation );
               Interface::InterpolateFunctor functor( age1, age2, age3 );
               crustThicknessMap->computeMap( Interface::CrustThinningHistoryInstanceThicknessMap, map1, map2, functor );

               newCrustalThicknesses.push_back( crustThicknessMap );
               map1 = crustThicknessMap->getMap( Interface::CrustThinningHistoryInstanceThicknessMap );
               age1 = age3;
            }
            ++snapshotIter;
         }
      }
      sort( crustIoTbl->begin(), crustIoTbl->end(), CrustIoTblSorter );
      for ( thicknessIter = newCrustalThicknesses.begin(); thicknessIter != newCrustalThicknesses.end(); ++thicknessIter ) {
         m_crustPaleoThicknesses.push_back( *thicknessIter );
      }
      sort( m_crustPaleoThicknesses.begin(), m_crustPaleoThicknesses.end(), PaleoPropertyTimeLessThan() );

   }

   return true;
}
bool ProjectHandle::loadMantleThicknessHistory( void ) {

   database::Table* crustThinningTbl = getCrustIoTable();
   database::Table::iterator tblIter;

   MutablePaleoFormationPropertyList::const_iterator crustThicknessIter;

   for ( tblIter = crustThinningTbl->begin(); tblIter != crustThinningTbl->end(); ++tblIter ) {

      PaleoFormationProperty* mantleThicknessMap;

      // Here the crust-thinning table-record is used only to get the snapshot-time.
      Record * crustThinningRecord = *tblIter;

      mantleThicknessMap = getFactory()->producePaleoFormationProperty( this, crustThinningRecord, m_mantleFormation );
      m_mantlePaleoThicknesses.push_back( mantleThicknessMap );
   }

   return true;
}

bool ProjectHandle::loadSurfaceTemperatureHistory( void )
{
   database::Table* surfaceTemperatureTbl = getTable( "SurfaceTempIoTbl" );
   database::Table::iterator tblIter;

   for ( tblIter = surfaceTemperatureTbl->begin(); tblIter != surfaceTemperatureTbl->end(); ++tblIter )
   {
      Record * surfaceTemperatureRecord = *tblIter;
      m_surfaceTemperatureHistory.push_back( getFactory()->producePaleoProperty( this, surfaceTemperatureRecord ) );
   }

   // Sort into correct order. Youngest first on the list.
   std::sort( m_surfaceTemperatureHistory.begin(), m_surfaceTemperatureHistory.end(), PaleoPropertyTimeLessThan() );

   return true;
}

bool ProjectHandle::loadSurfaceDepthHistory( void )
{
   database::Table* surfaceDepthTbl = getTable( "SurfaceDepthIoTbl" );
   database::Table::iterator tblIter;

   // Should the present day depth at top surface be added here?
   for ( tblIter = surfaceDepthTbl->begin(); tblIter != surfaceDepthTbl->end(); ++tblIter )
   {
      Record * surfaceDepthRecord = *tblIter;
      m_surfaceDepthHistory.push_back( getFactory()->producePaleoProperty( this, surfaceDepthRecord ) );
   }

   // Sort into correct order. Youngest first on the list.
   std::sort( m_surfaceDepthHistory.begin(), m_surfaceDepthHistory.end(), PaleoPropertyTimeLessThan() );

   return true;
}

bool ProjectHandle::loadRunParameters( void )
{
   database::Table* runParametersIoTbl = getTable( "RunOptionsIoTbl" );

   if ( runParametersIoTbl == 0 ) {
      return false;
   }

   Record* runParametersRecord = runParametersIoTbl->getRecord( 0 );

   if ( runParametersRecord == 0 ) {
      return false;
   }
   else {
      m_runParameters = getFactory()->produceRunParameters( this, runParametersRecord );
      return true;
   }

}

bool ProjectHandle::loadProjectData( void )
{
   database::Table* projectDataIoTbl = getTable( "ProjectIoTbl" );

   if ( projectDataIoTbl == 0 ) {
      return false;
   }

   Record* projectDataRecord = projectDataIoTbl->getRecord( 0 );

   if ( projectDataRecord == 0 ) {
      return false;
   }
   else {
      m_projectData = getFactory()->produceProjectData( this, projectDataRecord );
      return true;
   }

}

bool ProjectHandle::loadSimulationDetails () {

   database::Table* simulationDetailsIoTbl = getTable( "SimulationDetailsIoTbl" );
   database::Table::iterator tblIter;

   if ( simulationDetailsIoTbl == 0 ) {
      return false;
   }

   for ( tblIter = simulationDetailsIoTbl->begin (); tblIter != simulationDetailsIoTbl->end (); ++tblIter ) {
      Record* simulationDetailsRecord = *tblIter;
      m_simulationDetails.push_back ( getFactory ()->produceSimulationDetails ( this, simulationDetailsRecord ));
   }

   std::sort ( m_simulationDetails.begin (), m_simulationDetails.end (), SimulationDetailsComparison ());

   return true;
}


bool ProjectHandle::loadBottomBoundaryConditions( void )
{
   database::Table * projectIoTbl = 0;

   // try to get it from the BasementIoTbl
   projectIoTbl = getTable( "BasementIoTbl" );

   if ( projectIoTbl == 0 ) {
      return false;
   }

   Record *projectIoRecord = projectIoTbl->getRecord( 0 );

   assert( projectIoRecord );
   m_crustPropertyModel = "";
   m_mantlePropertyModel = "";

   const string& theBottomBCsStr = database::getBottomBoundaryModel( projectIoRecord );

   if ( theBottomBCsStr == "Fixed Temperature" )
   {
      m_bottomBoundaryConditions = Interface::FIXED_BASEMENT_TEMPERATURE; //declared in Interface.h 
   }
   else if ( theBottomBCsStr == "Fixed HeatFlow" )
   {
      m_bottomBoundaryConditions = Interface::MANTLE_HEAT_FLOW; //declared in Interface.h 
   }
   else if ( theBottomBCsStr == "Advanced Lithosphere Calculator" )
   {
      m_bottomBoundaryConditions = Interface::ADVANCED_LITHOSPHERE_CALCULATOR;
      if ( ddd::GetRank() == 0 ) {
         cout << "The calculation mode is = " << theBottomBCsStr << endl;
      }
      m_crustPropertyModel = database::getCrustPropertyModel( projectIoRecord );
      m_mantlePropertyModel = database::getMantlePropertyModel( projectIoRecord );
   }
   return true;
}

Interface::BottomBoundaryConditions ProjectHandle::getBottomBoundaryConditions() const {
   return m_bottomBoundaryConditions;
}

const string & ProjectHandle::getCrustPropertyModel() const {
   return m_crustPropertyModel;
}

const string & ProjectHandle::getMantlePropertyModel() const {
   return m_mantlePropertyModel;
}

double ProjectHandle::getBottomMantleTemperature() const {

   database::Table* basementIoTbl;
   database::Record* basementTableRecord;

   basementIoTbl = getTable( "BasementIoTbl" );
   basementTableRecord = basementIoTbl->getRecord( 0 );

   return database::getTopAsthenoTemp( basementTableRecord );
}


bool ProjectHandle::loadTouchstoneMaps( void )
{
   database::Table* touchstoneMapTbl = getTable( "TouchstoneMapIoTbl" );
   database::Table::iterator tblIter;
   for ( tblIter = touchstoneMapTbl->begin(); tblIter != touchstoneMapTbl->end(); ++tblIter )
   {
      Record * touchstoneMapRecord = *tblIter;
      m_touchstoneMaps.push_back( getFactory()->produceTouchstoneMap( this, touchstoneMapRecord ) );
   }

   return true;
}

bool ProjectHandle::loadAllochthonousLithologies( void )
{
   database::Table * allochthonousLithoTbl = getTable( "AllochthonLithoIoTbl" );
   database::Table::iterator tblIter;

   for ( tblIter = allochthonousLithoTbl->begin(); tblIter != allochthonousLithoTbl->end(); ++tblIter )
   {

      Record * allochthonousLithoRecord = *tblIter;

      m_allochthonousLithologies.push_back( getFactory()->produceAllochthonousLithology( this, allochthonousLithoRecord ) );

   }
   return true;
}

bool ProjectHandle::loadAllochthonousLithologyDistributions( void )
{
   database::Table * allochthonousLithoDistTbl = getTable( "AllochthonLithoDistribIoTbl" );
   database::Table::iterator tblIter;

   for ( tblIter = allochthonousLithoDistTbl->begin(); tblIter != allochthonousLithoDistTbl->end(); ++tblIter )
   {
      Record * allochthonousLithoDistRecord = *tblIter;

      m_allochthonousLithologyDistributions.push_back( getFactory()->produceAllochthonousLithologyDistribution( this, allochthonousLithoDistRecord ) );
   }

   sort( m_allochthonousLithologyDistributions.begin(), m_allochthonousLithologyDistributions.end(), AllochthonousLithologyDistributionTimeLessThan() );

   return true;
}

bool ProjectHandle::loadAllochthonousLithologyInterpolations( void )
{
   database::Table * allochthonousLithoInterpTbl = getTable( "AllochthonLithoInterpIoTbl" );
   database::Table::iterator tblIter;

   for ( tblIter = allochthonousLithoInterpTbl->begin(); tblIter != allochthonousLithoInterpTbl->end(); ++tblIter )
   {
      Record * allochthonousLithoInterpRecord = *tblIter;
      m_allochthonousLithologyInterpolations.push_back( getFactory()->produceAllochthonousLithologyInterpolation( this, allochthonousLithoInterpRecord ) );
   }
   return true;
}


bool ProjectHandle::loadTraps( void )
{
   database::Table* trapTbl = getTable( "TrapIoTbl" );
   database::Table::iterator tblIter;
   for ( tblIter = trapTbl->begin(); tblIter != trapTbl->end(); ++tblIter )
   {
      Record * trapRecord = *tblIter;
      m_traps.push_back( getFactory()->produceTrap( this, trapRecord ) );
   }
   return true;
}

struct CmpTrapId
{
  bool operator()(const Trapper* lhs, const Trapper* rhs) const
  {
    return lhs->getId() < rhs->getId();
  }
};

bool ProjectHandle::loadTrappers( void )
{
   database::Table* trapperTbl = getTable( "TrapperIoTbl" );
   database::Table::iterator tblIter;
   for ( tblIter = trapperTbl->begin(); tblIter != trapperTbl->end(); ++tblIter )
   {
      Record * trapperRecord = *tblIter;
      m_trappers.push_back( getFactory()->produceTrapper( this, trapperRecord ) );
   }

   // Sort trappers on id, so we can retrieve them more efficiently

   std::sort(m_trappers.begin(), m_trappers.end(), CmpTrapId());

   return true;
}

bool ProjectHandle::loadMigrations( void )
{
   database::Table* migrationTbl = getTable( "MigrationIoTbl" );
   database::Table::iterator tblIter;
   for ( tblIter = migrationTbl->begin(); tblIter != migrationTbl->end(); ++tblIter )
   {
      Record * migrationRecord = *tblIter;
      m_migrations.push_back( getFactory()->produceMigration( this, migrationRecord ) );
   }
   return true;
}

bool ProjectHandle::loadInputValues( void )
{
   database::Table* gridMapTbl = getTable( "GridMapIoTbl" );
   database::Table::iterator tblIter;
   for ( tblIter = gridMapTbl->begin(); tblIter != gridMapTbl->end(); ++tblIter )
   {
      Record * gridMapRecord = *tblIter;
      m_inputValues.push_back( getFactory()->produceInputValue( this, gridMapRecord ) );
   }
   return true;
}

/// load the 2-D PropertyValues
bool ProjectHandle::loadMapPropertyValues( void )
{
   using Interface::FORMATIONPROPERTY;
   using Interface::RESERVOIRPROPERTY;

   database::Table* timeIoTbl = getTable( "TimeIoTbl" );
   database::Table::iterator tblIter;
   for ( tblIter = timeIoTbl->begin(); tblIter != timeIoTbl->end(); ++tblIter )
   {
      const Property * property;
      Record * timeIoRecord = *tblIter;
      const string & propertyValueName = database::getPropertyName( timeIoRecord );

      if ( ( property = (const Property *)findProperty( propertyValueName ) ) == 0 )
      {
         Interface::PropertyType propertyType;
         if ( strncmp( propertyValueName.c_str(), "ResRock", 7 ) != 0 )
            propertyType = Interface::FORMATIONPROPERTY;
         else
            propertyType = Interface::RESERVOIRPROPERTY;

         cerr << "WARNING: ProjectHandle::loadMapPropertyValues: Could not find property named: " << propertyValueName << ", creating it on the fly" << endl;
         addProperty( getFactory()->produceProperty( this, 0, propertyValueName, propertyValueName, "", propertyType, DataModel::UNKNOWN_PROPERTY_ATTRIBUTE ) );
         property = (const Property *)findProperty( propertyValueName );

      }

      if ( property )
      {
         double time = database::getTime( timeIoRecord );

         const Snapshot * snapshot = (const Snapshot *)findSnapshot( time, MAJOR | MINOR );
         if ( snapshot == 0 )
         {
            continue;
         }

         if ( property->getType() == FORMATIONPROPERTY )
         {
            const string & surfaceName = database::getSurfaceName( timeIoRecord );
            const string & formationName = database::getFormationName( timeIoRecord );

            const Formation * formation = dynamic_cast<const Formation *>( findFormation( formationName ) );
            const Surface * surface = dynamic_cast<const Surface *>( findSurface( surfaceName ) );
            if ( formation == 0 && surface == 0 ) continue;

            addPropertyValue( timeIoRecord, propertyValueName, property, snapshot, 0, formation, surface, TIMEIOTBL );
         }
         else if ( property->getType() == RESERVOIRPROPERTY )
         {
            const string & reservoirName = database::getFormationName( timeIoRecord );

            const Reservoir * reservoir = (const Reservoir *)findReservoir( reservoirName );
            if ( reservoir == 0 ) continue;

            addPropertyValue( timeIoRecord, propertyValueName, property, snapshot, reservoir, 0, 0, TIMEIOTBL );
         }
      }
   }
   return true;
}

bool ProjectHandle::initializeMapPropertyValuesWriter( const bool append )
{
   if ( Interface::MODE3D != getModellingMode() ) return true;
   if ( m_mapPropertyValuesWriter ) return false;

   // create hdf file
   string fileName = getActivityName();

   fileName += "_Results.HDF";
   ibs::FilePath ppath( getFullOutputDir() );
   ppath << fileName;
   string filePathName = ppath.path();

   if ( !makeOutputDir() ) return false;

   m_mapPropertyValuesWriter = getFactory()->produceMapWriter();
   bool status = m_mapPropertyValuesWriter->open( filePathName, append );
   if ( status ) {
      status = m_mapPropertyValuesWriter->saveDescription( saveAsInputGrid() ? getInputGrid() : getActivityOutputGrid() );
   }
   return status;
}

bool ProjectHandle::initializePrimaryPropertyValuesWriter( const bool append )
{
   if ( Interface::MODE3D != getModellingMode() ) return true;

   return true;
}

bool TimeIoTblSorter( database::Record * recordL, database::Record * recordR );

bool ProjectHandle::finalizeMapPropertyValuesWriter( void )
{
   if ( Interface::MODE3D != getModellingMode() )
   {
      database::Table * timeIoTbl = getTable( "TimeIoTbl" );
      if ( !timeIoTbl ) return false;

      sort( timeIoTbl->begin(), timeIoTbl->end(), TimeIoTblSorter );
      return true;
   }
   else
   {
      if ( !m_mapPropertyValuesWriter )
         return false;

      m_mapPropertyValuesWriter->close();
      delete m_mapPropertyValuesWriter;

      return true;
   }
}

bool TimeIoTblSorter( database::Record * recordL, database::Record * recordR )
{
   if ( database::getPropertyName( recordL ) < database::getPropertyName( recordR ) ) return true;
   if ( database::getPropertyName( recordL ) > database::getPropertyName( recordR ) ) return false;
   if ( database::getTime( recordL ) < database::getTime( recordR ) ) return true;
   if ( database::getTime( recordL ) > database::getTime( recordR ) ) return false;
   if ( database::getDepoSequence( recordL ) < database::getDepoSequence( recordR ) ) return false;
   if ( database::getDepoSequence( recordL ) > database::getDepoSequence( recordR ) ) return true;

   return false;
}

/// Write newly created volume properties to depthiotbl file.
bool ProjectHandle::saveCreatedMapPropertyValues( void )
{
   if ( Interface::MODE3D == getModellingMode() )
   {
      return saveCreatedMapPropertyValuesMode3D();
   }
   else
   {
      return saveCreatedMapPropertyValuesMode1D();
   }
}


//1DComponent
bool ProjectHandle::saveCreatedMapPropertyValuesMode1D( void )
{
   database::Table * timeIoTbl = getTable( "TimeIoTbl" );
   if ( !timeIoTbl )
      return false;

   MutablePropertyValueList::iterator propertyValueIter;

   int increment = 1;
   for ( propertyValueIter = m_recordLessMapPropertyValues.begin();
      propertyValueIter != m_recordLessMapPropertyValues.end(); propertyValueIter += increment )
   {
      PropertyValue *propertyValue = *propertyValueIter;

      if ( !propertyValue->toBeSaved() )
      {
         increment = 1;
         continue;
      }
      //1DComponent
      propertyValue->createTimeIoRecord( timeIoTbl, Interface::MODE1D );
      m_propertyValues.push_back( propertyValue );
      propertyValueIter = m_recordLessMapPropertyValues.erase( propertyValueIter );
      increment = 0;
   }

   return true;
}

//1DComponent
bool ProjectHandle::saveCreatedMapPropertyValuesMode3D( void )
{
   database::Table * timeIoTbl = getTable( "TimeIoTbl" );
   if ( !timeIoTbl || !m_mapPropertyValuesWriter )
      return false;

   MutablePropertyValueList::iterator propertyValueIter;

   int increment = 1;
   for ( propertyValueIter = m_recordLessMapPropertyValues.begin();
      propertyValueIter != m_recordLessMapPropertyValues.end(); propertyValueIter += increment )
   {
      PropertyValue *propertyValue = *propertyValueIter;

      if ( !propertyValue->toBeSaved() )
      {
         increment = 1;
         continue;
      }

      propertyValue->createTimeIoRecord( timeIoTbl, Interface::MODE3D );
      m_propertyValues.push_back( propertyValue );
      propertyValueIter = m_recordLessMapPropertyValues.erase( propertyValueIter );
      increment = 0;

      bool saveAsPrimary = false;
      if( m_primaryDouble and propertyValue->isPrimary() ) {
         if(( getActivityName() != "Genex5" and getActivityName() != "HighResMigration" and 
              getActivityName() != "FastTouch" and getActivityName() != "CrustalThicknessCalculator" )) {
            saveAsPrimary = true;
         }
      }   
      propertyValue->saveMapToFile( *m_mapPropertyValuesWriter, saveAsPrimary); // depends on success of createRecord ()
   }

   // sort (timeIoTbl->begin (), timeIoTbl->end (), TimeIoTblSorter);
   return true;
}

bool ProjectHandle::saveCreatedVolumePropertyValues( void )
{
   if ( Interface::MODE3D == getModellingMode() )
   {
      return saveCreatedVolumePropertyValuesMode3D();
   }
   else
   {
      saveCreatedVolumePropertyValuesMode1DOld();
      return saveCreatedVolumePropertyValuesMode1D();
   }
}

/// Write newly created volume properties to snapshot file.
/// This function assumes that all volume properties for a given snapshot are written in one go
/// and that the snapshot file can be re-created.
bool ProjectHandle::saveCreatedVolumePropertyValuesMode3D( void )
{
   database::Table * timeIoTbl = getTable( "3DTimeIoTbl" );
   if ( !timeIoTbl ) return false;

   MutablePropertyValueList::iterator propertyValueIter;
   MapWriter* mapWriter = getFactory()->produceMapWriter();

   bool status = true;

   while ( true )
   {
      Snapshot * snapshotUsed = 0;

      int increment = 1;
      for ( propertyValueIter = m_recordLessVolumePropertyValues.begin();
         propertyValueIter != m_recordLessVolumePropertyValues.end(); propertyValueIter += increment )
      {
         PropertyValue *propertyValue = *propertyValueIter;

         if ( ( snapshotUsed && propertyValue->getSnapshot() != snapshotUsed ) ||
            !propertyValue->toBeSaved() )
         {
            increment = 1;
            continue;
         }

         if ( !snapshotUsed ) 
         {
            // let's use this propertyValue's snapshot during this iteration
            // and open a (new, empty) snapshot file for it.
            // File will be appended if append-flag is true in the snapshot.
            snapshotUsed = (Snapshot *)propertyValue->getSnapshot();
 
            const string & fileName = snapshotUsed->getFileName( true );
            ibs::FilePath filePathName( getFullOutputDir() );
            filePathName << fileName;               


            
#if 0
               cerr << "Saving snapshot ";
               snapshotUsed->printOn (cerr);
               cerr << " to file " << filePathName.path() << "  " << (snapshotUsed->getAppendFile () ? "APPEND" : "CREATE" ) << endl;
#endif
            
               mapWriter->open( filePathName.path(), snapshotUsed->getAppendFile() );
         }
         
         propertyValue->create3DTimeIoRecord( timeIoTbl, Interface::MODE3D );
         m_propertyValues.push_back( propertyValue );
         propertyValueIter = m_recordLessVolumePropertyValues.erase( propertyValueIter );
         increment = 0;

         if( m_primaryDouble and propertyValue->isPrimary() and snapshotUsed->getType() == Interface::MAJOR  ) {
            // save primary propeties in double precision and chunked at major snapshots
            status &= propertyValue->savePrimaryVolumeToFile( *mapWriter, false );
         } else {
            status &= propertyValue->saveVolumeToFile( *mapWriter );
         }
         
      }

      if ( !snapshotUsed ) break; // nothing was written

      mapWriter->close();
   }

   delete mapWriter;
   return status;
}

bool DepthIoTblSorter( database::Record * recordL, database::Record * recordR )
{
   if ( database::getPropertyName( recordL ) < database::getPropertyName( recordR ) ) return true;
   if ( database::getPropertyName( recordL ) > database::getPropertyName( recordR ) ) return false;
   int leftIndex = recordL->getValue<int>( "DepositionSequence" );
   int rightIndex = recordR->getValue<int>( "DepositionSequence" );
   if ( leftIndex > rightIndex ) return true;
   if ( leftIndex < rightIndex ) return false;
   if ( database::getDepth_( recordL ) < database::getDepth_( recordR ) ) return true;
   if ( database::getDepth_( recordL ) > database::getDepth_( recordR ) ) return false;

   return false;
}

bool ProjectHandle::saveCreatedVolumePropertyValuesMode1D( void )
{
   database::Table * timeIoTbl = getTable( "1DTimeIoTbl" );
   if ( !timeIoTbl ) return false;

   MutablePropertyValueList::iterator propertyValueIter;

   bool status = true;

   int index = 0;
   for ( propertyValueIter = m_recordLessVolumePropertyValues.begin();
      propertyValueIter != m_recordLessVolumePropertyValues.end(); ++propertyValueIter, ++index )
   {
      PropertyValue *propertyValue = *propertyValueIter;

      if ( !propertyValue->toBeSaved() ) continue;

      GridMap *gridMap = (GridMap *)propertyValue->getGridMap();

      gridMap->retrieveData();

      unsigned int gridMapDepth = gridMap->getDepth();

      for ( int k = gridMapDepth - 1; k >= 0; --k )
      {

         double value = gridMap->getValue( 0, 0, (unsigned int)k );
         if ( value == gridMap->getUndefinedValue() )
         {
            value = DefaultUndefinedScalarValue; // or, should we just not output?
         }

         Record * timeIoRecord = propertyValue->create1DTimeIoRecord( timeIoTbl, Interface::MODE1D );

         if ( k == 0 )
         {
            database::setSurfaceName( timeIoRecord, propertyValue->getFormation()->getBottomSurfaceName() );
         }
         if ( k == static_cast<int>(gridMapDepth - 1) )
         {
            database::setSurfaceName( timeIoRecord, propertyValue->getFormation()->getTopSurfaceName() );
         }

         database::setNodeIndex( timeIoRecord, k );

         database::setValue( timeIoRecord, value );
      }

      gridMap->restoreData();

      m_propertyValues.push_back( propertyValue );
   }
   m_recordLessVolumePropertyValues.clear();

   return status;
}

/// Write newly created volume properties to depthiotbl file.
/// This function assumes that all volume properties for a given snapshot are written in one go
bool ProjectHandle::saveCreatedVolumePropertyValuesMode1DOld( void )
{
   char * scalarPostfixes[ 2 ] = { "", "" };
   char * vecPostfixes[ 2 ] = { "[0]", "[1]" };

   const Snapshot *zeroSnapshot = (const Snapshot *)findSnapshot( 0 );

   database::Table * depthIoTbl = getTable( "DepthIoTbl" );
   if ( !depthIoTbl )
      return false;

   if ( m_recordLessVolumePropertyValues.size() == 0 ) return true;

   MutablePropertyValueList::iterator depthPropertyValueIter;
   MutablePropertyValueList::iterator propertyValueIter;

   const Property *depthProperty = (const Property *)findProperty( "Depth" );

   assert( depthProperty );

   bool status = true;

   MutablePropertyValueList selectedPropertyValues;
   MutablePropertyValueList selectedDepthPropertyValues;


   // first find the set of all property values with the same snapshot and formation and pinpoint the depth property value in that set.
   for ( propertyValueIter = m_recordLessVolumePropertyValues.begin();
      propertyValueIter != m_recordLessVolumePropertyValues.end(); ++propertyValueIter )
   {
      PropertyValue *propertyValue = *propertyValueIter;

      if ( propertyValue->getSnapshot() != zeroSnapshot || !propertyValue->toBeSaved() )
      {
         continue;
      }

      selectedPropertyValues.push_back( propertyValue );

      if ( propertyValue->getProperty() == depthProperty )
      {
         selectedDepthPropertyValues.push_back( propertyValue );
      }
   }

   const Property *property = 0;

   double previousDepthValue[ 2 ] = { DefaultUndefinedScalarValue, DefaultUndefinedScalarValue };

   for ( depthPropertyValueIter = selectedDepthPropertyValues.begin();
      depthPropertyValueIter != selectedDepthPropertyValues.end(); ++depthPropertyValueIter )
   {
      PropertyValue *depthPropertyValue = *depthPropertyValueIter;

      GridMap *depthGridMap = (GridMap *)depthPropertyValue->getGridMap();

      depthGridMap->retrieveData();

      bool isZeroThickness = ( depthGridMap->getValue( 0, 0, (unsigned int)0 ) == depthGridMap->getValue( 0, 0, (unsigned int)depthGridMap->getDepth() - 1 ) );

      for ( propertyValueIter = selectedPropertyValues.begin();
         propertyValueIter != selectedPropertyValues.end(); ++propertyValueIter )
      {
         PropertyValue *propertyValue = *propertyValueIter;

         if ( propertyValue->getFormation() != depthPropertyValue->getFormation() )
         {
            continue;
         }


         property = (const Property *)propertyValue->getProperty();

         int nrOutputs = 1;

         char ** postFixes = scalarPostfixes;

         if ( property->getCauldronName().rfind( "Vec2" ) != string::npos )
         {
            nrOutputs = 2;
            postFixes = vecPostfixes;
         }

         if ( isZeroThickness ) continue;

         GridMap *gridMap = (GridMap *)propertyValue->getGridMap();

         if ( gridMap != depthGridMap )
         {
            gridMap->retrieveData();
         }

         unsigned int gridMapDepth = gridMap->getDepth();

         assert( gridMapDepth == depthGridMap->getDepth() );

         for ( int k = gridMapDepth - 1; k >= 0; --k )
         {
            assert( depthGridMap->firstI() == 0 );
            assert( depthGridMap->firstJ() == 0 );

            double depthValue = depthGridMap->getValue( 0, 0, (unsigned int)k );
            double value = gridMap->getValue( 0, 0, (unsigned int)k );
            if ( depthValue != depthGridMap->getUndefinedValue() )
            {
               if ( value == gridMap->getUndefinedValue() )
               {
                  value = DefaultUndefinedScalarValue;
               }
               for ( int i = 0; i < nrOutputs; ++i )
               {
                  if ( depthValue != DefaultUndefinedScalarValue && depthValue > previousDepthValue[ i ] - 0.01 && depthValue < previousDepthValue[ i ] + 0.01 ) continue;

                  previousDepthValue[ i ] = depthValue;

                  database::Record * depthIoRecord = depthIoTbl->createRecord();

                  depthIoRecord->setValue( "DepositionSequence", propertyValue->getFormation()->getDepositionSequence() );
                  database::setPropertyName( depthIoRecord, property->getCauldronName() + postFixes[ i ] );
                  database::setTime( depthIoRecord, zeroSnapshot->getTime() );
                  database::setDepth_( depthIoRecord, depthValue );
                  database::setAverage( depthIoRecord, value );
                  database::setStandardDev( depthIoRecord, DefaultUndefinedScalarValue );
                  database::setMinimum( depthIoRecord, value );
                  database::setMaximum( depthIoRecord, value );
                  database::setSum( depthIoRecord, value );
                  database::setSum2( depthIoRecord, DefaultUndefinedScalarValue );
                  database::setNP( depthIoRecord, static_cast<int>( DefaultUndefinedScalarValue ) );
                  database::setP15( depthIoRecord, DefaultUndefinedScalarValue );
                  database::setP50( depthIoRecord, DefaultUndefinedScalarValue );
                  database::setP85( depthIoRecord, DefaultUndefinedScalarValue );
                  database::setSumFirstPower( depthIoRecord, value );
                  database::setSumSecondPower( depthIoRecord, DefaultUndefinedScalarValue );
                  database::setSumThirdPower( depthIoRecord, DefaultUndefinedScalarValue );
                  database::setSumFourthPower( depthIoRecord, DefaultUndefinedScalarValue );
                  database::setSkewness( depthIoRecord, DefaultUndefinedScalarValue );
                  database::setKurtosis( depthIoRecord, DefaultUndefinedScalarValue );


#if 0
                  cerr << "<< " << database::getPropertyName (depthIoRecord) << "(" << database::getDepth_ (depthIoRecord) << ", " << database::getAverage (depthIoRecord) <<
                     ") of layer " << propertyValue->getFormation ()->getName () << endl;
#endif
               }
            }
         }

         if ( gridMap != depthGridMap ) gridMap->restoreData();
      }

      depthGridMap->restoreData();
   }

   // Remove all records that should not be there
   sort( depthIoTbl->begin(), depthIoTbl->end(), DepthIoTblSorter );

   int removalIncrement = 1;
   bool removeNextOne = false;
   for ( database::Table::iterator removalIter = depthIoTbl->begin(); removalIter != depthIoTbl->end(); removalIter += removalIncrement )
   {
      removalIncrement = 1;
      database::Record * currentRecord = *removalIter;

      if ( removeNextOne )
      {
         removalIter = depthIoTbl->removeRecord( removalIter );
         removalIncrement = 0;
         removeNextOne = false;
         continue;
      }

      if ( removalIter + 1 != depthIoTbl->end() )
      {
         database::Record * nextCurrentRecord = *( removalIter + 1 );
         if ( database::getPropertyName( currentRecord ) != database::getPropertyName( nextCurrentRecord ) )
         {
            // removal of any last ...Vec2[0] property
            if ( database::getPropertyName( currentRecord ).find( "Vec2[0]" ) != string::npos )
            {
               removalIter = depthIoTbl->removeRecord( removalIter );
               removalIncrement = 0;
            }
            // removal of any first ...Vec2[1] property
            if ( database::getPropertyName( nextCurrentRecord ).find( "Vec2[1]" ) != string::npos )
            {
               removeNextOne = true;
            }
         }
         else
         {
            // removal of any second Vec2[1] property with the same depth
            if ( database::getPropertyName( currentRecord ).rfind( "Vec2[1]" ) != string::npos && database::getDepth_( currentRecord ) == database::getDepth_( nextCurrentRecord ) )
            {
               removeNextOne = true;
            }
            // removal of any first Vec2[0] property with the same depth
            else if ( database::getPropertyName( currentRecord ).rfind( "Vec2[0]" ) != string::npos && database::getDepth_( currentRecord ) == database::getDepth_( nextCurrentRecord ) )
            {
               removalIter = depthIoTbl->removeRecord( removalIter );
               removalIncrement = 0;
            }
            // removal of any second non-Vec2 properties with equal depth
            else if ( database::getDepth_( currentRecord ) == database::getDepth_( nextCurrentRecord ) &&
               ( database::getPropertyName( currentRecord ).rfind( "Vec2" ) == string::npos ) )
            {
               removeNextOne = true;
            }
         }
      }
   }

   // Remove properties with undefined value
   for ( database::Table::iterator removalIter = depthIoTbl->begin(); removalIter != depthIoTbl->end(); removalIter += removalIncrement )
   {
      removalIncrement = 1;
      database::Record * currentRecord = *removalIter;
      if ( database::getAverage( currentRecord ) == DefaultUndefinedScalarValue )
      {
         removalIter = depthIoTbl->removeRecord( removalIter );
         removalIncrement = 0;
      }
   }

   return status;
}

void ProjectHandle::addProperty( Property * property )
{
   m_properties.push_back( property );
}

void ProjectHandle::addPropertyToFront( Property * property )
{
   MutablePropertyList::iterator propertyIter = m_properties.begin();
 
   m_properties.insert( propertyIter, property );
}

PropertyValue * ProjectHandle::addPropertyValue( database::Record * record, const string & name, const Property * property, const Snapshot * snapshot,
   const Reservoir * reservoir, const Formation * formation, const Surface * surface, PropertyStorage storage )
{
   PropertyValue * propertyValue = getFactory()->producePropertyValue( this, record, name, property, snapshot,
      reservoir, formation, surface, storage );

   if ( record )
   {
      m_propertyValues.push_back( propertyValue );
   }
   else
   {
      if ( storage == THREEDTIMEIOTBL )
         m_recordLessVolumePropertyValues.push_back( propertyValue );
      else
         m_recordLessMapPropertyValues.push_back( propertyValue );
   }

   return propertyValue;
}

PropertyValue * ProjectHandle::createMapPropertyValue( const string &    propertyValueName,
   const Snapshot *  snapshot,
   const Reservoir * reservoir,
   const Formation * formation,
   const Surface *   surface )
{
   if ( getActivityName() == "" || getActivityOutputGrid() == 0 ) {
      return 0;
   }

   const Property * property = (const Property *)findProperty( propertyValueName );

   if ( !property ) {
      return 0;
   }

   if ( reservoir && ( surface || formation ) ) {
      return 0;
   }

   if ( !reservoir && !surface && !formation ) {
      return 0;
   }

   PropertyValue * propertyValue = addPropertyValue( 0, propertyValueName, property, snapshot, reservoir, formation, surface, TIMEIOTBL );
   propertyValue->createGridMap( getActivityOutputGrid(), 1 );

   return propertyValue;
}

PropertyValue * ProjectHandle::createVolumePropertyValue( const string & propertyValueName, const Snapshot * snapshot,
   const Reservoir * reservoir, const Formation * formation, unsigned int depth )
{
   if ( getActivityName() == "" || getActivityOutputGrid() == 0 ) return false;

   const Property * property = (const Property *)findProperty( propertyValueName );
   if ( !property ) return false;

   if ( reservoir && formation ) return false;
   if ( !reservoir && !formation ) return false;

   PropertyValue * propertyValue = addPropertyValue( 0, propertyValueName, property, snapshot, reservoir, formation, 0, THREEDTIMEIOTBL );
   propertyValue->createGridMap( getActivityOutputGrid(), depth );

   return propertyValue;
}

/// Function used to iterate over all the Property volumes in a HDF5 file
/// Does not actually download the values of a Property, this is done on demand only.
static herr_t AddVolumePropertyValue( hid_t groupId, const char * formationName, ProjectHandle * projectHandle )
{
   (void) groupId; // ignore compulsary parameter groupId

   const Formation * formation = dynamic_cast<const Formation *>( projectHandle->findFormation( formationName ) );
   if ( formation != 0 )
   {
#if 0
      cerr << "Found formation " << formationName
         << " while trying to add VolumePropertyValue " << projectHandle->getCurrentPropertyValueName ()
         << " at snapshot " << projectHandle->getCurrentSnapshot ()->getTime () << endl;
#endif

      projectHandle->addPropertyValue( projectHandle->getCurrentSnapshot()->getRecord(),
         projectHandle->getCurrentPropertyValueName(),
         projectHandle->getCurrentProperty(), projectHandle->getCurrentSnapshot(),
         0, formation, 0, SNAPSHOTIOTBL );
   }
   else
   {
#if 0
      cerr << "ERROR: Could not find formation " << formationName
         << " while trying to add VolumePropertyValue " << projectHandle->getCurrentPropertyValueName ()
         << " at snapshot " << projectHandle->getCurrentSnapshot ()->getTime () << endl;
#endif
   }
   return 0;
}

/// Function used to iterate over all the Properties in a HDF5 file
static herr_t ListVolumePropertyValues( hid_t groupId, const char * propertyValueName, ProjectHandle * projectHandle )
{
#if 0
   cerr << "Found property " << propertyValueName << " in group " << groupId << endl;
#endif

   const Property * property = (const Property *)projectHandle->findProperty( propertyValueName );
   if ( property == 0 )
   {
      Interface::PropertyType propertyType;
      if ( strncmp( propertyValueName, "ResRock", 7 ) != 0 )
         propertyType = Interface::FORMATIONPROPERTY;
      else
         propertyType = Interface::RESERVOIRPROPERTY;

      cerr << "WARNING: ListVolumePropertyValues: Could not find property named: " << propertyValueName << ", creating it on the fly" << endl;
      projectHandle->addProperty( projectHandle->getFactory()->produceProperty( projectHandle, 0, propertyValueName, propertyValueName, "", propertyType, DataModel::UNKNOWN_PROPERTY_ATTRIBUTE ) );
      property = (const Property *)projectHandle->findProperty( propertyValueName );
   }

   if ( property != 0 )
   {
      projectHandle->setCurrentProperty( property );
      projectHandle->setCurrentPropertyValueName( propertyValueName );

      H5Giterate( groupId, propertyValueName, NULL, (H5G_iterate_t)AddVolumePropertyValue, (void *)projectHandle );
   }
   return 0;
}

/// load the 3-D PropertyValues
/// Does not load the actual values of thr PropertyValues, this is done on demand only.
bool ProjectHandle::loadVolumePropertyValues( void )
{
   if ( Interface::MODE1D == getModellingMode() ) return false;

   database::Table* timeIoTbl = getTable( "3DTimeIoTbl" );
   if ( timeIoTbl == 0 || timeIoTbl->size() == 0 )
   {
      return loadVolumePropertyValuesViaSnapshotIoTbl();
   }
   else
   {
      return loadVolumePropertyValuesVia3DTimeIoTbl();
   }
}

bool ProjectHandle::loadVolumePropertyValuesVia3DTimeIoTbl( void )
{
   database::Table * timeIoTbl = getTable( "3DTimeIoTbl" );
   database::Table::iterator tblIter;
   for ( tblIter = timeIoTbl->begin(); tblIter != timeIoTbl->end(); ++tblIter )
   {
      Record *timeIoRecord = *tblIter;
      const string & propertyValueName = database::getPropertyName( timeIoRecord );

      const Property *property = findProperty( propertyValueName );
      if ( property == 0 )
      {
         PropertyType propertyType = Interface::FORMATIONPROPERTY;

         cerr << "WARNING: loadVolumePropertyValuesVia3DTimeIoTbl: Could not find property named: " << propertyValueName << ", creating it on the fly" << endl;
         addProperty( getFactory()->produceProperty( this, 0, propertyValueName, propertyValueName, "", propertyType, DataModel::UNKNOWN_PROPERTY_ATTRIBUTE ) );
         property = findProperty( propertyValueName );
      }

      const string & formationName = database::getFormationName( timeIoRecord );
      const Formation * formation = findFormation( formationName );
      assert( formation != 0 );

      double time = database::getTime( timeIoRecord );
      const Snapshot * snapshot = findSnapshot( time, MINOR | MAJOR );
      assert( snapshot != 0 );

      addPropertyValue( timeIoRecord, propertyValueName,
         property, snapshot, 0, formation, 0, THREEDTIMEIOTBL );
   }

   return true;
}


bool ProjectHandle::loadVolumePropertyValuesViaSnapshotIoTbl( void )
{
   database::Table* snapshotIoTbl = getTable( "SnapshotIoTbl" );
   database::Table::iterator tblIter;
   for ( tblIter = snapshotIoTbl->begin(); tblIter != snapshotIoTbl->end(); ++tblIter )
   {
      Record * snapshotIoRecord = *tblIter;

      double time = database::getTime( snapshotIoRecord );
      const Snapshot * snapshot = (const Snapshot *)findSnapshot( time, MINOR | MAJOR );
      if ( !snapshot ) continue;

      setCurrentSnapshot( snapshot );

      const string & fileName = database::getSnapshotFileName( snapshotIoRecord );
      if ( fileName.length() == 0 ) continue;

      ibs::FilePath filePathName( getProjectPath() );
      filePathName << getOutputDir() << fileName;

#if 0
      cerr << "Opening snapshot file " << filePathName.path() << endl;
#endif

      struct stat statbuf;
      if ( stat( filePathName.cpath(), &statbuf ) < 0 )
      {
         if ( getRank() == 0 )
         {
            cerr << "ERROR in ProjectHandle::loadVolumePropertyValues ():: Could not open " << filePathName.path() << ": ";
            perror( "" );
         }
         continue;
      }

      hid_t fileId = H5Fopen( filePathName.cpath(), H5F_ACC_RDONLY, H5P_DEFAULT );
      if ( fileId < 0 )
      {
         if ( getRank() == 0 )
         {
            cerr << "ERROR in ProjectHandle::loadVolumePropertyValues (): Could not open " << filePathName.path() << endl;
         }
         continue;
      }

      H5Giterate( fileId, "/", NULL, (H5G_iterate_t)ListVolumePropertyValues, ( void * ) this );

      H5Fclose( fileId );
   }

   return true;
}

/// load an output GridMap
GridMap * ProjectHandle::loadOutputMap( const Parent * parent, unsigned int childIndex,
   const string & fileName, const string & propertyId )
{
   ibs::FilePath filePathName( getFullOutputDir() );
   filePathName << fileName;

   string dataSetName = propertyId;
   return loadGridMap( parent, childIndex, filePathName.path(), dataSetName );
}

//static float GetUndefinedValue (hid_t fileId);


const char* NULL_VALUE_NAME = "/null value";

#ifdef UNUSED
const char* DELTA_I_DATASET_NAME  = "/delta in I dimension";
const char* DELTA_J_DATASET_NAME  = "/delta in J dimension";
const char* NR_I_DATASET_NAME     = "/number in I dimension";
const char* NR_J_DATASET_NAME     = "/number in J dimension";
const char* ORIGIN_I_DATASET_NAME = "/origin in I dimension";
const char* ORIGIN_J_DATASET_NAME = "/origin in J dimension";
#endif


/// Retrieve the undefined value from a HDF5 file
float ProjectHandle::GetUndefinedValue( hid_t fileId )
{
   float undefinedValue = static_cast<float>( DefaultUndefinedMapValue );

   hid_t dataSetId = -1;
   hid_t dataTypeId = -1;
   hid_t dataSpaceId = -1;
   if ( ( dataSetId = H5Dopen( fileId, NULL_VALUE_NAME, H5P_DEFAULT ) ) >= 0 )
   {
      dataTypeId = H5Tcopy( H5T_NATIVE_FLOAT );
      H5T_class_t storageTypeId = H5Tget_class( dataTypeId );

      assert( storageTypeId == H5T_FLOAT );

      if ( ( dataSpaceId = H5Dget_space( dataSetId ) ) >= 0 )
      {
         int rank = H5Sget_simple_extent_ndims( dataSpaceId );

         assert( rank == 1 );

         hsize_t hdimension;

         rank = H5Sget_simple_extent_dims( dataSpaceId, &hdimension, 0 );
         assert( rank == 1 );
         assert( hdimension == 1 );

         herr_t status = H5Dread( dataSetId, dataTypeId, H5S_ALL, H5S_ALL, H5P_DEFAULT, &undefinedValue );

         H5Sclose( dataSpaceId );
      }
      H5Tclose( dataTypeId );
      H5Dclose( dataSetId );
   }

   return undefinedValue;
}


Interface::SnapshotList * ProjectHandle::getSnapshots( int type ) const
{
   Interface::SnapshotList * snapshotList = new Interface::SnapshotList;

   MutableSnapshotList::const_iterator snapshotIter;

   for ( snapshotIter = m_snapshots.begin(); snapshotIter != m_snapshots.end(); ++snapshotIter )
   {
      Snapshot * snapshot = *snapshotIter;
      if ( snapshot->getType() & type )
      {
         snapshotList->push_back( snapshot );
      }
   }
   return snapshotList;
}

Interface::FormationList * ProjectHandle::getFormations( const Interface::Snapshot * snapshot,
   const bool                  includeBasement ) const
{
   Interface::FormationList * formationList = new Interface::FormationList;

   MutableFormationList::const_iterator formationIter;

   for ( formationIter = m_formations.begin(); formationIter != m_formations.end(); ++formationIter )
   {
      Formation * formation = *formationIter;

      // Add the formation if any of the following are true:
      //
      // 1. The snapshot is null and the formation is a sediment formation;
      //
      // 2. The include-basement flag is true and the formation is a basement 
      //    formation, it is assumed that the basement formations exist always;
      //
      // 3. The snapshot is not null and the snapshot-time is less than the bottom surface
      //    snapshot-time and the formation is a sediment formation;
      //
      if ( ( snapshot == 0 and formation->kind() == Interface::SEDIMENT_FORMATION ) or
         ( includeBasement and formation->kind() == Interface::BASEMENT_FORMATION ) or
         ( snapshot != 0 and formation->kind() == Interface::SEDIMENT_FORMATION and
         snapshot->getTime() < formation->getBottomSurface()->getSnapshot()->getTime() ) )
      {
         formationList->push_back( formation );
      }

   }

   return formationList;
}

Interface::LithoTypeList * ProjectHandle::getLithoTypes( void ) const
{
   Interface::LithoTypeList * lithoTypeList = new Interface::LithoTypeList;

   MutableLithoTypeList::const_iterator lithoTypeIter;

   for ( lithoTypeIter = m_lithoTypes.begin(); lithoTypeIter != m_lithoTypes.end(); ++lithoTypeIter )
   {
      LithoType * lithoType = *lithoTypeIter;
      lithoTypeList->push_back( lithoType );
   }
   return lithoTypeList;
}

Interface::SurfaceList * ProjectHandle::getSurfaces( const Interface::Snapshot * snapshot,
   const bool                  includeBasement ) const
{
   Interface::SurfaceList * surfaceList = new Interface::SurfaceList;

   MutableSurfaceList::const_iterator surfaceIter;

   for ( surfaceIter = m_surfaces.begin(); surfaceIter != m_surfaces.end(); ++surfaceIter )
   {
      Surface * surface = *surfaceIter;

      // Add the surface if any of the following are true:
      //
      // 1. The snapshot is null and the surface is a sediment-surface;
      //
      // 2. The include-basement flag is true and the surface is a basement
      //    surface, it is assumed that the basement surfaces exist always;
      //
      // 3. The snapshot is not null and the snapshot-time is less than the surface snapshot-time
      //    and the surface is a sediment-surface;
      //
      // * A basement-surface is one that lies entirely in the basement. The bottom-surface of
      // the bottom-most formation is not a basement-surface even though the formation below
      // is the Crust-formation (which is a part of the basement).
      //
      if ( ( snapshot == 0 and surface->kind() == Interface::SEDIMENT_SURFACE ) or
         ( includeBasement and surface->kind() == Interface::BASEMENT_SURFACE ) or
         ( snapshot != 0 and surface->kind() == Interface::SEDIMENT_SURFACE and
         snapshot->getTime() <= surface->getSnapshot()->getTime() ) )
      {
         surfaceList->push_back( surface );
      }

   }

   return surfaceList;
}

Interface::ReservoirList * ProjectHandle::getReservoirs( const Interface::Formation * formation ) const
{
   Interface::ReservoirList * reservoirList = new Interface::ReservoirList;

   MutableReservoirList::const_iterator reservoirIter;

   for ( reservoirIter = m_reservoirs.begin(); reservoirIter != m_reservoirs.end(); ++reservoirIter )
   {
      Reservoir * reservoir = *reservoirIter;
      if ( formation && reservoir->getFormation() != formation ) continue;
      reservoirList->push_back( reservoir );
   }
   return reservoirList;
}


Reservoir* ProjectHandle::addDetectedReservoirs (database::Record * record, const Formation * formation) 
{
	DataAccess::Interface::Reservoir * detectedReservoir = getFactory ()->produceReservoir (this, record);
   // connect the detected Reservoir
   detectedReservoir->setFormation(formation);
	// add the detected reservoir to the list of reservoirs
	m_reservoirs.push_back (detectedReservoir);
	// return the reservoir to formation
	return detectedReservoir;
}


Interface::MobileLayerList * ProjectHandle::getMobileLayers( const Interface::Formation * formation ) const
{
   Interface::MobileLayerList * mobileLayerList = new Interface::MobileLayerList;

   MutableMobileLayerList::const_iterator mobileLayerIter;

   for ( mobileLayerIter = m_mobileLayers.begin(); mobileLayerIter != m_mobileLayers.end(); ++mobileLayerIter )
   {
      MobileLayer * mobileLayer = *mobileLayerIter;
      if ( formation && mobileLayer->getFormation() != formation ) continue;
      mobileLayerList->push_back( mobileLayer );
   }
   return mobileLayerList;
}

// Interface::PaleoFormationPropertyList * ProjectHandle::getPaleoThicknesses ( const Interface::Formation * formation ) const {
// {
//    Interface::PaleoFormationPropertyList * paleoThicknessList = new Interface::PaleoFormationPropertyList;

//    MutablePaleoFormationPropertyList::const_iterator paleoThicknessIter;

//    for ( paleoThicknessIter = m_crustPaleoThicknesses.begin (); paleoThicknessIter != m_crustPaleoThicknesses.end (); ++paleoThicknessIter )
//    {
//       PaleoFormationProperty * paleoThickness = * paleoThicknessIter;

//       if ( formation == 0 or formation == paleoProperty->getFormation ()) {
//          paleoThicknessList->push_back ( paleoThickness );
//       }

//    }

//    return paleoThicknessList;
// }


Interface::FluidTypeList * ProjectHandle::getFluids() const {

   Interface::FluidTypeList * fluidList = new Interface::FluidTypeList;

   MutableFluidTypeList::const_iterator fluidIter;

   for ( fluidIter = m_fluidTypes.begin(); fluidIter != m_fluidTypes.end(); ++fluidIter )
   {
      FluidType * fluid = *fluidIter;
      fluidList->push_back( fluid );
   }

   return fluidList;
}

Interface::PaleoFormationPropertyList * ProjectHandle::getCrustPaleoThicknessHistory() const {

   Interface::PaleoFormationPropertyList * crustThinningHistoryList = new Interface::PaleoFormationPropertyList;

   MutablePaleoFormationPropertyList::const_iterator crustThinningHistoryIter;

   for ( crustThinningHistoryIter = m_crustPaleoThicknesses.begin(); crustThinningHistoryIter != m_crustPaleoThicknesses.end(); ++crustThinningHistoryIter )
   {
      PaleoFormationProperty * crustThinningHistoryInstance = *crustThinningHistoryIter;
      crustThinningHistoryList->push_back( crustThinningHistoryInstance );
   }

   return crustThinningHistoryList;
}


void ProjectHandle::computeMantlePaleoThicknessHistory() const {

   bool isALC = ( m_bottomBoundaryConditions == Interface::ADVANCED_LITHOSPHERE_CALCULATOR );
   const GridMap* presentDayCrustThickness = ( isALC ? dynamic_cast<const GridMap*>( m_crustFormation->getInitialThicknessMap() ) :
      dynamic_cast<const GridMap*>( m_crustFormation->getInputThicknessMap() ) );
   const GridMap* presentDayMantleThickness = ( isALC ? dynamic_cast<const GridMap*>( m_mantleFormation->getInitialThicknessMap() ) :
      dynamic_cast<const GridMap*>( m_mantleFormation->getInputThicknessMap() ) );

   AdditionFunctor add;
   SubtractionFunctor subtract;

   GridMap* presentDayBasementThickness = getFactory()->produceGridMap( 0, 0, presentDayCrustThickness, presentDayMantleThickness, add );
   MutablePaleoFormationPropertyList::const_iterator crustThicknessIter;
   MutablePaleoFormationPropertyList::const_iterator mantleThicknessIter;

   if ( isALC ) {
      // the m_mantlePaleoThicknesses size may not be the same as m_crustPaleoThicknesses
      for ( mantleThicknessIter = m_mantlePaleoThicknesses.begin(); mantleThicknessIter != m_mantlePaleoThicknesses.end(); ++mantleThicknessIter ) {

         PaleoFormationProperty* crustThicknessMap = 0;
         PaleoFormationProperty* mantleThicknessMap = *mantleThicknessIter;

         const double age = mantleThicknessMap->getSnapshot()->getTime();
         for ( crustThicknessIter = m_crustPaleoThicknesses.begin(); crustThicknessIter != m_crustPaleoThicknesses.end(); ++crustThicknessIter ) {
            if ( ( *crustThicknessIter )->getSnapshot()->getTime() == age ) {
               crustThicknessMap = *crustThicknessIter;
               break;
            }
         }
         assert( crustThicknessMap != 0 );

         mantleThicknessMap->computeMap( Interface::MantleThicknessHistoryInstanceThicknessMap,
            presentDayBasementThickness,
            dynamic_cast<const GridMap *>( crustThicknessMap->getMap( Interface::CrustThinningHistoryInstanceThicknessMap ) ),
            subtract );
      }
   }
   else {
      assert( m_crustPaleoThicknesses.size() == m_mantlePaleoThicknesses.size() );

      for ( crustThicknessIter = m_crustPaleoThicknesses.begin(), mantleThicknessIter = m_mantlePaleoThicknesses.begin();
         crustThicknessIter != m_crustPaleoThicknesses.end();
         ++crustThicknessIter, ++mantleThicknessIter ) {

         PaleoFormationProperty* crustThicknessMap = *crustThicknessIter;
         PaleoFormationProperty* mantleThicknessMap = *mantleThicknessIter;

         mantleThicknessMap->computeMap( Interface::MantleThicknessHistoryInstanceThicknessMap,
            presentDayBasementThickness,
            dynamic_cast<const GridMap *>( crustThicknessMap->getMap( Interface::CrustThinningHistoryInstanceThicknessMap ) ),
            subtract );
      }

   }

   delete presentDayBasementThickness;
}


Interface::PaleoFormationPropertyList * ProjectHandle::getMantlePaleoThicknessHistory() const {

   if ( m_mantlePaleoThicknesses.size() == 0 ){
      return 0;
   }

   Interface::PaleoFormationPropertyList * mantleThinningHistoryList = new Interface::PaleoFormationPropertyList;

   MutablePaleoFormationPropertyList::const_iterator mantleThinningHistoryIter;

   PaleoFormationProperty* firstItem = *m_mantlePaleoThicknesses.begin();

   if ( firstItem->getChild( Interface::MantleThicknessHistoryInstanceThicknessMap ) == 0 ) {
      computeMantlePaleoThicknessHistory();
   }

   for ( mantleThinningHistoryIter = m_mantlePaleoThicknesses.begin(); mantleThinningHistoryIter != m_mantlePaleoThicknesses.end(); ++mantleThinningHistoryIter )
   {
      PaleoFormationProperty * mantleThinningHistoryInstance = *mantleThinningHistoryIter;
      mantleThinningHistoryList->push_back( mantleThinningHistoryInstance );
   }

   return mantleThinningHistoryList;
}

Interface::PaleoSurfacePropertyList * ProjectHandle::getHeatFlowHistory() const {

   Interface::PaleoSurfacePropertyList * heatFlowHistoryList = new Interface::PaleoSurfacePropertyList;

   MutablePaleoSurfacePropertyList::const_iterator heatFlowHistoryIter;

   for ( heatFlowHistoryIter = m_heatFlowHistory.begin(); heatFlowHistoryIter != m_heatFlowHistory.end(); ++heatFlowHistoryIter )
   {
      PaleoSurfaceProperty * heatFlowHistory = *heatFlowHistoryIter;
      heatFlowHistoryList->push_back( heatFlowHistory );
   }

   return heatFlowHistoryList;
}


Interface::PaleoPropertyList * ProjectHandle::getSurfaceDepthHistory() const
{
   Interface::PaleoPropertyList * surfaceDepthHistoryList = new Interface::PaleoPropertyList;

   MutablePaleoPropertyList::const_iterator surfaceDepthHistoryIter;

   for ( surfaceDepthHistoryIter = m_surfaceDepthHistory.begin(); surfaceDepthHistoryIter != m_surfaceDepthHistory.end(); ++surfaceDepthHistoryIter )
   {
      PaleoProperty * surfaceDepthHistoryInstance = *surfaceDepthHistoryIter;
      surfaceDepthHistoryList->push_back( surfaceDepthHistoryInstance );
   }

   return surfaceDepthHistoryList;
}




Interface::PaleoPropertyList * ProjectHandle::getSurfaceTemperatureHistory() const
{
   Interface::PaleoPropertyList * surfaceTemperatureHistoryList = new Interface::PaleoPropertyList;

   MutablePaleoPropertyList::const_iterator surfaceTemperatureHistoryIter;

   for ( surfaceTemperatureHistoryIter = m_surfaceTemperatureHistory.begin(); surfaceTemperatureHistoryIter != m_surfaceTemperatureHistory.end(); ++surfaceTemperatureHistoryIter )
   {
      PaleoProperty * surfaceTemperatureHistoryInstance = *surfaceTemperatureHistoryIter;
      surfaceTemperatureHistoryList->push_back( surfaceTemperatureHistoryInstance );
   }

   return surfaceTemperatureHistoryList;
}

Interface::TouchstoneMapList * ProjectHandle::getTouchstoneMaps( void ) const
{
   Interface::TouchstoneMapList * touchstoneMapList = new Interface::TouchstoneMapList;

   MutableTouchstoneMapList::const_iterator touchstoneMapIter;

   for ( touchstoneMapIter = m_touchstoneMaps.begin(); touchstoneMapIter != m_touchstoneMaps.end(); ++touchstoneMapIter )
   {
      TouchstoneMap * touchstoneMap = *touchstoneMapIter;
      touchstoneMapList->push_back( touchstoneMap );
   }
   return touchstoneMapList;
}

Interface::AllochthonousLithologyDistributionList * ProjectHandle::getAllochthonousLithologyDistributions( const Interface::AllochthonousLithology * allochthonousLithology ) const
{

   Interface::AllochthonousLithologyDistributionList* allochthonousLithologyDistributionList = new Interface::AllochthonousLithologyDistributionList;
   MutableAllochthonousLithologyDistributionList::const_iterator distributionIter;

   if ( allochthonousLithology == 0 )
   {
      return 0;
   }

   for ( distributionIter = m_allochthonousLithologyDistributions.begin(); distributionIter != m_allochthonousLithologyDistributions.end(); ++distributionIter )
   {

      const Interface::AllochthonousLithologyDistribution * lithologyDistribution = *distributionIter;

      if ( allochthonousLithology->getFormationName() == lithologyDistribution->getFormationName() ) {
         allochthonousLithologyDistributionList->push_back( lithologyDistribution );
      }

   }

   return allochthonousLithologyDistributionList;
}

Interface::AllochthonousLithologyInterpolationList * ProjectHandle::getAllochthonousLithologyInterpolations( const Interface::AllochthonousLithology * allochthonousLithology ) const
{

   Interface::AllochthonousLithologyInterpolationList* allochthonousLithologyInterpolationList = new Interface::AllochthonousLithologyInterpolationList;
   MutableAllochthonousLithologyInterpolationList::const_iterator interpolationIter;

   if ( allochthonousLithology == 0 )
   {
      return 0;
   }

   for ( interpolationIter = m_allochthonousLithologyInterpolations.begin(); interpolationIter != m_allochthonousLithologyInterpolations.end(); ++interpolationIter )
   {

      const Interface::AllochthonousLithologyInterpolation * lithologyInterpolation = *interpolationIter;

      if ( allochthonousLithology->getFormationName() == lithologyInterpolation->getFormationName() ) {
         allochthonousLithologyInterpolationList->push_back( lithologyInterpolation );
      }

   }

   return allochthonousLithologyInterpolationList;
}

Interface::OutputPropertyList * ProjectHandle::getTimeOutputProperties() const {

   Interface::OutputPropertyList * outputPropertyList = new Interface::OutputPropertyList;

   MutableOutputPropertyList::const_iterator outputPropertyIter;

   for ( outputPropertyIter = m_timeOutputProperties.begin(); outputPropertyIter != m_timeOutputProperties.end(); ++outputPropertyIter )
   {
      OutputProperty * outputProperty = *outputPropertyIter;
      outputPropertyList->push_back( outputProperty );
   }

   return outputPropertyList;
}

Interface::OutputPropertyList * ProjectHandle::getDepthOutputProperties() const {

   Interface::OutputPropertyList * outputPropertyList = new Interface::OutputPropertyList;

   MutableOutputPropertyList::const_iterator outputPropertyIter;

   for ( outputPropertyIter = m_depthOutputProperties.begin(); outputPropertyIter != m_depthOutputProperties.end(); ++outputPropertyIter )
   {
      OutputProperty * outputProperty = *outputPropertyIter;
      outputPropertyList->push_back( outputProperty );
   }

   return outputPropertyList;
}

Interface::LithologyHeatCapacitySampleList * ProjectHandle::getLithologyHeatCapacitySampleList( const Interface::LithoType* litho ) const {

   Interface::LithologyHeatCapacitySampleList * heatCapacityList = new Interface::LithologyHeatCapacitySampleList;

   MutableLithologyHeatCapacitySampleList::const_iterator sampleIter;

   for ( sampleIter = m_lithologyHeatCapacitySamples.begin(); sampleIter != m_lithologyHeatCapacitySamples.end(); ++sampleIter ) {

      LithologyHeatCapacitySample * heatCapacitySample = *sampleIter;

      if ( litho == 0 or heatCapacitySample->getLithologyName() == litho->getName() ) {
         heatCapacityList->push_back( heatCapacitySample );
      }

   }

   return heatCapacityList;
}

Interface::LithologyThermalConductivitySampleList * ProjectHandle::getLithologyThermalConductivitySampleList( const Interface::LithoType* litho ) const {

   Interface::LithologyThermalConductivitySampleList * thermalConductivityList = new Interface::LithologyThermalConductivitySampleList;

   MutableLithologyThermalConductivitySampleList::const_iterator sampleIter;

   for ( sampleIter = m_lithologyThermalConductivitySamples.begin(); sampleIter != m_lithologyThermalConductivitySamples.end(); ++sampleIter ) {

      LithologyThermalConductivitySample * thermalConductivitySample = *sampleIter;

      if ( litho == 0 or thermalConductivitySample->getLithologyName() == litho->getName() ) {
         thermalConductivityList->push_back( thermalConductivitySample );
      }

   }

   return thermalConductivityList;
}


Interface::FluidHeatCapacitySampleList * ProjectHandle::getFluidHeatCapacitySampleList( const Interface::FluidType* fluid ) const {

   Interface::FluidHeatCapacitySampleList * heatCapacityList = new Interface::FluidHeatCapacitySampleList;

   MutableFluidHeatCapacitySampleList::const_iterator sampleIter;

   for ( sampleIter = m_fluidHeatCapacitySamples.begin(); sampleIter != m_fluidHeatCapacitySamples.end(); ++sampleIter ) {

      FluidHeatCapacitySample * heatCapacitySample = *sampleIter;

      if ( fluid == 0 or heatCapacitySample->getFluid() == fluid ) {
         heatCapacityList->push_back( heatCapacitySample );
      }

   }

   return heatCapacityList;
}

Interface::FluidThermalConductivitySampleList * ProjectHandle::getFluidThermalConductivitySampleList( const Interface::FluidType* fluid ) const {

   Interface::FluidThermalConductivitySampleList * thermalConductivityList = new Interface::FluidThermalConductivitySampleList;

   MutableFluidThermalConductivitySampleList::const_iterator sampleIter;

   for ( sampleIter = m_fluidThermalConductivitySamples.begin(); sampleIter != m_fluidThermalConductivitySamples.end(); ++sampleIter ) {

      FluidThermalConductivitySample * thermalConductivitySample = *sampleIter;

      if ( fluid == 0 or thermalConductivitySample->getFluid() == fluid ) {
         thermalConductivityList->push_back( thermalConductivitySample );
      }

   }

   return thermalConductivityList;
}


Interface::FluidDensitySampleList * ProjectHandle::getFluidDensitySampleList( const Interface::FluidType* fluid ) const {

   Interface::FluidDensitySampleList * densityList = new Interface::FluidDensitySampleList;

   MutableFluidDensitySampleList::const_iterator sampleIter;

   for ( sampleIter = m_fluidDensitySamples.begin(); sampleIter != m_fluidDensitySamples.end(); ++sampleIter ) {

      FluidDensitySample * densitySample = *sampleIter;

      if ( fluid == 0 or densitySample->getFluid() == fluid ) {
         densityList->push_back( densitySample );
      }

   }

   return densityList;
}

Interface::RelatedProjectList * ProjectHandle::getRelatedProjectList() const {

   Interface::RelatedProjectList * relatedProjects = new Interface::RelatedProjectList;

   MutableRelatedProjectList::const_iterator relatedProjectIter;

   for ( relatedProjectIter = m_relatedProjects.begin(); relatedProjectIter != m_relatedProjects.end(); ++relatedProjectIter ) {
      RelatedProject * project = *relatedProjectIter;
      relatedProjects->push_back( project );
   }

   return relatedProjects;
}

Interface::FaultCollectionList * ProjectHandle::getFaultCollections( const Interface::Formation * formation ) const
{
   Interface::FaultCollectionList * faultCollectionList = new Interface::FaultCollectionList;

   MutableFaultCollectionList::const_iterator faultCollectionIter;

   for ( faultCollectionIter = m_faultCollections.begin(); faultCollectionIter != m_faultCollections.end(); ++faultCollectionIter )
   {
      FaultCollection * faultCollection = *faultCollectionIter;
      if ( formation && !faultCollection->appliesToFormation( formation ) ) continue;
#if 0
      cerr << "found fault collection " << faultCollection->getName () << " for formation " << formation->getName () << endl;
#endif
      faultCollectionList->push_back( faultCollection );
   }
   return faultCollectionList;
}

Interface::ConstrainedOverpressureIntervalList* ProjectHandle::getConstrainedOverpressureIntervalList( const Formation* formation ) const {

   Interface::ConstrainedOverpressureIntervalList * intervalList = new Interface::ConstrainedOverpressureIntervalList;

   MutableConstrainedOverpressureIntervalList::const_iterator intervalIter;

   for ( intervalIter = m_constrainedOverpressureIntervals.begin(); intervalIter != m_constrainedOverpressureIntervals.end(); ++intervalIter )
   {
      ConstrainedOverpressureInterval * interval = *intervalIter;

      if ( formation == 0 or formation == interval->getFormation() ) {
         intervalList->push_back( interval );
      }

   }

   return intervalList;
}


Interface::TrapList * ProjectHandle::getTraps( const Interface::Reservoir * reservoir,
   const Interface::Snapshot * snapshot, unsigned int id ) const
{
   Interface::TrapList * trapList = new Interface::TrapList;

   MutableTrapList::const_iterator trapIter;

   for ( trapIter = m_traps.begin(); trapIter != m_traps.end(); ++trapIter )
   {
      Trap * trap = *trapIter;

      if ( trap->matchesConditions( (Reservoir *)reservoir, (Snapshot *)snapshot, id ) )
         trapList->push_back( trap );
   }
   return trapList;
}

const Interface::Trap * ProjectHandle::findTrap( const Interface::Reservoir * reservoir,
   const Interface::Snapshot * snapshot, unsigned int id ) const
{
   MutableTrapList::const_iterator trapIter;

   for ( trapIter = m_traps.begin(); trapIter != m_traps.end(); ++trapIter )
   {
      Trap * trap = *trapIter;

      if ( trap->matchesConditions( (Reservoir *)reservoir, (Snapshot *)snapshot, id ) )
         return trap;
   }
   return 0;
}

Interface::MigrationList * ProjectHandle::getMigrations( const string & process, const Interface::Formation * sourceFormation,
   const Interface::Snapshot * sourceSnapshot, const Interface::Reservoir * sourceReservoir, const Interface::Trapper * sourceTrapper,
   const Interface::Snapshot * destinationSnapshot, const Interface::Reservoir * destinationReservoir, const Interface::Trapper * destinationTrapper
   ) const
{
   Interface::MigrationList * migrationList = new Interface::MigrationList;

   MutableMigrationList::const_iterator migrationIter;

   for ( migrationIter = m_migrations.begin(); migrationIter != m_migrations.end(); ++migrationIter )
   {
      Migration * migration = *migrationIter;

      if ( migration->matchesConditions( process, dynamic_cast<const Formation *> ( sourceFormation ),
         (const Snapshot *)sourceSnapshot, (const Reservoir *)sourceReservoir, (const Trapper *)sourceTrapper,
         (const Snapshot *)destinationSnapshot, (const Reservoir *)destinationReservoir, (const Trapper *)destinationTrapper ) )
      {
         migrationList->push_back( migration );
      }
   }

   return migrationList;
}

void ProjectHandle::numberInputValues( void )
{
   MutableInputValueList::iterator inputValueIter;

   unsigned int maxIndexUsed = 0;
   unsigned int index;

   for ( inputValueIter = m_inputValues.begin(); inputValueIter != m_inputValues.end(); ++inputValueIter )
   {
      InputValue * inputValue = *inputValueIter;
      if ( ( index = inputValue->computeIndex() ) > maxIndexUsed ) maxIndexUsed = index;
   }

   for ( inputValueIter = m_inputValues.begin(); inputValueIter != m_inputValues.end(); ++inputValueIter )
   {
      InputValue * inputValue = *inputValueIter;
      if ( ( index = inputValue->applyIndex( maxIndexUsed + 1 ) ) > maxIndexUsed ) maxIndexUsed = index;
   }
}


void ProjectHandle::loadPropertyGridMaps( Interface::PropertyValueList * propertyValues ) const
{
   if ( !propertyValues ) return;
   Interface::PropertyValueList::iterator propertyValueIter;

   for ( propertyValueIter = propertyValues->begin(); propertyValueIter != propertyValues->end(); ++propertyValueIter )
   {
      PropertyValue * propertyValue = (PropertyValue *)( *propertyValueIter );
      propertyValue->getGridMap();
   }
}

void ProjectHandle::loadInputGridMaps( void ) const
{
   MutableInputValueList::const_iterator inputValueIter;

   for ( inputValueIter = m_inputValues.begin(); inputValueIter != m_inputValues.end(); ++inputValueIter )
   {
      InputValue * inputValue = *inputValueIter;
      inputValue->getGridMap();
   }
}

Interface::InputValueList * ProjectHandle::getInputValues( void ) const
{
   Interface::InputValueList * inputValueList = new Interface::InputValueList;

   MutableInputValueList::const_iterator inputValueIter;

   for ( inputValueIter = m_inputValues.begin(); inputValueIter != m_inputValues.end(); ++inputValueIter )
   {
      InputValue * inputValue = *inputValueIter;
      inputValueList->push_back( inputValue );
   }
   return inputValueList;
}

Interface::PropertyList * ProjectHandle::getProperties( bool all, int selectionFlags, const Interface::Snapshot * snapshot,
   const Interface::Reservoir * reservoir, const Interface::Formation * formation,
   const Interface::Surface * surface, int propertyTypes ) const
{
   Interface::PropertyList * propertyList = new Interface::PropertyList;

   MutablePropertyList::const_iterator propertyIter;

   for ( propertyIter = m_properties.begin(); propertyIter != m_properties.end(); ++propertyIter )
   {
      Property * property = *propertyIter;
      if ( all || property->hasPropertyValues( selectionFlags, (Snapshot *)snapshot, (Reservoir *)reservoir,
         dynamic_cast<const Formation *>( formation ), dynamic_cast<const Surface *>( surface ), propertyTypes ) )
      {
         propertyList->push_back( property );
      }
   }
   return propertyList;
}

Interface::PropertyListPtr ProjectHandle::getProperties ( const DataModel::PropertyAttribute attr ) const {

   Interface::PropertyListPtr propertyList = Interface::PropertyListPtr ( new Interface::PropertyList );

   for ( size_t i = 0; i < m_properties.size (); ++i ) {

      if ( m_properties [ i ]->getPropertyAttribute () == attr ) {
         propertyList->push_back ( m_properties [ i ]);
      }

   }

   return propertyList;
}


bool ProjectHandle::hasPropertyValues( int selectionFlags, const Property * property, const Snapshot * snapshot,
   const Reservoir * reservoir, const Formation * formation, const Surface * surface, int propertyType ) const
{
   MutablePropertyValueList::const_iterator propertyValueIter;

   for ( propertyValueIter = m_propertyValues.begin();
      propertyValueIter != m_propertyValues.end(); ++propertyValueIter )
   {
      PropertyValue *propertyValue = *propertyValueIter;

      if ( propertyValue->matchesConditions( selectionFlags, property, snapshot,
         reservoir, formation, surface, propertyType ) )
      {
         return true;
      }
   }
   return false;
}

Interface::PropertyValueList * ProjectHandle::getPropertyValues( int selectionFlags,
   const Interface::Property * property, const Interface::Snapshot * snapshot,
   const Interface::Reservoir * reservoir, const Interface::Formation * formation, const Interface::Surface * surface,
   int propertyType ) const
{
   Interface::PropertyValueList * propertyValueList = new Interface::PropertyValueList;

   MutablePropertyValueList::const_iterator propertyValueIter;

   for ( propertyValueIter = m_propertyValues.begin();
      propertyValueIter != m_propertyValues.end();
      ++propertyValueIter )
   {
      PropertyValue * propertyValue = *propertyValueIter;

      if ( propertyValue->matchesConditions( selectionFlags, (Property *)property, (Snapshot *)snapshot, (Reservoir *)reservoir,
         dynamic_cast<const Formation *>( formation ), dynamic_cast<const Surface *>( surface ), propertyType ) )
      {
         //Alfred  propertyValueList->push_back (const_cast<Interface::PropertyValue*> (propertyValue));
         propertyValueList->push_back( propertyValue );
      }
   }

   /// The PropertyValueList needs to be sorted so that user applications know what to expect
   sort( propertyValueList->begin(), propertyValueList->end(), PropertyValue::SortByAgeAndDepoAge );
   return propertyValueList;
}

unsigned int ProjectHandle::deletePropertyValueGridMaps( int selectionFlags,
   const Property * property, const Snapshot * snapshot,
   const Reservoir * reservoir, const Formation * formation, const Surface * surface,
   int propertyType ) const
{
   unsigned int nrDeleted = 0;
   MutablePropertyValueList::const_iterator propertyValueIter;

   for ( propertyValueIter = m_propertyValues.begin();
      propertyValueIter != m_propertyValues.end();
      ++propertyValueIter )
   {
      PropertyValue * propertyValue = *propertyValueIter;

      if ( propertyValue->matchesConditions( selectionFlags, property, snapshot,
         reservoir, formation, surface, propertyType ) )
      {
         // skip over produced propertyvalue gridmaps for the time being
         if ( propertyValue->getStorage() == TIMEIOTBL && propertyValue->getRecord() == 0 ) continue;

         GridMap * localGridMap = propertyValue->hasGridMap();
         if ( localGridMap )
         {
            delete localGridMap;
            ++nrDeleted;
         }
      }
   }
   return nrDeleted;
}

void ProjectHandle::deletePropertyValues( int selectionFlags,
   const Property * property, const Snapshot * snapshot,
   const Reservoir * reservoir, const Formation * formation, const Surface * surface,
   int propertyType )
{
   MutablePropertyValueList::iterator propertyValueIter;

   propertyValueIter = m_propertyValues.begin();
   while ( propertyValueIter != m_propertyValues.end() )
   {
      PropertyValue * propertyValue = *propertyValueIter;

      if ( propertyValue->matchesConditions( selectionFlags, property, snapshot,
         reservoir, formation, surface, propertyType ) )
      {
         propertyValueIter = m_propertyValues.erase( propertyValueIter );

         if ( propertyValue->getRecord() and propertyValue->getStorage() != SNAPSHOTIOTBL )
         {
            propertyValue->getRecord()->getTable()->deleteRecord( propertyValue->getRecord() );
         }
         delete propertyValue;
      }
      else
      {
         ++propertyValueIter;
      }
   }
}

void splitFilePath( const string & filePath, string & directoryName, string & fileName )
{
   size_t slashPos = filePath.rfind( '/' );
   if ( slashPos != string::npos )
   {
      directoryName = filePath.substr( 0, slashPos );
      fileName = filePath.substr( slashPos + 1, string::npos );
   }
   else
   {
      directoryName = ".";
      fileName = filePath;
   }
}

void ProjectHandle::printPropertyValues( Interface::PropertyValueList * propertyValues ) const
{
   Interface::PropertyValueList::iterator propertyValueIter;

   string tmpString;
   for ( propertyValueIter = propertyValues->begin(); propertyValueIter != propertyValues->end(); ++propertyValueIter )
   {
      PropertyValue * propertyValue = (PropertyValue *)( *propertyValueIter );
      propertyValue->asString( tmpString );
      cerr << tmpString;
   }
}
/// Utilities to parse a HDF5 file
void ProjectHandle::setCurrentSnapshot( const Snapshot * snapshot )
{
   m_currentSnapshot = snapshot;
}

/// Utilities to parse a HDF5 file
const Snapshot * ProjectHandle::getCurrentSnapshot( void )
{
   return m_currentSnapshot;
}

/// Utilities to parse a HDF5 file
void ProjectHandle::setCurrentProperty( const Property * property )
{
   m_currentProperty = property;
}

/// Utilities to parse a HDF5 file
const Property * ProjectHandle::getCurrentProperty( void )
{
   return m_currentProperty;
}

/// Utilities to parse a HDF5 file
void ProjectHandle::setCurrentPropertyValueName( const string & name )
{
   m_currentPropertyValueName = name;
}

/// Utilities to parse a HDF5 file
const string & ProjectHandle::getCurrentPropertyValueName( void )
{
   return m_currentPropertyValueName;
}

const Interface::Grid * ProjectHandle::getInputGrid( void ) const
{
   if ( m_inputGrid == 0 )
   {
      database::Table *projectIoTbl = getTable( "ProjectIoTbl" );

      assert( projectIoTbl );

      assert( projectIoTbl->size() != 0 );
      Record *projectIoRecord = projectIoTbl->getRecord( 0 );

      assert( projectIoRecord );

      int numI, numJ;
      double deltaI, deltaJ;
      double minI, minJ;
      double maxI, maxJ;

      numI = database::getNumberX( projectIoRecord );
      numJ = database::getNumberY( projectIoRecord );

      deltaI = database::getDeltaX( projectIoRecord );
      deltaJ = database::getDeltaY( projectIoRecord );

      minI = database::getXCoord( projectIoRecord );
      minJ = database::getYCoord( projectIoRecord );

      maxI = minI + deltaI * ( numI - 1 );
      maxJ = minJ + deltaJ * ( numJ - 1 );

      m_inputGrid = getFactory()->produceGrid( getHighResolutionOutputGrid(), minI, minJ, maxI, maxJ, numI, numJ );
   }

   return m_inputGrid;
}

const Interface::Grid * ProjectHandle::getLowResolutionOutputGrid( void ) const
{
   if ( m_lowResOutputGrid == 0 )
   {
      database::Table *projectIoTbl = getTable( "ProjectIoTbl" );

      assert( projectIoTbl );

      assert( projectIoTbl->size() != 0 );
      Record *projectIoRecord = projectIoTbl->getRecord( 0 );

      assert( projectIoRecord );

      int numI, numJ;
      double deltaI, deltaJ;
      double minI, minJ;
      double maxI, maxJ;
      int offsetI, offsetJ;
      int scaleI, scaleJ;

      numI = database::getWindowXMax( projectIoRecord ) - database::getWindowXMin( projectIoRecord ) + 1;
      numJ = database::getWindowYMax( projectIoRecord ) - database::getWindowYMin( projectIoRecord ) + 1;

      deltaI = database::getDeltaX( projectIoRecord );
      deltaJ = database::getDeltaY( projectIoRecord );

      minI = database::getXCoord( projectIoRecord ) + database::getWindowXMin( projectIoRecord ) * database::getDeltaX( projectIoRecord );
      minJ = database::getYCoord( projectIoRecord ) + database::getWindowYMin( projectIoRecord ) * database::getDeltaY( projectIoRecord );

      maxI = minI + deltaI * ( numI - 1 );
      maxJ = minJ + deltaJ * ( numJ - 1 );

      offsetI = database::getOffsetX( projectIoRecord );
      offsetJ = database::getOffsetY( projectIoRecord );

      scaleI = database::getScaleX( projectIoRecord );
      scaleJ = database::getScaleY( projectIoRecord );

      numI = ( numI - offsetI - 1 ) / scaleI + 1;
      numJ = ( numJ - offsetJ - 1 ) / scaleJ + 1;

      minI = minI + offsetI * deltaI;
      minJ = minJ + offsetJ * deltaJ;

      deltaI = scaleI * deltaI;
      deltaJ = scaleJ * deltaJ;

      maxI = minI + deltaI * ( numI - 1 );
      maxJ = minJ + deltaJ * ( numJ - 1 );

      checkForValidPartitioning( "Unknown", numI, numJ ); // NOOP in case of serial data access

      m_lowResOutputGrid = getFactory()->produceGrid( getHighResolutionOutputGrid(), minI, minJ, maxI, maxJ, numI, numJ );
   }

   return m_lowResOutputGrid;
}

const Interface::Grid * ProjectHandle::getHighResolutionOutputGrid( void ) const
{
   if ( m_highResOutputGrid == 0 )
   {
      database::Table *projectIoTbl = getTable( "ProjectIoTbl" );

      assert( projectIoTbl );

      assert( projectIoTbl->size() != 0 );
      Record *projectIoRecord = projectIoTbl->getRecord( 0 );

      assert( projectIoRecord );

      int numI, numJ;
      int lowResNumI, lowResNumJ;
      double deltaI, deltaJ;
      double minI, minJ;
      double maxI, maxJ;

      numI = database::getWindowXMax( projectIoRecord ) - database::getWindowXMin( projectIoRecord ) + 1;
      numJ = database::getWindowYMax( projectIoRecord ) - database::getWindowYMin( projectIoRecord ) + 1;

      deltaI = database::getDeltaX( projectIoRecord );
      deltaJ = database::getDeltaY( projectIoRecord );

      minI = database::getXCoord( projectIoRecord ) + database::getWindowXMin( projectIoRecord ) * database::getDeltaX( projectIoRecord );
      minJ = database::getYCoord( projectIoRecord ) + database::getWindowYMin( projectIoRecord ) * database::getDeltaY( projectIoRecord );

      maxI = minI + deltaI * ( numI - 1 );
      maxJ = minJ + deltaJ * ( numJ - 1 );

      checkForValidPartitioning( "Unknown", numI, numJ ); // NOOP in case of serial data access

      int offsetI, offsetJ;
      int scaleI, scaleJ;

      offsetI = database::getOffsetX( projectIoRecord );
      offsetJ = database::getOffsetY( projectIoRecord );

      scaleI = database::getScaleX( projectIoRecord );
      scaleJ = database::getScaleY( projectIoRecord );


      lowResNumI = ( numI - offsetI - 1 ) / scaleI + 1;
      lowResNumJ = ( numJ - offsetJ - 1 ) / scaleJ + 1;

      m_highResOutputGrid = getFactory()->produceGrid( minI, minJ, maxI, maxJ, numI, numJ, lowResNumI, lowResNumJ );
   }
   return m_highResOutputGrid;
}

const Interface::Snapshot * ProjectHandle::findSnapshot( double time, int type ) const
{
   // first, try the highway
   const double tolerance = 1e-7;
   MutableSnapshotList::const_iterator snapshotIter;

   for ( snapshotIter = m_snapshots.begin(); snapshotIter != m_snapshots.end(); ++snapshotIter )
   {
      const Snapshot * snapshot = *snapshotIter;
      if ( ( snapshot->getType() & type ) &&
         snapshot->getTime() >= time - tolerance && snapshot->getTime() <= time + tolerance )
      {
         // Note that we return an Interface::Snapshot
         return snapshot;
      }
   }

   // The highway failed, take the scenic road.
   const Snapshot * nearestSnapshot = 0;
   double nearestDifference = 1e12;
   for ( snapshotIter = m_snapshots.begin(); snapshotIter != m_snapshots.end(); ++snapshotIter )
   {
      const Snapshot * snapshot = *snapshotIter;
      if ( ( snapshot->getType() & type ) )
      {
         double difference = std::abs( time - snapshot->getTime() );
         if ( difference < nearestDifference )
         {
            nearestDifference = difference;
            nearestSnapshot = snapshot;
         }
      }
   }


   return nearestSnapshot;
}

void ProjectHandle::sortSnapshots()
{
   std::sort( m_snapshots.begin(), m_snapshots.end(), SnapshotLessThan() );
}
 
void ProjectHandle::printSnapshotTable() const
{
  MutableSnapshotList::const_iterator snapshotIter;

   cout << "Snapshots: " << endl;
   for ( snapshotIter = m_snapshots.begin(); snapshotIter != m_snapshots.end(); ++ snapshotIter )
   {
      const Snapshot * snapshot = *snapshotIter;
      cout << snapshot->getTime() << ", " << ( snapshot->getType() == MINOR ? "minor " : ( snapshot->getType() == MAJOR ? "major " :  "unknown ")) << endl;
   }

}
const Interface::Snapshot * ProjectHandle::findNextSnapshot( double time, int type ) const
{
   // first, try the highway
   const double tolerance = 1e-6;
   MutableSnapshotList::const_reverse_iterator snapshotIter;

   for ( snapshotIter = m_snapshots.rbegin(); snapshotIter != m_snapshots.rend(); ++ snapshotIter )
   {
      const Snapshot * snapshot = *snapshotIter;
      if ( ( snapshot->getType() & type ) && snapshot->getTime() <= time )
      {
         // Note that we return an Interface::Snapshot
         return snapshot;
      }
   }

   return 0;
}
const Interface::Snapshot * ProjectHandle::findPreviousSnapshot( double time, int type ) const
{
   // first, try the highway
   const double tolerance = 1e-6;
   MutableSnapshotList::const_iterator snapshotIter;

   for ( snapshotIter = m_snapshots.begin(); snapshotIter != m_snapshots.end(); ++ snapshotIter )
   {
      const Snapshot * snapshot = *snapshotIter;
      if ( ( snapshot->getType() & type ) && snapshot->getTime() > time )
      {
         // Note that we return an Interface::Snapshot
         return snapshot;
      }
   }

   return 0;
}

const Interface::Reservoir * ProjectHandle::findReservoir( const string & name ) const
{
   MutableReservoirList::const_iterator reservoirIter;

   for ( reservoirIter = m_reservoirs.begin(); reservoirIter != m_reservoirs.end(); ++reservoirIter )
   {
      const Reservoir * reservoir = *reservoirIter;
      if ( reservoir->getName() == name || reservoir->getMangledName() == name )
      {
         // Note that we return an Interface::Reservoir
         return reservoir;
      }
   }
   return 0;
}

const Interface::Formation * ProjectHandle::findFormation( const string & name ) const
{
   MutableFormationList::const_iterator formationIter;

   if ( name == "" ) return 0;

   for ( formationIter = m_formations.begin(); formationIter != m_formations.end(); ++formationIter )
   {
      const Formation * formation = *formationIter;
      if ( formation->getName() == name || formation->getMangledName() == name )
      {
         // Note that we return an Interface::Formation
         return formation;
      }
   }
   return 0;
}


const Interface::FluidType * ProjectHandle::findFluid( const string & name ) const
{
   MutableFluidTypeList::const_iterator fluidIter;

   for ( fluidIter = m_fluidTypes.begin(); fluidIter != m_fluidTypes.end(); ++fluidIter )
   {
      const FluidType * fluid = *fluidIter;

      if ( fluid->getName() == name )
      {
         // Note that we return an Interface::FluidType
         return fluid;
      }
   }

   return 0;
}

const Interface::LithoType * ProjectHandle::findLithoType( const string & name ) const
{
   MutableLithoTypeList::const_iterator lithoTypeIter;

   if ( name == "" ) return 0;

   for ( lithoTypeIter = m_lithoTypes.begin(); lithoTypeIter != m_lithoTypes.end(); ++lithoTypeIter )
   {
      const LithoType * lithoType = *lithoTypeIter;
      if ( lithoType->getName() == name )
      {
         // Note that we return an Interface::LithoType
         return lithoType;
      }
   }
   return 0;
}

const Interface::SourceRock * ProjectHandle::findSourceRock( const string & name ) const
{
   MutableSourceRockList::const_iterator sourceRockIter;

   if ( name == "" ) return 0;

   for ( sourceRockIter = m_sourceRocks.begin(); sourceRockIter != m_sourceRocks.end(); ++sourceRockIter )
   {
      const SourceRock * sourceRock = *sourceRockIter;
      //      if (sourceRock->getLayerName () == name)
      if ( sourceRock->getType() == name )
      {
         return sourceRock;
      }
   }
   return 0;
}

const Interface::Surface * ProjectHandle::findSurface( const string & name ) const
{
   MutableSurfaceList::const_iterator surfaceIter;

   if ( name == "" ) return 0;

   for ( surfaceIter = m_surfaces.begin(); surfaceIter != m_surfaces.end(); ++surfaceIter )
   {
      const Surface * surface = *surfaceIter;
      if ( surface->getName() == name || surface->getMangledName() == name )
      {
         // Note that we return an Interface::Surface
         return surface;
      }
   }
   return 0;
}

const Interface::Property * ProjectHandle::findProperty( const string & name ) const
{
   MutablePropertyList::const_iterator propertyIter;
   for (propertyIter = m_properties.begin();
      propertyIter != m_properties.end();
      ++propertyIter)
   {
      const Property * property = *propertyIter;
      if (WildMatch( property->getCauldronName().c_str(), name.c_str() ) ||
         WildMatch( property->getUserName().c_str(), name.c_str() ))
      {
         // Note that we return an Interface::Property
         return property;
      }
   }
   LogHandler( LogHandler::WARNING_SEVERITY ) << "Property '" << name << "' could not be found by the ProjectHandle.";
   return 0;
}

const Interface::OutputProperty * ProjectHandle::findTimeOutputProperty( const string & propertyName ) const
{
   MutableOutputPropertyList::const_iterator propertyIter;

   for ( propertyIter = m_timeOutputProperties.begin();
      propertyIter != m_timeOutputProperties.end();
      ++propertyIter )
   {
      const OutputProperty * property = *propertyIter;

      if ( property->getName() == propertyName )
         //       if (WildMatch (property->getName ().c_str (), propertyName.c_str ()))
      {
         // Note that we return an Interface::OutputProperty
         return property;
      }
   }
   return 0;
}

/// Find the InputValue  with the given attributes
const Interface::InputValue * ProjectHandle::findInputValue( const string & tableName, const string & mapName ) const
{
   MutableInputValueList::const_iterator inputValueIter;

   for ( inputValueIter = m_inputValues.begin();
      inputValueIter != m_inputValues.end();
      ++inputValueIter )
   {
      const InputValue * inputValue = *inputValueIter;

      if ( inputValue->getReferringTableName() == tableName && inputValue->getMapName() == mapName )
      {
         // Note that we return an Interface::InputValue
         return inputValue;
      }
   }

   return 0;
}

const Interface::AllochthonousLithology * ProjectHandle::findAllochthonousLithology( const string& formationName ) const
{

   MutableAllochthonousLithologyList::const_iterator allochthonousLithologyIter;

   if ( formationName == "" ) return 0;

   for ( allochthonousLithologyIter = m_allochthonousLithologies.begin(); allochthonousLithologyIter != m_allochthonousLithologies.end(); ++allochthonousLithologyIter )
   {
      const Interface::AllochthonousLithology * allochthonousLithology = *allochthonousLithologyIter;

      if ( allochthonousLithology->getFormationName() == formationName )
      {
         return allochthonousLithology;
      }

   }

   return 0;
}


GridMap * ProjectHandle::loadInputMap( const string & referringTable, const string & mapName )
{
   const InputValue * inputValue = (InputValue *)findInputValue( referringTable, mapName );
   if ( !inputValue ) return 0;

   return (GridMap *)inputValue->getGridMap();
}

bool ProjectHandle::loadBiodegradationParameters()
{
   m_biodegradationParameters = 0;
   database::Table* bioDegradIoTbl = getTable( "BioDegradIoTbl" );
   if ( !bioDegradIoTbl )
      return false;

   Record* biodegradationRecord = bioDegradIoTbl->getRecord( 0 );
   if ( biodegradationRecord )
   {
      m_biodegradationParameters = getFactory()->produceBiodegradationParameters(
         this, biodegradationRecord );
      return true;
   }
   else
      return false;
}

const BiodegradationParameters* ProjectHandle::getBiodegradationParameters() const
{
   return m_biodegradationParameters;
}

const CrustFormation* ProjectHandle::getCrustFormation() const
{
   return m_crustFormation;
}

const MantleFormation* ProjectHandle::getMantleFormation() const
{
   return m_mantleFormation;
}

const Interface::RunParameters* ProjectHandle::getRunParameters() const
{
   return m_runParameters;
}

const Interface::ProjectData* ProjectHandle::getProjectData() const
{
   return m_projectData;
}

bool ProjectHandle::loadFracturePressureFunctionParameters()
{
   m_fracturePressureFunctionParameters = 0;

   database::Table* runOptionsIoTbl = getTable( "RunOptionsIoTbl" );
   if ( !runOptionsIoTbl )
      return false;

   Record* runOptionsIoTblRecord = runOptionsIoTbl->getRecord( 0 );

   database::Table* pressureFuncIoTbl = getTable( "PressureFuncIoTbl" );
   if ( !pressureFuncIoTbl )
      return false;

   Record* pressureFuncIoTblRecord = pressureFuncIoTbl->getRecord( 0 );
   for ( size_t r = 0; r < pressureFuncIoTbl->size(); ++r )
   {
      Record* curPressureFuncIoTblRecord = pressureFuncIoTbl->getRecord( static_cast<int>( r ) );
      if ( database::getSelected( curPressureFuncIoTblRecord ) == 1 )
      {
         pressureFuncIoTblRecord = curPressureFuncIoTblRecord;
         break;
      }
   }

   if ( runOptionsIoTblRecord && pressureFuncIoTblRecord )
   {
      m_fracturePressureFunctionParameters = getFactory()->produceFracturePressureFunctionParameters(
         this, runOptionsIoTblRecord, pressureFuncIoTblRecord );
      return true;
   }

   return false;
}

const FracturePressureFunctionParameters* ProjectHandle::getFracturePressureFunctionParameters() const
{
   return m_fracturePressureFunctionParameters;
}

bool ProjectHandle::loadDiffusionLeakageParameters()
{
   m_diffusionLeakageParameters = 0;

   database::Table* diffusionIoTbl = getTable( "DiffusionIoTbl" );
   if ( !diffusionIoTbl )
      return false;

   Record* diffusionLeakageRecord = diffusionIoTbl->getRecord( 0 );
   if ( diffusionLeakageRecord )
   {
      m_diffusionLeakageParameters = getFactory()->produceDiffusionLeakageParameters(
         this, diffusionLeakageRecord );
      return true;
   }
   else
      return false;
}


void ProjectHandle::loadLangmuirIsotherms() {

   database::Table* langmuirIsothermTable = getTable( "LangmuirAdsorptionCapacityIsothermSetIoTbl" );
   database::Table::iterator tblIter;

   for ( tblIter = langmuirIsothermTable->begin(); tblIter != langmuirIsothermTable->end(); ++tblIter ) {

      LangmuirAdsorptionIsothermSample* sample = getFactory()->produceLangmuirAdsorptionIsothermSample( this, *tblIter );

      m_langmuirIsotherms.push_back( sample );
   }

   std::sort( m_langmuirIsotherms.begin(), m_langmuirIsotherms.end(), LangmuirAdsorptionIsothermSampleLessThan() );
}

void ProjectHandle::loadLangmuirTOCEntries() {

   database::Table* langmuirIsothermTable = getTable( "LangmuirAdsorptionCapacityTOCFunctionIoTbl" );
   database::Table::iterator tblIter;

   for ( tblIter = langmuirIsothermTable->begin(); tblIter != langmuirIsothermTable->end(); ++tblIter ) {

      LangmuirAdsorptionTOCEntry* sample = getFactory()->produceLangmuirAdsorptionTOCEntry( this, *tblIter );

      m_langmuirTocAdsorptionEntries.push_back( sample );
   }

}


void ProjectHandle::loadPointHistories() {

   /*
      database::Table* pointHistoryTable = getTable ( "AdsorptionHistoryIoTbl" );
      database::Table::iterator tableIter;

      for ( tableIter = pointHistoryTable->begin (); tableIter != pointHistoryTable->end (); ++tableIter ) {
      PointAdsorptionHistory* newHistory = getFactory ()->producePointAdsorptionHistory ( this, *tableIter );
      m_adsorptionPointHistoryList.push_back ( newHistory );
      }
      */
   database::Table* pointHistoryTable = getTable( "GenexHistoryLocationIoTbl" );
   database::Table::iterator tableIter;

   for ( tableIter = pointHistoryTable->begin(); tableIter != pointHistoryTable->end(); ++tableIter ) {
      PointAdsorptionHistory* newHistory = getFactory()->producePointAdsorptionHistory( this, *tableIter );
      m_adsorptionPointHistoryList.push_back( newHistory );
   }

}

void ProjectHandle::loadIrreducibleWaterSaturationSample() {

   database::Table* irreducibleWaterSaturationTable = getTable( "IrreducibleWaterSaturationIoTbl" );

   if ( irreducibleWaterSaturationTable != 0 and irreducibleWaterSaturationTable->size() >= 1 ) {
      m_irreducibleWaterSample = getFactory()->produceIrreducibleWaterSaturationSample( this, irreducibleWaterSaturationTable->getRecord( 0 ) );
   }
   else {
      m_irreducibleWaterSample = 0;
   }

}


void ProjectHandle::loadSGDensitySample() {

   database::Table* densityTable = getTable( "SGDensityIoTbl" );

   if ( densityTable != 0 and densityTable->size() > 0 ) {
      m_sgDensitySample = getFactory()->produceSGDensitySample( this, densityTable->getRecord( 0 ) );
   }
   else {
      m_sgDensitySample = 0;
   }

}


const DiffusionLeakageParameters* ProjectHandle::getDiffusionLeakageParameters() const
{
   return m_diffusionLeakageParameters;
}

/// Connect Formation objects and Surface objects
bool ProjectHandle::connectSurfaces( void )
{
   MutableSurfaceList::iterator surfaceIter;
   MutableFormationList::iterator formationIter;

   formationIter = m_formations.begin();
   Formation * formation = 0;
   Surface * topSurface = 0;
   Surface * bottomSurface = 0;

   for ( surfaceIter = m_surfaces.begin(); surfaceIter != m_surfaces.end(); ++surfaceIter )
   {
      bottomSurface = *surfaceIter;


      if ( formation )
      {
         formation->setTopSurface( topSurface );
         formation->setBottomSurface( bottomSurface );

         topSurface->setBottomFormation( formation );
         bottomSurface->setTopFormation( formation );
      }

      if ( formationIter != m_formations.end() )
      {
         formation = *formationIter;
         ++formationIter;
      }
      else
      {
         formation = 0;
      }

      topSurface = bottomSurface;
   }

   return true;
}

/// Connect Reservoir objects to their Formation objects
bool ProjectHandle::connectReservoirs( void )
{
   MutableReservoirList::iterator reservoirIter;

   for ( reservoirIter = m_reservoirs.begin(); reservoirIter != m_reservoirs.end(); ++reservoirIter )
   {
      Reservoir * reservoir = *reservoirIter;
      const Formation * formation = dynamic_cast<const Formation *>( findFormation( reservoir->getFormationName() ) );
      assert( formation != 0 );
      reservoir->setFormation( formation );
   }
   return true;
}

/// Connect Trap objects to their Reservoir objects and Snapshot objects
bool ProjectHandle::connectTraps( void )
{
   MutableTrapList::iterator trapIter;

   for ( trapIter = m_traps.begin(); trapIter != m_traps.end(); ++trapIter )
   {
      Trap * trap = *trapIter;
      const string & name = database::getReservoirName( trap->getRecord() );
      const Reservoir * reservoir = (const Reservoir *)findReservoir( name );
      if ( reservoir != 0 )
      {
         trap->setReservoir( reservoir );
      }
      else
      {
         delete * trapIter;
         m_traps.erase( trapIter );
         --trapIter;
         continue;
      }

      double time = database::getAge( trap->getRecord() );
      const Snapshot * snapshot = (const Snapshot *)findSnapshot( time );
      if ( snapshot != 0 )
      {
         trap->setSnapshot( snapshot );
      }
      else
      {
         delete * trapIter;
         m_traps.erase( trapIter );
         --trapIter;
         continue;
      }
   }
   return true;
}

/// check of the m_trappers is not empty
bool ProjectHandle::trappersAreAvailable()
{
   return !m_trappers.empty();
}

/// Connect Trapper objects to their Reservoir objects and Snapshot objects
bool ProjectHandle::connectTrappers( void )
{
   MutableTrapperList::iterator trapperIter;

   for ( trapperIter = m_trappers.begin(); trapperIter != m_trappers.end(); ++trapperIter )
   {
      Trapper * trapper = *trapperIter;
      const string & name = database::getReservoirName( trapper->getRecord() );
      const Reservoir * reservoir = (const Reservoir *)findReservoir( name );
      if ( reservoir != 0 )
      {
         trapper->setReservoir( reservoir );
      }
      else
      {
         delete * trapperIter;
         m_trappers.erase( trapperIter );
         --trapperIter;
         continue;
      }

      double time = database::getAge( trapper->getRecord() );
      const Snapshot * snapshot = (const Snapshot *)findSnapshot( time );
      if ( snapshot != 0 )
      {
         trapper->setSnapshot( snapshot );
      }
      else
      {
         delete * trapperIter;
         m_trappers.erase( trapperIter );
         --trapperIter;
         continue;
      }
   }
   return true;
}

/// Connect Migration objects to their source and destination objects
bool ProjectHandle::connectMigrations( void )
{
   MutableMigrationList::iterator migrationIter;

   int increment = 1;

   for ( migrationIter = m_migrations.begin(); migrationIter != m_migrations.end(); migrationIter += increment )
   {
      increment = 1;
      Migration * migration = *migrationIter;

      try
      {
         double sourceAge = database::getSourceAge( migration->getRecord() );
         const Snapshot * sourceSnapshot = (const Snapshot *)findSnapshot( sourceAge );
         if ( sourceSnapshot == 0 ) throw RecordException( "Undefined sourceSnapshot: %", sourceAge );
         migration->setSourceSnapshot( sourceSnapshot );

         double destinationAge = database::getDestinationAge( migration->getRecord() );
         const Snapshot * destinationSnapshot = (const Snapshot *)findSnapshot( destinationAge );
         if ( destinationSnapshot == 0 ) throw RecordException( "Undefined destinationSnapshot: %", destinationAge );
         migration->setDestinationSnapshot( destinationSnapshot );

         const string & sourceFormationName = database::getSourceRockName( migration->getRecord() );
         if ( sourceFormationName != "" )
         {
            const Formation * sourceFormation = dynamic_cast<const Formation *>( findFormation( sourceFormationName ) );
            if ( sourceFormation == 0 ) throw RecordException( "Undefined sourceFormation: %", sourceFormationName );
            migration->setSourceFormation( sourceFormation );
         }

         const string & sourceReservoirName = database::getSourceReservoirName( migration->getRecord() );
         if ( sourceReservoirName != "" )
         {
            const Reservoir * sourceReservoir = (const Reservoir *)findReservoir( sourceReservoirName );
            if ( sourceReservoir == 0 ) throw RecordException( "Undefined sourceReservoir: %", sourceReservoirName );
            migration->setSourceReservoir( sourceReservoir );
         }

         const string & destinationReservoirName = database::getDestinationReservoirName( migration->getRecord() );
         if ( destinationReservoirName != "" )
         {
            const Reservoir * destinationReservoir = (const Reservoir *)findReservoir( destinationReservoirName );
            if ( destinationReservoir == 0 ) throw RecordException( "Undefined destinationReservoir: %", destinationReservoirName );
            migration->setDestinationReservoir( destinationReservoir );
         }

         int sourceTrapperId = database::getSourceTrapID( migration->getRecord() );
         if ( sourceTrapperId > 0 )
         {
            Trapper * sourceTrapper = findTrapper( migration->getSourceReservoir(), migration->getSourceSnapshot(), sourceTrapperId, 0 );
            if ( sourceTrapper == 0 ) throw RecordException( "Cannot find Trapper: %:%:%", sourceAge, sourceReservoirName, sourceTrapperId );
            migration->setSourceTrapper( sourceTrapper );
         }

         int destinationTrapperId = database::getDestinationTrapID( migration->getRecord() );
         if ( destinationTrapperId > 0 )
         {
            Trapper * destinationTrapper = findTrapper( migration->getDestinationReservoir(), migration->getDestinationSnapshot(), destinationTrapperId, 0 );
            if ( destinationTrapper == 0 ) throw RecordException( "Cannot find Trapper: %:%:%", destinationAge, destinationReservoirName, destinationTrapperId );
            migration->setDestinationTrapper( destinationTrapper );
         }
      }
      catch ( RecordException & recordException )
      {
         cerr << "Error: " << recordException.what() << ", removing offending Migration record" << endl;
         delete * migrationIter;
         migrationIter = m_migrations.erase( migrationIter );
         increment = 0;
         continue;
      }
   }
   return true;
}


bool ProjectHandle::connectUpAndDownstreamTrappers( void ) const
{
   database::Table* migrationTbl = getTable( "MigrationIoTbl" );
   database::Table::iterator tblIter;

   Reservoir * previousReservoir = 0;
   Snapshot * previousSnapshot = 0;

   for ( tblIter = migrationTbl->begin(); tblIter != migrationTbl->end(); ++tblIter )
   {
      Record * migrationRecord = *tblIter;
      if ( database::getMigrationProcess( migrationRecord ) == "Spill" )
      {
         Snapshot * snapshot = (Snapshot *)findSnapshot( database::getSourceAge( migrationRecord ) );
         assert( snapshot );

         Reservoir * reservoir = (Reservoir *)findReservoir( database::getSourceReservoirName( migrationRecord ) );
         assert( reservoir );

         if ( ( reservoir != previousReservoir || snapshot != previousSnapshot ) && previousReservoir && previousSnapshot )
         {
            previousReservoir->setTrappersUpAndDownstreamConnected( previousSnapshot->getTime() );
         }

         if ( reservoir->trappersAreUpAndDownstreamConnected( snapshot->getTime() ) ) continue;

         int upstreamTrapperId = database::getSourceTrapID( migrationRecord );
         int downstreamTrapperId = database::getDestinationTrapID( migrationRecord );
         if ( upstreamTrapperId <= 0 || downstreamTrapperId <= 0 || upstreamTrapperId == downstreamTrapperId ) continue;

         Trapper * upstreamTrapper = findTrapper( ( Interface::Reservoir * ) reservoir, ( Interface::Snapshot * ) snapshot, upstreamTrapperId, 0 );
         Trapper * downstreamTrapper = findTrapper( ( Interface::Reservoir * ) reservoir, ( Interface::Snapshot * ) snapshot, downstreamTrapperId, 0 );
         if ( upstreamTrapper == 0 || downstreamTrapper == 0 ) continue;

         if ( upstreamTrapper->getDownstreamTrapper() != 0 || upstreamTrapper->getDownstreamTrapper() == downstreamTrapper ) continue;

         upstreamTrapper->setDownstreamTrapper( downstreamTrapper );
         downstreamTrapper->addUpstreamTrapper( upstreamTrapper );
      }
   }

   if ( previousReservoir && previousSnapshot )
   {
      previousReservoir->setTrappersUpAndDownstreamConnected( previousSnapshot->getTime() );
   }

   return true;
}

struct CmpTrapIdToValue
{
  bool operator()(const Trapper* trapper, unsigned int trapperId) const
  {
    return trapper->getId() < trapperId;
  }
};

Interface::Trapper * ProjectHandle::findTrapper( const Interface::MutableTrapperList & trappers, const Interface::Reservoir * reservoir,
   const Interface::Snapshot * snapshot, unsigned int id, unsigned int persistentId ) const
{
  // Trappers are sorted on id, so when findTrapper() is called with an id != 0, we can use
  // bisection to quickly find the location of the first trapper with that id. If id == 0,
  // a (slow) linear search is performed.

  if (id != 0)
  {
    Interface::MutableTrapperList::const_iterator lower = std::lower_bound(
      trappers.begin(),
      trappers.end(),
      id,
      CmpTrapIdToValue());

    Interface::MutableTrapperList::const_iterator iter = lower;
    for (; iter != trappers.end() && (*iter)->getId() == id; ++iter)
    {
      if ((*iter)->matchesConditions(reservoir, snapshot, id, persistentId))
        return (*iter);
    }

    return 0;
  }
  else
  {
    Interface::MutableTrapperList::const_iterator trapperIter;

    for (trapperIter = trappers.begin(); trapperIter != trappers.end(); ++trapperIter)
    {
      Trapper * trapper = *trapperIter;

      if (trapper->matchesConditions((Reservoir *)reservoir, (Snapshot *)snapshot, id, persistentId))
        return trapper;
    }
    return 0;
  }
}

Interface::Trapper * ProjectHandle::findTrapper( const Interface::Reservoir * reservoir,
   const Interface::Snapshot * snapshot, unsigned int id, unsigned int persistentId ) const
{
  return findTrapper( m_trappers, reservoir, snapshot, id, persistentId );
}

Interface::TrapperList* ProjectHandle::getTrappers(const Interface::Reservoir* reservoir, 
  const Interface::Snapshot* snapshot, unsigned int id, unsigned int persistentId) const
{
  Interface::TrapperList* trapperList = new Interface::TrapperList;

  Interface::MutableTrapperList::const_iterator trapperIter;

  for (trapperIter = m_trappers.begin(); trapperIter != m_trappers.end(); ++trapperIter)
  {
    Trapper * trapper = *trapperIter;

    if (trapper->matchesConditions(reservoir, snapshot, id, persistentId))
      trapperList->push_back(trapper);
  }

  return trapperList;
}


void ProjectHandle::deleteTimeOutputProperties() {

   MutableOutputPropertyList::const_iterator propIter;

   for ( propIter = m_timeOutputProperties.begin(); propIter != m_timeOutputProperties.end(); ++propIter ) {
      OutputProperty * property = *propIter;
      delete property;
   }

   m_timeOutputProperties.clear();
}

void ProjectHandle::deleteDepthOutputProperties() {

   MutableOutputPropertyList::const_iterator propIter;

   for ( propIter = m_depthOutputProperties.begin(); propIter != m_depthOutputProperties.end(); ++propIter ) {
      OutputProperty * property = *propIter;
      delete property;
   }

   m_depthOutputProperties.clear();
}



void ProjectHandle::deleteLithologyThermalConductivitySamples() {

   MutableLithologyThermalConductivitySampleList::iterator sampleIter;

   for ( sampleIter = m_lithologyThermalConductivitySamples.begin(); sampleIter != m_lithologyThermalConductivitySamples.end(); ++sampleIter ) {
      LithologyThermalConductivitySample * sample = *sampleIter;
      delete sample;
   }

   m_lithologyThermalConductivitySamples.clear();
}

void ProjectHandle::deleteLithologyHeatCapacitySamples() {

   MutableLithologyHeatCapacitySampleList::const_iterator sampleIter;

   for ( sampleIter = m_lithologyHeatCapacitySamples.begin(); sampleIter != m_lithologyHeatCapacitySamples.end(); ++sampleIter ) {
      LithologyHeatCapacitySample * sample = *sampleIter;
      delete sample;
   }

   m_lithologyHeatCapacitySamples.clear();
}


void ProjectHandle::deleteFluidHeatCapacitySamples() {

   MutableFluidHeatCapacitySampleList::const_iterator sampleIter;

   for ( sampleIter = m_fluidHeatCapacitySamples.begin(); sampleIter != m_fluidHeatCapacitySamples.end(); ++sampleIter ) {
      FluidHeatCapacitySample * sample = *sampleIter;
      delete sample;
   }

   m_fluidHeatCapacitySamples.clear();
}

void ProjectHandle::deleteFluidThermalConductivitySamples() {

   MutableFluidThermalConductivitySampleList::const_iterator sampleIter;

   for ( sampleIter = m_fluidThermalConductivitySamples.begin(); sampleIter != m_fluidThermalConductivitySamples.end(); ++sampleIter ) {
      FluidThermalConductivitySample * sample = *sampleIter;
      delete sample;
   }

   m_fluidThermalConductivitySamples.clear();
}

void ProjectHandle::deleteFluidDensitySamples() {

   MutableFluidDensitySampleList::const_iterator sampleIter;

   for ( sampleIter = m_fluidDensitySamples.begin(); sampleIter != m_fluidDensitySamples.end(); ++sampleIter ) {
      FluidDensitySample * sample = *sampleIter;
      delete sample;
   }

   m_fluidDensitySamples.clear();
}


void ProjectHandle::deleteRelatedProjects() {

   MutableRelatedProjectList::const_iterator relatedProjectIter;

   for ( relatedProjectIter = m_relatedProjects.begin(); relatedProjectIter != m_relatedProjects.end(); ++relatedProjectIter ) {
      RelatedProject * project = *relatedProjectIter;
      delete project;
   }

   m_relatedProjects.clear();
}


void ProjectHandle::deleteConstrainedOverpressureIntervals() {

   MutableConstrainedOverpressureIntervalList::iterator constraintIter;

   for ( constraintIter = m_constrainedOverpressureIntervals.begin(); constraintIter != m_constrainedOverpressureIntervals.end(); ++constraintIter ) {
      ConstrainedOverpressureInterval* interval = *constraintIter;
      delete interval;
   }

}


void ProjectHandle::deleteSnapshots( void )
{
   MutableSnapshotList::const_iterator snapshotIter;

   for ( snapshotIter = m_snapshots.begin(); snapshotIter != m_snapshots.end(); ++snapshotIter )
   {
      Snapshot * snapshot = *snapshotIter;
      delete snapshot;
   }
   m_snapshots.clear();
}

void ProjectHandle::deleteLithoTypes( void )
{
   MutableLithoTypeList::const_iterator lithoTypeIter;

   for ( lithoTypeIter = m_lithoTypes.begin(); lithoTypeIter != m_lithoTypes.end(); ++lithoTypeIter )
   {
      LithoType * lithoType = *lithoTypeIter;
      delete lithoType;
   }
   m_lithoTypes.clear();
}

void ProjectHandle::deleteSourceRocks( void )
{
   MutableSourceRockList::const_iterator sourceRockIter;

   for ( sourceRockIter = m_sourceRocks.begin(); sourceRockIter != m_sourceRocks.end(); ++sourceRockIter )
   {
      SourceRock * sourceRock = *sourceRockIter;
      delete sourceRock;
   }
   m_sourceRocks.clear();
}

void ProjectHandle::deleteSurfaces( void )
{
   MutableSurfaceList::const_iterator surfaceIter;

   for ( surfaceIter = m_surfaces.begin(); surfaceIter != m_surfaces.end(); ++surfaceIter )
   {
      Surface * surface = *surfaceIter;
      delete surface;
   }
   m_surfaces.clear();
}

void ProjectHandle::deleteFormations( void )
{
   MutableFormationList::const_iterator formationIter;

   for ( formationIter = m_formations.begin(); formationIter != m_formations.end(); ++formationIter )
   {
      Formation * formation = *formationIter;
      delete formation;
   }
   m_formations.clear();
}

void ProjectHandle::deleteFluidTypes() {

   MutableFluidTypeList::iterator fluidIter;

   for ( fluidIter = m_fluidTypes.begin(); fluidIter != m_fluidTypes.end(); ++fluidIter )
   {
      FluidType* fluid = ( *fluidIter );
      delete fluid;
   }

   m_fluidTypes.clear();
}

void ProjectHandle::deleteCrustalThicknessData() {

   MutableCrustalThicknessDataList::const_iterator ctcIter;

   for ( ctcIter = m_crustalThicknessData.begin(); ctcIter != m_crustalThicknessData.end(); ++ctcIter )
   {
      CrustalThicknessData* ctcData = *ctcIter;
      delete ctcData;
   }

   m_crustalThicknessData.clear();
}

void ProjectHandle::deleteReservoirs( void )
{
   MutableReservoirList::const_iterator reservoirIter;

   for ( reservoirIter = m_reservoirs.begin(); reservoirIter != m_reservoirs.end(); ++reservoirIter )
   {
      Reservoir * reservoir = *reservoirIter;
      delete reservoir;
   }
   m_reservoirs.clear();
}

void ProjectHandle::deleteMobileLayers( void )
{
   MutableMobileLayerList::const_iterator mobileLayerIter;

   for ( mobileLayerIter = m_mobileLayers.begin(); mobileLayerIter != m_mobileLayers.end(); ++mobileLayerIter )
   {
      MobileLayer * mobileLayer = *mobileLayerIter;
      delete mobileLayer;
   }
   m_mobileLayers.clear();
}

void ProjectHandle::deleteTouchstoneMaps( void )
{
   MutableTouchstoneMapList::const_iterator touchstoneMapIter;

   for ( touchstoneMapIter = m_touchstoneMaps.begin(); touchstoneMapIter != m_touchstoneMaps.end(); ++touchstoneMapIter )
   {
      TouchstoneMap * touchstoneMap = *touchstoneMapIter;
      delete touchstoneMap;
   }
   m_touchstoneMaps.clear();
}

void ProjectHandle::deleteAllochthonousLithologies( void ) {

   MutableAllochthonousLithologyList::const_iterator allochthonousLithologyIter;

   for ( allochthonousLithologyIter = m_allochthonousLithologies.begin(); allochthonousLithologyIter != m_allochthonousLithologies.end(); ++allochthonousLithologyIter )
   {
      AllochthonousLithology * allochthonousLithology = *allochthonousLithologyIter;
      delete allochthonousLithology;
   }

   m_allochthonousLithologies.clear();
}



void ProjectHandle::deleteAllochthonousLithologyDistributions( void ) {

   MutableAllochthonousLithologyDistributionList::const_iterator allochthonousLithologyDistributionIter;

   for ( allochthonousLithologyDistributionIter = m_allochthonousLithologyDistributions.begin();
      allochthonousLithologyDistributionIter != m_allochthonousLithologyDistributions.end();
      ++allochthonousLithologyDistributionIter )
   {
      AllochthonousLithologyDistribution * allochthonousLithologyDistribution = *allochthonousLithologyDistributionIter;
      delete allochthonousLithologyDistribution;
   }

   m_allochthonousLithologyDistributions.clear();
}


void ProjectHandle::deleteAllochthonousLithologyInterpolations( void ) {

   MutableAllochthonousLithologyInterpolationList::const_iterator allochthonousLithologyInterpolationIter;

   for ( allochthonousLithologyInterpolationIter = m_allochthonousLithologyInterpolations.begin();
      allochthonousLithologyInterpolationIter != m_allochthonousLithologyInterpolations.end();
      ++allochthonousLithologyInterpolationIter )
   {
      AllochthonousLithologyInterpolation * allochthonousLithologyInterpolation = *allochthonousLithologyInterpolationIter;
      delete allochthonousLithologyInterpolation;
   }

   m_allochthonousLithologyInterpolations.clear();
}


void ProjectHandle::deleteTraps( void )
{
   MutableTrapList::const_iterator trapIter;

   for ( trapIter = m_traps.begin(); trapIter != m_traps.end(); ++trapIter )
   {
      Trap * trap = *trapIter;
      delete trap;
   }
   m_traps.clear();
}

void ProjectHandle::deleteTrappers( void )
{
   MutableTrapperList::const_iterator trapperIter;

   for ( trapperIter = m_trappers.begin(); trapperIter != m_trappers.end(); ++trapperIter )
   {
      Trapper * trapper = *trapperIter;
      delete trapper;
   }
   m_trappers.clear();
}

void ProjectHandle::deleteMigrations( void )
{
   MutableMigrationList::const_iterator migrationIter;

   for ( migrationIter = m_migrations.begin(); migrationIter != m_migrations.end(); ++migrationIter )
   {
      Migration * migration = *migrationIter;
      delete migration;
   }
   m_migrations.clear();
}

void ProjectHandle::deleteIgneousIntrusions() {

   MutableIgneousIntrusionEventList::iterator intrusionIter;

   for ( intrusionIter = m_igneousIntrusionEvents.begin(); intrusionIter != m_igneousIntrusionEvents.end(); ++intrusionIter )
   {
      IgneousIntrusionEvent* intrusionEvent = *intrusionIter;

      delete intrusionEvent;

   }

   m_igneousIntrusionEvents.clear();
}

void ProjectHandle::deleteInputValues( void )
{
   MutableInputValueList::const_iterator inputValueIter;

   for ( inputValueIter = m_inputValues.begin(); inputValueIter != m_inputValues.end(); ++inputValueIter )
   {
      InputValue * inputValue = *inputValueIter;
      delete inputValue;
   }
   m_inputValues.clear();
}

void ProjectHandle::deletePermafrost() {

   MutablePermafrostEventList::iterator permafrostIter;

   for ( permafrostIter = m_permafrostEvents.begin(); permafrostIter != m_permafrostEvents.end(); ++permafrostIter )
   {
      PermafrostEvent* permafrostEvent = *permafrostIter;

      delete permafrostEvent;

   }

   m_permafrostEvents.clear();
}

void ProjectHandle::deleteProperties( void )
{
   MutablePropertyList::const_iterator propertyIter;

   for ( propertyIter = m_properties.begin(); propertyIter != m_properties.end(); ++propertyIter )
   {
      Property * property = *propertyIter;
      delete property;
   }
   m_properties.clear();
}

void ProjectHandle::deletePropertyValues( void )
{
   MutablePropertyValueList::const_iterator propertyValueIter;

   for ( propertyValueIter = m_propertyValues.begin();
      propertyValueIter != m_propertyValues.end();
      ++propertyValueIter )
   {
      PropertyValue * propertyValue = *propertyValueIter;
      delete propertyValue;
   }
   m_propertyValues.clear();
}

void ProjectHandle::deleteBiodegradationParameters( void )
{
   delete m_biodegradationParameters;
}

void ProjectHandle::deleteCrustFormation( void )
{
   delete m_crustFormation;
}

void ProjectHandle::deleteMantleFormation( void )
{
   delete m_mantleFormation;
}

void ProjectHandle::deleteFracturePressureFunctionParameters( void )
{
   delete m_fracturePressureFunctionParameters;
}

void ProjectHandle::deleteDiffusionLeakageParameters( void )
{
   delete m_diffusionLeakageParameters;
}

void ProjectHandle::deleteHeatFlowHistory( void ) {

   MutablePaleoSurfacePropertyList::const_iterator heatFlowHistoryIter;

   for ( heatFlowHistoryIter = m_heatFlowHistory.begin(); heatFlowHistoryIter != m_heatFlowHistory.end(); ++heatFlowHistoryIter )
   {
      PaleoSurfaceProperty * heatFlowInstance = *heatFlowHistoryIter;
      delete heatFlowInstance;
   }

}

void ProjectHandle::deleteCrustThinningHistory( void ) {

   MutablePaleoFormationPropertyList::const_iterator crustThinningHistoryIter;

   for ( crustThinningHistoryIter = m_crustPaleoThicknesses.begin(); crustThinningHistoryIter != m_crustPaleoThicknesses.end(); ++crustThinningHistoryIter )
   {
      PaleoFormationProperty * crustThinningInstance = *crustThinningHistoryIter;
      delete crustThinningInstance;
   }

}

void ProjectHandle::deleteMantleThicknessHistory( void ) {

   MutablePaleoFormationPropertyList::const_iterator mantleThicknessHistoryIter;

   for ( mantleThicknessHistoryIter = m_mantlePaleoThicknesses.begin(); mantleThicknessHistoryIter != m_mantlePaleoThicknesses.end(); ++mantleThicknessHistoryIter )
   {
      PaleoFormationProperty * mantleThicknessInstance = *mantleThicknessHistoryIter;
      delete mantleThicknessInstance;
   }

}

void ProjectHandle::deleteRunParameters( void ) {

   if ( m_runParameters != 0 ) {
      delete m_runParameters;
   }

}

void ProjectHandle::deleteProjectData( void ) {

   if ( m_projectData != 0 ) {
      delete m_projectData;
   }

}

void ProjectHandle::setSimulationDetails ( const std::string& simulatorName,
                                           const std::string& simulatorMode,
                                           const std::string& simulatorCommandLineParams ) {

   database::Table* simulationDetailsIoTbl = getTable( "SimulationDetailsIoTbl" );
   database::Record* sdRecord = simulationDetailsIoTbl->createRecord();

   int lastSequenceNumber = 0;

   if ( m_simulationDetails.size () > 0 ) {
      // Sequence of simulation details should be ordered, so the last entry should have the largest seqnence number.
      lastSequenceNumber = m_simulationDetails [ m_simulationDetails.size () - 1 ]->getSimulationSequenceNumber ();
   }

   database::setSimulatorName ( sdRecord, simulatorName );
   database::setSimulatorMode ( sdRecord, simulatorMode );
   database::setSimulatorCommandLineParameters ( sdRecord, simulatorCommandLineParams );
   database::setSimulationSequenceNumber ( sdRecord, lastSequenceNumber + 1 );
   database::setNumberOfCores ( sdRecord, m_size );
}

SimulationDetailsListPtr ProjectHandle::getSimulationDetails () const {

   SimulationDetailsListPtr result = SimulationDetailsListPtr ( new SimulationDetailsList ( m_simulationDetails.size ()));

   for ( size_t i = 0; i < m_simulationDetails.size (); ++i ) {
      (*result)[ i ] = m_simulationDetails [ i ];
   } 

   return result;
}

const SimulationDetails* ProjectHandle::getDetailsOfLastSimulation ( const std::string& simulatorName ) const {

   MutableSimulationDetailsList::const_reverse_iterator simDetailsIter;

   for ( simDetailsIter = m_simulationDetails.rbegin (); simDetailsIter != m_simulationDetails.rend (); ++simDetailsIter ) {

      if ((*simDetailsIter)->getSimulatorName () == simulatorName ) {
         return *simDetailsIter;
      }
   }
   

   return 0;
}

void ProjectHandle::deleteSimulationDetails () {

   for ( size_t i = 0; i < m_simulationDetails.size (); ++i ) {
      delete m_simulationDetails [ i ];
      m_simulationDetails [ i ] = 0;
   }

   m_simulationDetails.clear ();
}


void ProjectHandle::deleteSurfaceDepthHistory( void ) {

   MutablePaleoPropertyList::const_iterator surfaceDepthHistoryIter;

   for ( surfaceDepthHistoryIter = m_surfaceDepthHistory.begin(); surfaceDepthHistoryIter != m_surfaceDepthHistory.end(); ++surfaceDepthHistoryIter )
   {
      PaleoProperty * surfaceDepthInstance = *surfaceDepthHistoryIter;
      delete surfaceDepthInstance;
   }

}

void ProjectHandle::deleteSurfaceTemperatureHistory( void ) {

   MutablePaleoPropertyList::const_iterator surfaceTemperatureHistoryIter;

   for ( surfaceTemperatureHistoryIter = m_surfaceTemperatureHistory.begin(); surfaceTemperatureHistoryIter != m_surfaceTemperatureHistory.end(); ++surfaceTemperatureHistoryIter )
   {
      PaleoProperty * surfaceTemperatureInstance = *surfaceTemperatureHistoryIter;
      delete surfaceTemperatureInstance;
   }

}

void ProjectHandle::deleteSGDensitySample() {

   if ( m_sgDensitySample != 0 ) {
      delete m_sgDensitySample;
      m_sgDensitySample = 0;
   }

}


void ProjectHandle::deleteIrreducibleWaterSaturationSample() {

   if ( m_irreducibleWaterSample != 0 ) {
      delete m_irreducibleWaterSample;
   }

}

void ProjectHandle::deleteLangmuirIsotherms() {

   MutableLangmuirAdsorptionIsothermSampleList::iterator langIter;

   for ( langIter = m_langmuirIsotherms.begin(); langIter != m_langmuirIsotherms.end(); ++langIter ) {
      delete ( *langIter );
   }

}

void ProjectHandle::deleteLangmuirTOCEntries() {

   MutableLangmuirAdsorptionTOCEntryList::iterator langIter;

   for ( langIter = m_langmuirTocAdsorptionEntries.begin(); langIter != m_langmuirTocAdsorptionEntries.end(); ++langIter ) {
      delete ( *langIter );
   }

}

void ProjectHandle::deletePointHistories() {

   MutablePointAdsorptionHistoryList::iterator histIter;

   for ( histIter = m_adsorptionPointHistoryList.begin(); histIter != m_adsorptionPointHistoryList.end(); ++histIter ) {
      delete ( *histIter );
   }

   m_adsorptionPointHistoryList.clear();
}


/// Get a project's output directory
std::string ProjectHandle::getOutputDir( void ) const
{
   return getProjectName() +  "_CauldronOutputDir";
}

void ProjectHandle::resetSnapshotIoTbl(  ) const
{

   Table * table = getTable( "SnapshotIoTbl" );
   if ( !table ) return;

   for ( size_t i = 0; i < table->size(); ++i )
   {
      Record * record = table->getRecord( static_cast<int>( i ) );
      setSnapshotFileName( record, "" );
   }
}


const Grid * ProjectHandle::findOutputGrid( int numI, int numJ ) const
{
   if ( getLowResolutionOutputGrid()->numIGlobal() == numI && getLowResolutionOutputGrid()->numJGlobal() == numJ )
   {
      return getLowResolutionOutputGrid();
   }
   else if ( getHighResolutionOutputGrid()->numIGlobal() == numI && getHighResolutionOutputGrid()->numJGlobal() == numJ )
   {
      return getHighResolutionOutputGrid();
   }
   else
   {
      return 0;
   }
}

const Grid * ProjectHandle::findGrid( int numI, int numJ ) const
{
   if ( getInputGrid()->numIGlobal() == numI && getInputGrid()->numJGlobal() == numJ )
   {
      return getInputGrid();
   }
   else
   {
      return findOutputGrid( numI, numJ );
   }
}

Interface::PointAdsorptionHistoryList* ProjectHandle::getPointAdsorptionHistoryList( const std::string& sourceRockFormationName ) const {

   Interface::PointAdsorptionHistoryList* historyList = new Interface::PointAdsorptionHistoryList;
   MutablePointAdsorptionHistoryList::const_iterator pointIter;

   for ( pointIter = m_adsorptionPointHistoryList.begin(); pointIter != m_adsorptionPointHistoryList.end(); ++pointIter ) {

      if ( sourceRockFormationName == "" or( *pointIter )->getFormationName() == sourceRockFormationName ) {
         historyList->push_back( *pointIter );
      }

   }

   return historyList;
}

Interface::LangmuirAdsorptionIsothermSampleList* ProjectHandle::getLangmuirAdsorptionIsothermSampleList( const std::string& functionName ) const {

   Interface::LangmuirAdsorptionIsothermSampleList* isothermList = new Interface::LangmuirAdsorptionIsothermSampleList;
   MutableLangmuirAdsorptionIsothermSampleList::const_iterator isothermIter;

   for ( isothermIter = m_langmuirIsotherms.begin(); isothermIter != m_langmuirIsotherms.end(); ++isothermIter ) {

      if ( ( *isothermIter )->getLangmuirName() == functionName ) {
         isothermList->push_back( *isothermIter );
      }

   }

   return isothermList;
}


const Interface::LangmuirAdsorptionTOCEntry* ProjectHandle::getLangmuirAdsorptionTOCEntry( const std::string& langmuirName ) const {

   const Interface::LangmuirAdsorptionTOCEntry* tocEntry = 0;
   MutableLangmuirAdsorptionTOCEntryList::const_iterator tocEntryIter;

   for ( tocEntryIter = m_langmuirTocAdsorptionEntries.begin(); tocEntryIter != m_langmuirTocAdsorptionEntries.end(); ++tocEntryIter ) {

      if ( ( *tocEntryIter )->getLangmuirName() == langmuirName ) {
         tocEntry = *tocEntryIter;
      }

   }

   return tocEntry;
}

const Interface::IrreducibleWaterSaturationSample* ProjectHandle::getIrreducibleWaterSaturationSample() const {
   return m_irreducibleWaterSample;
}

const Interface::SGDensitySample* ProjectHandle::getSGDensitySample() const {
   return m_sgDensitySample;
}

bool ProjectHandle::containsSulphur() const {

   MutableSourceRockList::const_iterator sourceRockIter;
   for ( sourceRockIter = m_sourceRocks.begin(); sourceRockIter != m_sourceRocks.end(); ++sourceRockIter ) {
      if ( !( ( *sourceRockIter )->getLayerName().empty() ) and( *sourceRockIter )->getScVRe05() != DefaultUndefinedValue and( *sourceRockIter )->getScVRe05() > 0.0 ) {
         return true;
      }
   }

   MutableFormationList::const_iterator formationIter;
   for ( formationIter = m_formations.begin(); formationIter != m_formations.end(); ++formationIter ) {
      Formation * formation = *formationIter;
      if ( formation->isSourceRock() ) {
         const SourceRock * sourceRock1 = formation->getSourceRock1();
         if ( sourceRock1 != 0 and sourceRock1->getScVRe05() != DefaultUndefinedValue and sourceRock1->getScVRe05() > 0.0 ) {
            return true;
         }
         if ( formation->getEnableSourceRockMixing() ) {
            const SourceRock * sourceRock2 = formation->getSourceRock2();
            if ( sourceRock2 != 0 and sourceRock2->getScVRe05() != DefaultUndefinedValue and sourceRock2->getScVRe05() > 0.0 ) {
               return true;
            }
         }
      }
   }
   return false;
}

void ProjectHandle::loadPermafrostData() {

   database::Table* permafrostIoTbl = getTable( "PermafrostIoTbl" );

   m_permafrostEvents.clear();
   m_permafrost = false;

   if ( permafrostIoTbl != 0 ) {
      Record *projectIoRecord = permafrostIoTbl->getRecord( 0 );
      if ( projectIoRecord != 0 ) {
         PermafrostEvent * permafrostRecord = getFactory()->producePermafrostEvent( this, projectIoRecord );
         m_permafrostEvents.push_back( permafrostRecord );

         m_permafrost = ( database::getPermafrostInd( projectIoRecord ) == 1 );
      }
   }
}

DataAccess::Interface::PermafrostEvent * ProjectHandle::getPermafrostData() const {

   if ( m_permafrostEvents.size() != 0 ) {
      return *m_permafrostEvents.begin();
   }
   return 0;
}

bool  ProjectHandle::getPermafrost() const {

   return m_permafrost;

}

void ProjectHandle::setPermafrost( const bool aPermafrost )
{
   m_permafrost = aPermafrost;

   DataAccess::Interface::PermafrostEvent * permafrostRecord = getPermafrostData();
   if ( permafrostRecord != 0 ) {
      permafrostRecord->setPermafrost( aPermafrost );
   }
}


double ProjectHandle::getPreviousIgneousIntrusionTime( const double Current_Time ){
   MutableIgneousIntrusionEventList::const_iterator intrusionIter;
   for ( intrusionIter = m_igneousIntrusionEvents.begin(); intrusionIter != m_igneousIntrusionEvents.end(); ++intrusionIter )
   {
      if ( Current_Time == (*intrusionIter)->getEndOfIntrusion()->getTime() )
      {
         m_previousIgneousIntrusionTime = Current_Time;
      }
   }
   return m_previousIgneousIntrusionTime;
}

MapWriter * ProjectHandle::getMapPropertyValuesWriter() {

   return m_mapPropertyValuesWriter;
}

bool ProjectHandle::isPrimaryDouble() const {

   return m_primaryDouble;
}

void ProjectHandle::setPrimaryDouble( const bool PrimaryFlag ) {

   m_primaryDouble = PrimaryFlag;
}

bool ProjectHandle::isPrimaryProperty( const string propertyName ) const {
   return m_primaryList.count( propertyName );
}<|MERGE_RESOLUTION|>--- conflicted
+++ resolved
@@ -1177,15 +1177,6 @@
    m_properties.push_back( getFactory()->produceProperty( this, 0, "ResRockThickness",              "ResRockThickness",              "m",       RESERVOIRPROPERTY, DataModel::FORMATION_2D_PROPERTY ));
    m_properties.push_back( getFactory()->produceProperty( this, 0, "ResRockPorosity",               "ResRockPorosity",               "%",       RESERVOIRPROPERTY, DataModel::FORMATION_2D_PROPERTY ));
    m_properties.push_back( getFactory()->produceProperty( this, 0, "ResRockSealPermeability",       "ResRockSealPermeability",       "mD",      RESERVOIRPROPERTY, DataModel::FORMATION_2D_PROPERTY ));
-<<<<<<< HEAD
-   m_properties.push_back( getFactory()->produceProperty( this, 0, "ResRockFlowDirectionGasIJ",     "ResRockFlowDirectionGasIJ",     "",        RESERVOIRPROPERTY, DataModel::FORMATION_2D_PROPERTY));
-   m_properties.push_back( getFactory()->produceProperty( this, 0, "ResRockFlowDirectionGasI",      "ResRockFlowDirectionGasI",      "",        RESERVOIRPROPERTY, DataModel::FORMATION_2D_PROPERTY));
-   m_properties.push_back( getFactory()->produceProperty( this, 0, "ResRockFlowDirectionGasJ",      "ResRockFlowDirectionGasJ",      "",        RESERVOIRPROPERTY, DataModel::FORMATION_2D_PROPERTY));
-   m_properties.push_back( getFactory()->produceProperty( this, 0, "ResRockFlowDirectionFluidIJ",   "ResRockFlowDirectionFluidIJ",   "",        RESERVOIRPROPERTY, DataModel::FORMATION_2D_PROPERTY));
-   m_properties.push_back( getFactory()->produceProperty( this, 0, "ResRockFlowDirectionFluidI",    "ResRockFlowDirectionFluidI",    "",        RESERVOIRPROPERTY, DataModel::FORMATION_2D_PROPERTY));
-   m_properties.push_back( getFactory()->produceProperty( this, 0, "ResRockFlowDirectionFluidJ",    "ResRockFlowDirectionFluidJ",    "",        RESERVOIRPROPERTY, DataModel::FORMATION_2D_PROPERTY));
-   m_properties.push_back( getFactory()->produceProperty( this, 0, "ResRockFlow",                   "ResRockFlow",                   "log(kg)", RESERVOIRPROPERTY, DataModel::FORMATION_2D_PROPERTY));
-=======
    m_properties.push_back( getFactory()->produceProperty( this, 0, "ResRockFlowDirectionGasIJ",     "ResRockFlowDirectionGasIJ",     "",        RESERVOIRPROPERTY, DataModel::FORMATION_2D_PROPERTY ));
    m_properties.push_back( getFactory()->produceProperty( this, 0, "ResRockFlowDirectionGasI",      "ResRockFlowDirectionGasI",      "",        RESERVOIRPROPERTY, DataModel::FORMATION_2D_PROPERTY ));
    m_properties.push_back( getFactory()->produceProperty( this, 0, "ResRockFlowDirectionGasJ",      "ResRockFlowDirectionGasJ",      "",        RESERVOIRPROPERTY, DataModel::FORMATION_2D_PROPERTY ));
@@ -1193,7 +1184,6 @@
    m_properties.push_back( getFactory()->produceProperty( this, 0, "ResRockFlowDirectionFluidI",    "ResRockFlowDirectionFluidI",    "",        RESERVOIRPROPERTY, DataModel::FORMATION_2D_PROPERTY ));
    m_properties.push_back( getFactory()->produceProperty( this, 0, "ResRockFlowDirectionFluidJ",    "ResRockFlowDirectionFluidJ",    "",        RESERVOIRPROPERTY, DataModel::FORMATION_2D_PROPERTY ));
    m_properties.push_back( getFactory()->produceProperty( this, 0, "ResRockFlow",                   "ResRockFlow",                   "log(kg)", RESERVOIRPROPERTY, DataModel::FORMATION_2D_PROPERTY ));
->>>>>>> 70bf1879
    m_properties.push_back( getFactory()->produceProperty( this, 0, "ResRockFlowDirection",          "ResRockFlowDirection",          "",        RESERVOIRPROPERTY, DataModel::FORMATION_2D_PROPERTY ));
    m_properties.push_back( getFactory()->produceProperty( this, 0, "ResRockFlux",                   "ResRockFlux",                   "kg/m2",   RESERVOIRPROPERTY, DataModel::FORMATION_2D_PROPERTY ));
    m_properties.push_back( getFactory()->produceProperty( this, 0, "ResRockImmobilesVolume",        "ResRockImmobilesVolume",        "m3",      RESERVOIRPROPERTY, DataModel::FORMATION_2D_PROPERTY ));
