//
// Copyright (C) 2015-2016 Shell International Exploration & Production.
// All rights reserved.
//
// Developed under license for Shell by PDS BV.
//
// Confidential and proprietary source code of Shell.
// Do not distribute without written permission from Shell.
//

// std library
#include <stdlib.h>

#include <sys/types.h>
#include <sys/stat.h>

#include <cmath>

#if defined(_WIN32) || defined (_WIN64)
#include <direct.h>
#include <time.h>
#endif

#include <algorithm>
#include <cerrno>
#include <cassert>
#include <iostream>
#include <sstream>
#include <vector>
#include <list>
#include <cstring>
#include <boost/filesystem.hpp>

// TableIo library
#include "database.h"
#include "cauldronschema.h"
#include "cauldronschemafuncs.h"

// hdf5 3dparty library
#include "hdf5.h"
#include "hdf5funcs.h"

// Eospack library
#include "EosPack.h"

// DataAccess library
#include "Interface/ProjectHandle.h"

#include "Interface/AllochthonousLithology.h"
#include "Interface/AllochthonousLithologyDistribution.h"
#include "Interface/AllochthonousLithologyInterpolation.h"
#include "Interface/BasementSurface.h"
#include "Interface/BiodegradationParameters.h"
#include "Interface/ConstrainedOverpressureInterval.h"
#include "Interface/CrustFormation.h"
#include "Interface/CrustalThicknessData.h"
#include "Interface/CrustalThicknessInterface.h"
#include "Interface/CrustFormation.h"
#include "Interface/DiffusionLeakageParameters.h"
#include "Interface/FluidType.h"
#include "Interface/Formation.h"
#include "Interface/FracturePressureFunctionParameters.h"
#include "Interface/IgneousIntrusionEvent.h"
#include "Interface/InputValue.h"
#include "Interface/LithologyHeatCapacitySample.h"
#include "Interface/LithologyThermalConductivitySample.h"
#include "Interface/LithoType.h"
#include "Interface/FluidDensitySample.h"
#include "Interface/FluidHeatCapacitySample.h"
#include "Interface/FluidThermalConductivitySample.h"
#include "Interface/Grid.h"
#include "Interface/GridMap.h"
#include "Interface/MapWriter.h"
#include "Interface/MantleFormation.h"
#include "Interface/MobileLayer.h"
#include "Interface/TouchstoneMap.h"
#include "Interface/ObjectFactory.h"
#include "Interface/OceanicCrustThicknessHistoryData.h"
#include "Interface/OutputProperty.h"
#include "Interface/Parent.h"
#include "Interface/PaleoProperty.h"
#include "Interface/PaleoFormationProperty.h"
#include "Interface/PaleoSurfaceProperty.h"
#include "Interface/PermafrostEvent.h"
#include "Interface/ProjectData.h"
#include "Interface/Property.h"
#include "Interface/PropertyValue.h"
#include "Interface/RelatedProject.h"
#include "Interface/Reservoir.h"
//@TODO_Check
#include "Interface/ReservoirOptions.h"
#include "Interface/RunParameters.h"
#include "Interface/SimulationDetails.h"
#include "Interface/Snapshot.h"
#include "Interface/SourceRock.h"
#include "Interface/Surface.h"
#include "Interface/Trap.h"
#include "Interface/Trapper.h"
#include "Interface/Migration.h"
#include "Interface/FaultCollection.h"
#include "Interface/Faulting.h"
#include "Interface/FaultFileReaderFactory.h"
#include "Interface/FaultFileReader.h"
#include "Interface/IBSFaultFileReader.h"
#include "Interface/LandmarkFaultFileReader.h"
#include "Interface/ZycorFaultFileReader.h"
#include "Interface/PointAdsorptionHistory.h"
#include "Interface/IrreducibleWaterSaturationSample.h"
#include "Interface/LangmuirAdsorptionIsothermSample.h"
#include "Interface/LangmuirAdsorptionTOCEntry.h"
#include "Interface/SGDensitySample.h"

#include "wildMatch.h"

// CBMGenerics library
#include "GenexResultManager.h"
#include "ComponentManager.h"

//utilities library
#include "array.h"
#include "errorhandling.h"
#include "LogHandler.h"
#include "ConstantsNames.h"
//@TODO_Check

// FileSystem library
#include "FilePath.h"


using namespace DataAccess;
using namespace Interface;
using namespace std;

using database::Database;
using database::DataSchema;
using database::Table;
using database::Record;

const double DefaultUndefinedValue = 99999;

typedef formattingexception::GeneralException ProjectHandleException;

static const char * words [] = {"ALCStepBasaltThickness", "ALCStepTopBasaltDepth", 

                                "ALCStepMohoDepth", 
                                "ALCMaxAsthenoMantleDepth",
                                "ALCSmBasaltThickness",  
                                "ALCStepContCrustThickness",
                                "ALCOrigLithMantleDepth",  
                                "ALCSmContCrustThickness", 
                                "ALCSmTopBasaltDepth",  
                                "ALCSmMohoDepth",  

                                "ChemicalCompaction" , "Depth",
                                "ErosionFactor", "FCTCorrection", "MaxVes",
                                "Pressure", "Temperature", "ThicknessError", "Ves", "Vr" };

DataAccess::Interface::ProjectHandle * DataAccess::Interface::OpenCauldronProject( const string & name,
                                                                                   const string & accessMode,
                                                                                   ObjectFactory* objectFactory,
                                                                                   const std::vector<std::string>& outputTableNames )
{
   if ( !boost::filesystem::exists( name ) )
   {
      throw formattingexception::GeneralException() << "Project file " << name << " does not exist";
   }

   database::ProjectFileHandlerPtr pfh = CreateDatabaseFromCauldronProject( name, outputTableNames );

   if ( pfh != nullptr )
   {
      return objectFactory->produceProjectHandle ( pfh, name, accessMode );
   }
   else
   {
      return nullptr;
   }

}

database::ProjectFileHandlerPtr DataAccess::Interface::CreateDatabaseFromCauldronProject( const string & name,
                                                                                          const std::vector<std::string>& outputTableNames )
{
   FaultFileReaderFactory::getInstance().registerReader( IBSFaultFileReaderID, allocateIBSFaultFileReader );
   FaultFileReaderFactory::getInstance().registerReader( LandmarkFaultFileReaderID, allocateLandmarkFaultFileReader );
   FaultFileReaderFactory::getInstance().registerReader( ZyCorFaultFileReaderID, allocateZyCorFaultFileReader );

   return database::ProjectFileHandlerPtr ( new database::ProjectFileHandler ( name, outputTableNames ));
}

void DataAccess::Interface::CloseCauldronProject( DataAccess::Interface::ProjectHandle * projectHandle )
{
   if ( projectHandle ) delete projectHandle;
}

int Interface::ProjectHandle::GetNumberOfSpecies( void )
{
   return ComponentId::NUMBER_OF_SPECIES;
}

database::ProjectFileHandlerPtr Interface::ProjectHandle::getProjectFileHandler () {
   return m_projectFileHandler;
}


std::string Interface::ProjectHandle::GetSpeciesName( int i )
{
   CBMGenerics::ComponentManager & theComponentManager = CBMGenerics::ComponentManager::getInstance();
   return theComponentManager.getSpeciesName( i );
}

const DataAccess::Interface::MessageHandler& ProjectHandle::getMessageHandler() const {
   return *m_messageHandler;
}

const DataAccess::Interface::ApplicationGlobalOperations& ProjectHandle::getGlobalOperations() const {
   return *m_globalOperations;
}

<<<<<<< HEAD
ProjectHandle::ProjectHandle(database::ProjectFileHandlerPtr pfh, const string & name, const string & accessMode, ObjectFactory* objectFactory ) :
   m_name( name ), m_accessMode( READWRITE ), m_projectFileHandler(pfh),
   m_tableCTC                         ( *this ),
   m_tableCTCRiftingHistory           ( *this ),
   m_tableOceanicCrustThicknessHistory( *this ),
   m_activityOutputGrid( 0 ), m_mapPropertyValuesWriter( 0 ), m_primaryList( words, words + 12 )
=======
ProjectHandle::ProjectHandle( database::ProjectFileHandlerPtr pfh, const string & name, const string & accessMode, ObjectFactory* objectFactory ) :
   m_name( name ), m_accessMode( READWRITE ), m_projectFileHandler( pfh ), m_activityOutputGrid( 0 ), m_mapPropertyValuesWriter( 0 ), m_primaryList( words, words + 20 )
>>>>>>> 716898d9
{
   (void) accessMode; // ignore warning about unused parameter

   m_messageHandler = 0;
   m_globalOperations = 0;

   m_factory = objectFactory;

   m_rank = ddd::GetRank();
   m_size = ddd::GetSize();
   mapFileCacheConstructor();
   allocateArchitectureRelatedParameters();

   m_currentSnapshot = 0;
   m_currentProperty = 0;

   m_inputGrid = 0;
   m_lowResOutputGrid = 0;
   m_highResOutputGrid = 0;

   m_biodegradationParameters = 0;
   m_fracturePressureFunctionParameters = 0;
   m_diffusionLeakageParameters = 0;

   m_runParameters = 0;
   m_crustFormation = 0;
   m_mantleFormation = 0;
   m_projectData = 0;

   m_sgDensitySample = 0;
   m_irreducibleWaterSample = 0;

   m_primaryDouble = false;

   //1DComponent
   loadModellingMode();

   splitName();

   loadSnapshots();
   loadProperties();
   loadTimeOutputProperties();

   loadLithologyHeatCapacitySamples();
   loadLithologyThermalConductivitySamples();

   loadRunParameters();
   loadBottomBoundaryConditions();
   loadLithoTypes();

   loadGrids();
   loadSurfaces();
   loadFormations();
   loadReservoirs();
   loadGlobalReservoirOptions();
   loadMobileLayers();
   loadTouchstoneMaps();
   loadAllochthonousLithologies();
   loadAllochthonousLithologyDistributions();
   loadAllochthonousLithologyInterpolations();
   loadTraps();
   loadTrappers();
   loadMigrations();
   loadInputValues();
   numberInputValues();
   loadPermafrostData();
   loadFluidTypes();

   loadFluidThermalConductivitySamples();
   loadFluidHeatCapacitySamples();

   loadCrustFormation();
   loadMantleFormation();
   loadBasementSurfaces();


   connectSurfaces();
   connectReservoirs();

   connectTraps();
   if ( trappersAreAvailable() )
   {
      connectTrappers();
      connectMigrations();
      connectUpAndDownstreamTrappers();
   }

   loadIgneousIntrusions();
   loadFaults();

   loadRelatedProjects();

   loadMapPropertyValues();
   loadVolumePropertyValues();
   loadBiodegradationParameters();
   loadDiffusionLeakageParameters();

   loadSimulationDetails ();

   // Depends on the run parameters.
   loadFracturePressureFunctionParameters();
   loadProjectData();
   loadSurfaceDepthHistory();
   loadSurfaceTemperatureHistory();

   loadLangmuirIsotherms();
   loadLangmuirTOCEntries();
   loadPointHistories();
   loadIrreducibleWaterSaturationSample();
   loadSGDensitySample();

   //@TODO_Check
   loadPermafrostData();
}

int ProjectHandle::getRank() const {
   return m_rank;
}

int ProjectHandle::getSize() const {
   return m_size;
}

//1DComponent
bool ProjectHandle::loadModellingMode( void )
{
   database::Table * projectIoTbl = 0;

   // try to get it from the ProjectIoTbl
   projectIoTbl = getTable( "ProjectIoTbl" );
   if ( !projectIoTbl )
      return false;

   Record *projectIoRecord = projectIoTbl->getRecord( 0 );

   assert( projectIoRecord );

   const string & theModellingMode = database::getModellingMode( projectIoRecord );

   if ( "3d" == theModellingMode )
   {
      m_modellingMode = Interface::MODE3D; //declared in Interface.h
   }
   else if ( "1d" == theModellingMode )
   {
      m_modellingMode = Interface::MODE1D; //declared in Interface.h
   }
   else
   {
      cout << "!!Warning!! Modelling mode was not set in table ProjectIoTbl. Setting Modelling mode to 3D..." << endl;
      m_modellingMode = Interface::MODE3D;
   }
   return true;
}

Interface::ModellingMode ProjectHandle::getModellingMode( void ) const
{
   return m_modellingMode;
}


ObjectFactory * ProjectHandle::getFactory( void ) const
{
   return m_factory;
}

ProjectHandle::~ProjectHandle( void )
{
   mapFileCacheDestructor();
   if ( m_inputGrid ) delete m_inputGrid;
   if ( m_lowResOutputGrid ) delete m_lowResOutputGrid;
   if ( m_highResOutputGrid ) delete m_highResOutputGrid;

   if ( m_messageHandler != 0 ) {
      delete m_messageHandler;
   }

   if ( m_globalOperations != 0 ) {
      delete m_globalOperations;
   }

   deleteSnapshots();
   deleteLithoTypes();
   deleteSurfaces();
   deleteFormations();
   deleteIgneousIntrusions();
   deleteSourceRocks();
   deleteReservoirs();
   deleteMobileLayers();
   deleteTouchstoneMaps();
   deleteAllochthonousLithologies();
   deleteAllochthonousLithologyDistributions();
   deleteAllochthonousLithologyInterpolations();
   deleteTraps();
   deleteInputValues();
   deleteProperties();
   deletePropertyValues();
   deleteRecordLessMapPropertyValues();
   deleteRecordLessVolumePropertyValues();
   deleteFluidTypes();

   deleteBiodegradationParameters();
   deleteFracturePressureFunctionParameters();
   deleteDiffusionLeakageParameters();

   deleteHeatFlowHistory();
   deleteCrustThinningHistory();
   deleteRunParameters();
   deleteProjectData();
   deleteSurfaceDepthHistory();
   deleteSurfaceTemperatureHistory();
   deleteRelatedProjects();

   deleteTimeOutputProperties();

   deleteLithologyHeatCapacitySamples();
   deleteLithologyThermalConductivitySamples();
   deleteFluidThermalConductivitySamples();
   deleteFluidHeatCapacitySamples();

   deleteLangmuirIsotherms();
   deleteLangmuirTOCEntries();
   deletePointHistories();
   deleteIrreducibleWaterSaturationSample();
   deleteSGDensitySample();
   deletePermafrost();
   deleteSimulationDetails();

   deleteMigrations();
   deleteTrappers();
   deleteFaultCollections();
}


/// split the filename into a directory path and a directory entry
/// the directory path we will use to access map files.
void ProjectHandle::splitName( void )
{
   ibs::FilePath ppath( m_name );

   if ( ppath.size() > 0 ) // number path elements more the one
   {
      m_projectPath = ppath.filePath();
      m_fileName = ppath.fileName();
   }
   else
   {
      m_projectPath = ".";
      m_fileName = m_name;
   }

   m_projectName = m_fileName;
   string::size_type dotPos = m_projectName.rfind( ".project" );
   if ( dotPos != string::npos )
   {
      m_projectName.erase( dotPos, string::npos );
   }
}

bool ProjectHandle::saveToFile( const string & fileName )
{

   if ( getRank() == 0 )
   {
      m_projectFileHandler->saveToFile( fileName );
   }

   return true;
}

const string & ProjectHandle::getName( void ) const
{
   return m_name;
}

const string & ProjectHandle::getProjectPath( void ) const
{
   return m_projectPath;
}

const string & ProjectHandle::getProjectName( void ) const
{
   return m_projectName;
}

const string & ProjectHandle::getFileName( void ) const
{
   return m_fileName;
}

bool ProjectHandle::startActivity( const string & name, const Interface::Grid * grid, bool saveAsInputGrid, bool createResultsFile, bool append )
{
#ifdef SVNREVISION
   const char * svnRevision = SVNREVISION;
#else
   const char * svnRevision = "unknown";
#endif

   LogHandler( LogHandler::INFO_SEVERITY ) << "\n" << "Activity: " << name << ", Revision: " << svnRevision << "\n";

   checkForValidPartitioning( name, grid->numIGlobal(), grid->numJGlobal() ); // NOOP in case of serial data access

   if ( getActivityName() != "" || name == "" ) return false;
   if ( !setActivityOutputGrid( ( const Interface::Grid * ) grid ) ) return false;

   setActivityName( name );
   m_saveAsInputGrid = saveAsInputGrid;

   bool status = true;

   if ( createResultsFile ) {
      status = initializeMapPropertyValuesWriter( append );
   }

   return status;
}

bool ProjectHandle::abortActivity( void )
{
   return finishActivity( false );
}

bool ProjectHandle::finishActivity( bool isComplete )
{
   if ( isComplete ) {
      continueActivity();
   }
   if ( getActivityName() == "" || getActivityOutputGrid() == 0 )
   {
      resetActivityName();
      resetActivityOutputGrid();

      return false;
   }
   else
   {
      finalizeMapPropertyValuesWriter();

      resetActivityName();
      resetActivityOutputGrid();

      return true;
   }
}

bool ProjectHandle::restartActivity( void )
{

   if ( getActivityName() == "" || getActivityOutputGrid() == 0 )
   {
      return false;
   }
   else if ( getModellingMode() == Interface::MODE1D )
   {
      return true;
   }
   else
   {
      // create hdf file
      string fileName = getActivityName();

      fileName += "_Results.HDF";
      ibs::FilePath ppath( getFullOutputDir() );
      ppath << fileName;
      string filePathName = ppath.path();

      m_mapPropertyValuesWriter->close();
      m_mapPropertyValuesWriter->open( filePathName, false );
      m_mapPropertyValuesWriter->setChunking();
      m_mapPropertyValuesWriter->saveDescription( getActivityOutputGrid() );

      saveCreatedMapPropertyValues();      /// creates new TimeIoRecords

      return true;
   }
}

bool ProjectHandle::continueActivity( void )
{
   if ( getActivityName() == "" || getActivityOutputGrid() == 0 ) return false;

   saveCreatedMapPropertyValues();      /// creates new TimeIoRecords

   saveCreatedVolumePropertyValues();

   return true;
}

void ProjectHandle::resetActivityName( void )
{
   m_activityName = "";
}

bool ProjectHandle::setActivityName( const string & name )
{
   if ( name == "" ) return false;

   m_activityName = name;
   return true;
}

const string & ProjectHandle::getActivityName( void ) const
{
   return m_activityName;
}

bool ProjectHandle::saveAsInputGrid( void ) const
{
   return m_saveAsInputGrid;
}

void ProjectHandle::resetActivityOutputGrid( void )
{
   m_activityOutputGrid = 0;
}

bool ProjectHandle::setActivityOutputGrid( const Grid * grid )
{
   if ( grid != getLowResolutionOutputGrid() && grid != getHighResolutionOutputGrid() )
   {
      m_activityOutputGrid = 0;
      return false;
   }
   else
   {
      m_activityOutputGrid = grid;
      return true;
   }
}

const Grid * ProjectHandle::getActivityOutputGrid( void ) const
{
   return m_activityOutputGrid;
}

database::Table * ProjectHandle::getTable( const string & tableName ) const
{
   return m_projectFileHandler->getTable ( tableName );
}

void ProjectHandle::setAsOutputTable ( const std::string& tableName ) {
   m_projectFileHandler->setTableAsOutput ( tableName );
}


bool ProjectHandle::loadSnapshots( void )
{
   database::Table* snapshotTbl = getTable( "SnapshotIoTbl" );
   database::Table::iterator tblIter;
   if ( snapshotTbl->size() == 0 )
   {
      createSnapshotsAtGeologicalEvents();
   }

   for ( tblIter = snapshotTbl->begin(); tblIter != snapshotTbl->end(); ++tblIter )
   {
      Record * snapshotRecord = *tblIter;
      m_snapshots.push_back( getFactory()->produceSnapshot( this, snapshotRecord ) );
   }

   std::sort( m_snapshots.begin(), m_snapshots.end(), SnapshotLessThan() );

   Table * tbl = getTable( "BasementIoTbl" );
   assert( tbl );
   Record *firstRecord = tbl->getRecord( 0 );
   assert( firstRecord );

   if ( getBottomBoundaryModel( firstRecord ) == "Advanced Lithosphere Calculator" ) {
      createSnapshotsAtRiftEvents();
   }
   return true;
}

bool ProjectHandle::createSnapshotsAtRiftEvents()
{
   const string tableName = getCrustIoTableName();
   unsigned int  i;

   //initialize start age and list of geological events
   double startAge = -1.0;
   std::list<double> geologicalEventAges;

   // Add events from the StratIoTbl
   Table * tbl = getTable( "StratIoTbl" );
   assert( tbl );

   for ( i = 0; i < tbl->size(); i++ )
   {
      Record *record = tbl->getRecord( i );
      assert( record );

      // Add DepoAge
      double depoAge = getDepoAge( record );
      if ( depoAge != 0.0 )
      {
         startAge = max( startAge, depoAge );
      }
   }

   tbl = getTable( tableName );
   assert( tbl );

   for ( i = 0; i < tbl->size(); i++ )
   {
      Record *record = tbl->getRecord( i );
      assert( record );

      double age = getAge( record );
      if ( age < startAge )
      {
         geologicalEventAges.push_back( age );
      }
   }
   //sort and remove duplicates
   geologicalEventAges.sort();
   geologicalEventAges.unique( isEqualTime );

   std::list<double>::const_iterator iter;

   //add sorted entries to SnapshotIoTbl
   database::Table *snapshotIoTbl = getTable( "SnapshotIoTbl" );
   assert( snapshotIoTbl );
   const double tolerance = 1e-6;

   for ( iter = geologicalEventAges.begin(); iter != geologicalEventAges.end(); ++iter )
   {
      const Snapshot * snapshot = findSnapshot( *iter, MAJOR );
      if ( snapshot == 0 ||
         not( snapshot->getTime() >= *iter - tolerance && snapshot->getTime() <= *iter + tolerance ) ) {

         Record* record = snapshotIoTbl->createRecord();

         setTime( record, *iter );
         setIsMinorSnapshot( record, 0 );
         setTypeOfSnapshot( record, "System Generated" );
         setSnapshotFileName( record, "" );

         m_snapshots.push_back (getFactory ()->produceSnapshot (this, record));
      }
   }
   std::sort ( m_snapshots.begin (), m_snapshots.end (), SnapshotLessThan ());

   return true;
}

bool ProjectHandle::createSnapshotsAtGeologicalEvents()
{

   unsigned int  i;

   //initialize start age and list of geological events
   double startAge = -1.0;
   std::list<double> geologicalEventAges;

   // Add events from the StratIoTbl
   database::Table *tbl = getTable( "StratIoTbl" );
   assert( tbl );

   for ( i = 0; i < tbl->size(); i++ )
   {
      Record *record = tbl->getRecord( i );
      assert( record );

      // Add DepoAge
      double depoAge = getDepoAge( record );
      if ( depoAge != 0.0 )
      {
         startAge = max( startAge, depoAge );
         geologicalEventAges.push_back( depoAge );
      }
   }

   //add all names of tables from which ages are to be read in a list
   std::list<string> tableNameList;
   tableNameList.push_back( "SurfaceDepthIoTbl" );
   tableNameList.push_back( "MobLayThicknIoTbl" );
   tableNameList.push_back( "SurfaceTempIoTbl" );

   // add table name "CrustIoTbl" or "MntlHeatFlowIoTbl" to list? Depends on BasementIoTbl!
   tbl = getTable( "BasementIoTbl" );
   assert( tbl );

   Record *firstRecord = tbl->getRecord( 0 );
   assert( firstRecord );

   bool isFixedTemperature = ( getBottomBoundaryModel( firstRecord ) == "Fixed Temperature" );
   bool isALC = ( getBottomBoundaryModel( firstRecord ) == "Advanced Lithosphere Calculator" );

   const string tableName = ( ( isFixedTemperature || isALC ) ? getCrustIoTableName() : "MntlHeatFlowIoTbl" );

   tableNameList.push_back( tableName );

   //loop over all gathered tables: get ages of entries
   std::list<string>::const_iterator tableNameIter;

   for ( tableNameIter = tableNameList.begin(); tableNameIter != tableNameList.end(); tableNameIter++ )
   {
      tbl = getTable( *tableNameIter );
      assert( tbl );

      for ( i = 0; i < tbl->size(); i++ )
      {
         Record *record = tbl->getRecord( i );
         assert( record );

         double age = getAge( record );
         if ( age < startAge )
         {
            geologicalEventAges.push_back( age );
         }
      }
   }

   // Add events from the GeologicalBoundaryIoTbl

   database::Table* geologicalBoundaryIoTbl = getTable( "GeologicalBoundaryIoTbl" );
   database::Table* propertyBoundaryIoTbl = getTable( "PropertyBoundaryIoTbl" );
   database::Table* boundaryValuesIoTbl = getTable( "BoundaryValuesIoTbl" );

   assert( geologicalBoundaryIoTbl );
   assert( propertyBoundaryIoTbl );
   assert( boundaryValuesIoTbl );

   for ( i = 0; i < geologicalBoundaryIoTbl->size(); i++ )
   {
      Record* geologRecord = geologicalBoundaryIoTbl->getRecord( i );
      assert( geologRecord );

      int firstPropInd = getFirstIndexInPropertyIoTbl( geologRecord ) - 1; //the old C-indexing issue...
      int nProp = getNumberOfProperties( geologRecord );

      for ( int j = 0; j < nProp; ++j )
      {
         Record* propRecord = propertyBoundaryIoTbl->getRecord( j + firstPropInd );
         assert( propRecord );

         int firstBoundInd = getFirstIndexInPropertyBoundaryValuesIoTbl( propRecord ) - 1; //the old C-indexing issue...
         int nIntervals = getNumberOfTimeIntervals( propRecord );

         for ( int k = 0; k < nIntervals; ++k )
         {
            Record* boundRecord = boundaryValuesIoTbl->getRecord( k + firstBoundInd );
            assert( boundRecord );

            double beginTime = getBeginTimeValues( boundRecord );
            double endTime = getEndTimeValues( boundRecord );

            if ( beginTime < startAge )
            {
               geologicalEventAges.push_back( beginTime );
            }
            if ( endTime < startAge )
            {
               geologicalEventAges.push_back( endTime );
            }
         }
      }
   }

   //make sure present day's age is included as well
   geologicalEventAges.push_back( 0.0 );

   //sort and remove duplicates
   geologicalEventAges.sort();
   geologicalEventAges.unique( isEqualTime );

   std::list<double>::const_iterator iter;

   //add sorted entries to SnapshotIoTbl
   database::Table *snapshotIoTbl = getTable( "SnapshotIoTbl" );
   assert( snapshotIoTbl );

   for ( iter = geologicalEventAges.begin(); iter != geologicalEventAges.end(); ++iter )
   {
      Record* record = snapshotIoTbl->createRecord();

      setTime( record, *iter );
      setIsMinorSnapshot( record, 0 );
      setTypeOfSnapshot( record, "System Generated" );
      setSnapshotFileName( record, "" );
   }

   return true;
}

bool ProjectHandle::isEqualTime( double t1, double t2 )
{
   return ( std::fabs( t1 - t2 ) < 1e-5 );
}

bool ProjectHandle::loadGrids( void )
{












   // (void) getHighResolutionOutputGrid();
   // (void) getLowResolutionOutputGrid();
   // (void) getInputGrid();

   return true;
}

bool ProjectHandle::loadSurfaces( void )
{
   database::Table * stratTbl = getTable( "StratIoTbl" );
   database::Table::iterator tblIter;

   for ( tblIter = stratTbl->begin(); tblIter != stratTbl->end(); ++tblIter )
   {
      Record * stratRecord = *tblIter;
      m_surfaces.push_back( getFactory()->produceSurface( this, stratRecord ) );
   }

   // Sort the list of surfaces into age order, youngest first, oldest last on the list.
   std::sort( m_surfaces.begin(), m_surfaces.end(), SurfaceLessThan() );

   return true;
}

/// Actually, the properties are created here, hardwired.
bool ProjectHandle::loadProperties( void )
{
   using Interface::FORMATIONPROPERTY;
   using Interface::RESERVOIRPROPERTY;
   using Interface::TRAPPROPERTY;

   // fastcauldron properties
   m_properties.push_back( getFactory()->produceProperty( this, 0, "ALCOrigLithMantleDepth",         "ALCOrigLithMantleDepth",         "m",     FORMATIONPROPERTY, DataModel::FORMATION_2D_PROPERTY ));
   m_properties.push_back( getFactory()->produceProperty( this, 0, "ALCMaxAsthenoMantleDepth",       "ALCMaxAsthenoMantleDepth",       "m",     FORMATIONPROPERTY, DataModel::FORMATION_2D_PROPERTY ));
   m_properties.push_back( getFactory()->produceProperty( this, 0, "ALCStepContCrustThickness",      "ALCStepContCrustThickness",      "m",     FORMATIONPROPERTY, DataModel::FORMATION_2D_PROPERTY ));
   m_properties.push_back( getFactory()->produceProperty( this, 0, "ALCStepBasaltThickness",         "ALCStepBasaltThickness",         "m",     FORMATIONPROPERTY, DataModel::FORMATION_2D_PROPERTY ));
   m_properties.push_back( getFactory()->produceProperty( this, 0, "ALCStepTopBasaltDepth",          "ALCStepTopBasaltDepth",          "m",     FORMATIONPROPERTY, DataModel::FORMATION_2D_PROPERTY ));
   m_properties.push_back( getFactory()->produceProperty( this, 0, "ALCSmContCrustThickness",        "ALCSmContCrustThickness",        "m",     FORMATIONPROPERTY, DataModel::FORMATION_2D_PROPERTY ));
   m_properties.push_back( getFactory()->produceProperty( this, 0, "ALCSmBasaltThickness",           "ALCSmBasaltThickness",           "m",     FORMATIONPROPERTY, DataModel::FORMATION_2D_PROPERTY ));
   m_properties.push_back( getFactory()->produceProperty( this, 0, "ALCSmTopBasaltDepth",            "ALCSmTopBasaltDepth",            "m",     FORMATIONPROPERTY, DataModel::FORMATION_2D_PROPERTY ));
   m_properties.push_back( getFactory()->produceProperty( this, 0, "ALCSmMohoDepth",                 "ALCSmMohoDepth",                 "m",     FORMATIONPROPERTY, DataModel::FORMATION_2D_PROPERTY ));
   m_properties.push_back( getFactory()->produceProperty( this, 0, "ALCStepMohoDepth",               "ALCStepMohoDepth",               "m",     FORMATIONPROPERTY, DataModel::FORMATION_2D_PROPERTY ));

   m_properties.push_back( getFactory()->produceProperty( this, 0, "AllochthonousLithology",         "AllochthonousLithology",         "",      FORMATIONPROPERTY, DataModel::FORMATION_2D_PROPERTY ));
   m_properties.push_back( getFactory()->produceProperty( this, 0, "CapillaryEntryPressureVapour",   "CapillaryEntryPressureVapour",   "Pa",    FORMATIONPROPERTY, DataModel::DISCONTINUOUS_3D_PROPERTY ));
   m_properties.push_back( getFactory()->produceProperty( this, 0, "CapillaryEntryPressureLiquid",   "CapillaryEntryPressureLiquid",   "Pa",    FORMATIONPROPERTY, DataModel::DISCONTINUOUS_3D_PROPERTY ));
   m_properties.push_back( getFactory()->produceProperty( this, 0, "ChemicalCompaction",             "ChemicalCompaction",             "frac",  FORMATIONPROPERTY, DataModel::DISCONTINUOUS_3D_PROPERTY));
   m_properties.push_back( getFactory()->produceProperty( this, 0, "BulkDensity",                    "BulkDensityVec2",                "kg/m3", FORMATIONPROPERTY, DataModel::DISCONTINUOUS_3D_PROPERTY ));
   m_properties.push_back( getFactory()->produceProperty( this, 0, "Depth",                          "Depth",                          "m",     FORMATIONPROPERTY, DataModel::CONTINUOUS_3D_PROPERTY ));
   m_properties.push_back( getFactory()->produceProperty( this, 0, "DepthHighRes",                   "DepthHighRes",                   "m",     FORMATIONPROPERTY, DataModel::CONTINUOUS_3D_PROPERTY ));
   m_properties.push_back( getFactory()->produceProperty( this, 0, "Diffusivity",                    "DiffusivityVec2",                "m2/s",  FORMATIONPROPERTY, DataModel::DISCONTINUOUS_3D_PROPERTY ));
   m_properties.push_back( getFactory()->produceProperty( this, 0, "ErosionFactor",                  "ErosionFactor",                  "",      FORMATIONPROPERTY, DataModel::FORMATION_2D_PROPERTY ));
   m_properties.push_back( getFactory()->produceProperty( this, 0, "FaultElements",                  "FaultElements",                  "",      FORMATIONPROPERTY, DataModel::FORMATION_2D_PROPERTY ));
   m_properties.push_back( getFactory()->produceProperty( this, 0, "FCTCorrection",                  "FCTCorrection",                  "%",     FORMATIONPROPERTY, DataModel::FORMATION_2D_PROPERTY ));
   m_properties.push_back( getFactory()->produceProperty( this, 0, "FlowDirectionIJK",               "FlowDirectionIJK",               "",      FORMATIONPROPERTY, DataModel::DISCONTINUOUS_3D_PROPERTY));
   m_properties.push_back( getFactory()->produceProperty( this, 0, "FlowDirectionI",                 "FlowDirectionI",                 "",      FORMATIONPROPERTY, DataModel::DISCONTINUOUS_3D_PROPERTY));
   m_properties.push_back( getFactory()->produceProperty( this, 0, "FlowDirectionJ",                 "FlowDirectionJ",                 "",      FORMATIONPROPERTY, DataModel::DISCONTINUOUS_3D_PROPERTY));
   m_properties.push_back( getFactory()->produceProperty( this, 0, "FlowDirectionK",                 "FlowDirectionK",                 "",      FORMATIONPROPERTY, DataModel::DISCONTINUOUS_3D_PROPERTY));
   m_properties.push_back( getFactory()->produceProperty( this, 0, "FlowDirectionX",                 "FlowDirectionX",                 "m",     FORMATIONPROPERTY, DataModel::DISCONTINUOUS_3D_PROPERTY));
   m_properties.push_back( getFactory()->produceProperty( this, 0, "FlowDirectionY",                 "FlowDirectionY",                 "m",     FORMATIONPROPERTY, DataModel::DISCONTINUOUS_3D_PROPERTY));
   m_properties.push_back( getFactory()->produceProperty( this, 0, "FlowDirectionZ",                 "FlowDirectionZ",                 "m",     FORMATIONPROPERTY, DataModel::DISCONTINUOUS_3D_PROPERTY));
   m_properties.push_back( getFactory()->produceProperty( this, 0, "FluidVelocity",                  "FluidVelocity",                  "mm/y",  FORMATIONPROPERTY, DataModel::DISCONTINUOUS_3D_PROPERTY));
   m_properties.push_back( getFactory()->produceProperty( this, 0, "FluidVelocityX",                 "FluidVelocityX",                 "mm/y",  FORMATIONPROPERTY, DataModel::DISCONTINUOUS_3D_PROPERTY ));
   m_properties.push_back( getFactory()->produceProperty( this, 0, "FluidVelocityY",                 "FluidVelocityY",                 "mm/y",  FORMATIONPROPERTY, DataModel::DISCONTINUOUS_3D_PROPERTY ));
   m_properties.push_back( getFactory()->produceProperty( this, 0, "FluidVelocityZ",                 "FluidVelocityZ",                 "mm/y",  FORMATIONPROPERTY, DataModel::DISCONTINUOUS_3D_PROPERTY ));
   m_properties.push_back( getFactory()->produceProperty( this, 0, "HeatFlow",                       "HeatFlow",                       "mW/m2", FORMATIONPROPERTY, DataModel::DISCONTINUOUS_3D_PROPERTY ));
   m_properties.push_back( getFactory()->produceProperty( this, 0, "HeatFlowX",                      "HeatFlowX",                      "mW/m2", FORMATIONPROPERTY, DataModel::DISCONTINUOUS_3D_PROPERTY ));
   m_properties.push_back( getFactory()->produceProperty( this, 0, "HeatFlowY",                      "HeatFlowY",                      "mW/m2", FORMATIONPROPERTY, DataModel::DISCONTINUOUS_3D_PROPERTY ));
   m_properties.push_back( getFactory()->produceProperty( this, 0, "HeatFlowZ",                      "HeatFlowZ",                      "mW/m2", FORMATIONPROPERTY, DataModel::DISCONTINUOUS_3D_PROPERTY ));


   // not sure which attribute this property shoudl have, so give it the most general one
   m_properties.push_back( getFactory()->produceProperty( this, 0, "HopaneIsomerisation",            "HopaneIsomerisation",            "",      FORMATIONPROPERTY, DataModel::DISCONTINUOUS_3D_PROPERTY ));
   m_properties.push_back( getFactory()->produceProperty( this, 0, "HorizontalPermeability",         "HorizontalPermeability",         "mD",    FORMATIONPROPERTY, DataModel::DISCONTINUOUS_3D_PROPERTY ));
   m_properties.push_back( getFactory()->produceProperty( this, 0, "HydroStaticPressure",            "HydroStaticPressure",            "MPa",   FORMATIONPROPERTY, DataModel::CONTINUOUS_3D_PROPERTY ));

   // not sure which attribute this property shoudl have, so give it the most general one
   m_properties.push_back( getFactory()->produceProperty( this, 0, "IlliteFraction",                 "IlliteFraction",                 "",      FORMATIONPROPERTY, DataModel::DISCONTINUOUS_3D_PROPERTY ));
   m_properties.push_back( getFactory()->produceProperty( this, 0, "Lithology",                      "Lithology",                      "",      FORMATIONPROPERTY, DataModel::FORMATION_2D_PROPERTY ));
   m_properties.push_back( getFactory()->produceProperty( this, 0, "LithoStaticPressure",            "LithoStaticPressure",            "MPa",   FORMATIONPROPERTY, DataModel::CONTINUOUS_3D_PROPERTY ));
   m_properties.push_back( getFactory()->produceProperty( this, 0, "MaxVesHighRes",                  "MaxVesHighRes",                  "Pa",    FORMATIONPROPERTY, DataModel::DISCONTINUOUS_3D_PROPERTY ));
   m_properties.push_back( getFactory()->produceProperty( this, 0, "MaxVes",                         "MaxVesVec2",                     "Pa",    FORMATIONPROPERTY, DataModel::DISCONTINUOUS_3D_PROPERTY ));
   m_properties.push_back(getFactory ()->produceProperty( this, 0, "Overburden",                     "Overburden",                     "m",     FORMATIONPROPERTY, DataModel::CONTINUOUS_3D_PROPERTY ));
   m_properties.push_back( getFactory()->produceProperty( this, 0, "OverPressure",                   "OverPressure",                   "MPa",   FORMATIONPROPERTY, DataModel::CONTINUOUS_3D_PROPERTY ));
   m_properties.push_back( getFactory()->produceProperty( this, 0, "PermeabilityH",                  "PermeabilityHVec2",              "mD",    FORMATIONPROPERTY, DataModel::DISCONTINUOUS_3D_PROPERTY ));
   m_properties.push_back( getFactory()->produceProperty( this, 0, "Permeability",                   "PermeabilityVec2",               "mD",    FORMATIONPROPERTY, DataModel::DISCONTINUOUS_3D_PROPERTY ));
   m_properties.push_back( getFactory()->produceProperty( this, 0, "Porosity",                       "PorosityVec2",                   "vol%",  FORMATIONPROPERTY, DataModel::DISCONTINUOUS_3D_PROPERTY ));
   m_properties.push_back( getFactory()->produceProperty( this, 0, "Pressure",                       "Pressure",                       "MPa",   FORMATIONPROPERTY, DataModel::CONTINUOUS_3D_PROPERTY ));

   // Reflectivity should be DataModel::SURFACE_2D_PROPERTY.
   // Currently fastcauldron outputs both surface and a volume dataset for this property.
   // The Volume data is largely filled with the null-value (99999) except at the surface.
   m_properties.push_back( getFactory()->produceProperty( this, 0, "Reflectivity",                   "ReflectivityVec2",               "",      FORMATIONPROPERTY, DataModel::SURFACE_2D_PROPERTY ));
   m_properties.push_back( getFactory()->produceProperty( this, 0, "SonicSlowness",                  "SonicVec2",                      "us/m",  FORMATIONPROPERTY, DataModel::DISCONTINUOUS_3D_PROPERTY ));

   // not sure which attribute this property shoudl have, so give it the most general one
   m_properties.push_back( getFactory()->produceProperty( this, 0, "SteraneAromatisation",           "SteraneAromatisation",           "",      FORMATIONPROPERTY, DataModel::DISCONTINUOUS_3D_PROPERTY ));

   // not sure which attribute this property shoudl have, so give it the most general one
   m_properties.push_back( getFactory()->produceProperty( this, 0, "SteraneIsomerisation",           "SteraneIsomerisation",           "",      FORMATIONPROPERTY, DataModel::DISCONTINUOUS_3D_PROPERTY ));
   m_properties.push_back( getFactory()->produceProperty( this, 0, "Temperature",                    "Temperature",                    "C",     FORMATIONPROPERTY, DataModel::CONTINUOUS_3D_PROPERTY ));
   m_properties.push_back( getFactory()->produceProperty( this, 0, "ThCond",                         "ThCondVec2",                     "W/mK",  FORMATIONPROPERTY, DataModel::DISCONTINUOUS_3D_PROPERTY ));
   m_properties.push_back( getFactory()->produceProperty( this, 0, "ThicknessError",                 "ThicknessError",                 "m",     FORMATIONPROPERTY, DataModel::FORMATION_2D_PROPERTY ));
   m_properties.push_back( getFactory()->produceProperty( this, 0, "ThicknessHighRes",               "ThicknessHighRes",               "m",     FORMATIONPROPERTY, DataModel::FORMATION_2D_PROPERTY ));
   m_properties.push_back( getFactory()->produceProperty( this, 0, "Thickness",                      "Thickness",                      "m",     FORMATIONPROPERTY, DataModel::FORMATION_2D_PROPERTY ));
   m_properties.push_back( getFactory()->produceProperty( this, 0, "TwoWayTime",                     "TwoWayTime",                     "ms",    FORMATIONPROPERTY, DataModel::CONTINUOUS_3D_PROPERTY ) );
   m_properties.push_back( getFactory()->produceProperty( this, 0, "TwoWayTimeResidual",             "TwoWayTimeResidual",             "ms",    FORMATIONPROPERTY, DataModel::SURFACE_2D_PROPERTY ) );
   m_properties.push_back( getFactory()->produceProperty( this, 0, "Velocity",                       "VelocityVec2",                   "m/s",   FORMATIONPROPERTY, DataModel::DISCONTINUOUS_3D_PROPERTY ));
   m_properties.push_back( getFactory()->produceProperty( this, 0, "VesHighRes",                     "VesHighRes",                     "Pa",    FORMATIONPROPERTY, DataModel::CONTINUOUS_3D_PROPERTY ));
   m_properties.push_back( getFactory()->produceProperty( this, 0, "Ves",                            "Ves",                            "Pa",    FORMATIONPROPERTY, DataModel::CONTINUOUS_3D_PROPERTY ));
   m_properties.push_back( getFactory()->produceProperty( this, 0, "Vre",                            "Vre",                            "%",     FORMATIONPROPERTY, DataModel::DISCONTINUOUS_3D_PROPERTY ));
   m_properties.push_back( getFactory()->produceProperty( this, 0, "Vr",                             "VrVec2",                         "%",     FORMATIONPROPERTY, DataModel::DISCONTINUOUS_3D_PROPERTY ));

   m_properties.push_back( getFactory()->produceProperty( this, 0, "SourceRockEndMember1",           "SourceRockEndMember1",           "%",     FORMATIONPROPERTY, DataModel::FORMATION_2D_PROPERTY ));
   m_properties.push_back( getFactory()->produceProperty( this, 0, "SourceRockEndMember2",           "SourceRockEndMember2",           "%",     FORMATIONPROPERTY, DataModel::FORMATION_2D_PROPERTY ));
   m_properties.push_back( getFactory()->produceProperty( this, 0, "TOC",                            "TOC",                            "%",     FORMATIONPROPERTY, DataModel::FORMATION_2D_PROPERTY ));
   m_properties.push_back( getFactory()->produceProperty( this, 0, "PorosityLossFromPyroBitumen",    "PorosityLossFromPyroBitumen",    "%",     FORMATIONPROPERTY, DataModel::SURFACE_2D_PROPERTY ));
   m_properties.push_back( getFactory()->produceProperty( this, 0, "H2SRisk",                        "H2SRisk",                        "kg/m2", FORMATIONPROPERTY, DataModel::SURFACE_2D_PROPERTY ));
   m_properties.push_back( getFactory()->produceProperty( this, 0, "HcVapourDensity",                "HcVapourDensity",                "kg/m3", FORMATIONPROPERTY, DataModel::DISCONTINUOUS_3D_PROPERTY ));
   m_properties.push_back( getFactory()->produceProperty( this, 0, "HcLiquidDensity",                "HcLiquidDensity",                "kg/m3", FORMATIONPROPERTY, DataModel::DISCONTINUOUS_3D_PROPERTY ));
   m_properties.push_back( getFactory()->produceProperty( this, 0, "BrineDensity",                   "BrineDensity",                   "kg/m3", FORMATIONPROPERTY, DataModel::DISCONTINUOUS_3D_PROPERTY ));
   m_properties.push_back( getFactory()->produceProperty( this, 0, "HcVapourViscosity",              "HcVapourViscosity",              "Pa.s",  FORMATIONPROPERTY, DataModel::DISCONTINUOUS_3D_PROPERTY ));
   m_properties.push_back( getFactory()->produceProperty( this, 0, "HcLiquidViscosity",              "HcLiquidViscosity",              "Pa.s",  FORMATIONPROPERTY, DataModel::DISCONTINUOUS_3D_PROPERTY ));
   m_properties.push_back( getFactory()->produceProperty( this, 0, "BrineViscosity",                 "BrineViscosity",                 "Pa.s",  FORMATIONPROPERTY, DataModel::DISCONTINUOUS_3D_PROPERTY ));
   m_properties.push_back( getFactory()->produceProperty( this, 0, "BrineSaturation",                "BrineSaturation",                "frac",  FORMATIONPROPERTY, DataModel::DISCONTINUOUS_3D_PROPERTY ));
   m_properties.push_back( getFactory()->produceProperty( this, 0, "HcLiquidSaturation",             "HcLiquidSaturation",             "frac",  FORMATIONPROPERTY, DataModel::DISCONTINUOUS_3D_PROPERTY ));
   m_properties.push_back( getFactory()->produceProperty( this, 0, "HcVapourSaturation",             "HcVapourSaturation",             "frac",  FORMATIONPROPERTY, DataModel::DISCONTINUOUS_3D_PROPERTY ));
   m_properties.push_back( getFactory()->produceProperty( this, 0, "HcLiquidBrineCapillaryPressure", "HcLiquidBrineCapillaryPressure", "Pa",    FORMATIONPROPERTY, DataModel::DISCONTINUOUS_3D_PROPERTY ));
   m_properties.push_back( getFactory()->produceProperty( this, 0, "HcVapourBrineCapillaryPressure", "HcVapourBrineCapillaryPressure", "Pa",    FORMATIONPROPERTY, DataModel::DISCONTINUOUS_3D_PROPERTY ));
   m_properties.push_back( getFactory()->produceProperty( this, 0, "GOR",                            "GOR",                            "m3/m3", FORMATIONPROPERTY, DataModel::DISCONTINUOUS_3D_PROPERTY ));
   m_properties.push_back( getFactory()->produceProperty( this, 0, "CGR",                            "CGR",                            "m3/m3", FORMATIONPROPERTY, DataModel::DISCONTINUOUS_3D_PROPERTY ));
   m_properties.push_back( getFactory()->produceProperty( this, 0, "OilAPI",                         "OilAPI",                         "",      FORMATIONPROPERTY, DataModel::DISCONTINUOUS_3D_PROPERTY ));
   m_properties.push_back( getFactory()->produceProperty( this, 0, "CondensateAPI",                  "CondensateAPI",                  "",      FORMATIONPROPERTY, DataModel::DISCONTINUOUS_3D_PROPERTY ));
   m_properties.push_back( getFactory()->produceProperty( this, 0, "TimeOfInvasion",                 "TimeOfInvasion",                 "frac",  FORMATIONPROPERTY, DataModel::DISCONTINUOUS_3D_PROPERTY ));
   m_properties.push_back( getFactory()->produceProperty( this, 0, "ImmobileSaturation",             "ImmobileSaturation",             "frac",  FORMATIONPROPERTY, DataModel::DISCONTINUOUS_3D_PROPERTY ));
   // m_properties.push_back( getFactory()->produceProperty( this, 0, "AverageBrineSaturation",         "AverageBrineSaturation",         "frac", FORMATIONPROPERTY ));
   // m_properties.push_back( getFactory()->produceProperty( this, 0, "AverageHcLiquidSaturation",      "AverageHcLiquidSaturation",      "frac", FORMATIONPROPERTY ));
   // m_properties.push_back( getFactory()->produceProperty( this, 0, "AverageHcVapourSaturation",      "AverageHcVapourSaturation",      "frac", FORMATIONPROPERTY ));
   // m_properties.push_back( getFactory()->produceProperty( this, 0, "AverageImmobileSaturation",      "AverageImmobileSaturation",      "frac", FORMATIONPROPERTY ));
   m_properties.push_back( getFactory()->produceProperty( this, 0, "HcVapourVolume",                 "HcVapourVolume",                 "m3",    FORMATIONPROPERTY, DataModel::DISCONTINUOUS_3D_PROPERTY ));
   m_properties.push_back( getFactory()->produceProperty( this, 0, "HcLiquidVolume",                 "HcLiquidVolume",                 "m3",    FORMATIONPROPERTY, DataModel::DISCONTINUOUS_3D_PROPERTY ));
   m_properties.push_back( getFactory()->produceProperty( this, 0, "ElementVolume",                  "ElementVolume",                  "m3",    FORMATIONPROPERTY, DataModel::DISCONTINUOUS_3D_PROPERTY ));
   m_properties.push_back( getFactory()->produceProperty( this, 0, "ElementPoreVolume",              "ElementPoreVolume",              "m3",    FORMATIONPROPERTY, DataModel::DISCONTINUOUS_3D_PROPERTY ));
   m_properties.push_back( getFactory()->produceProperty( this, 0, "BrineRelativePermeability",      "BrineRelativePermeability",      "frac",  FORMATIONPROPERTY, DataModel::DISCONTINUOUS_3D_PROPERTY ));
   m_properties.push_back( getFactory()->produceProperty( this, 0, "HcLiquidRelativePermeability",   "HcLiquidRelativePermeability",   "frac",  FORMATIONPROPERTY, DataModel::DISCONTINUOUS_3D_PROPERTY ));
   m_properties.push_back( getFactory()->produceProperty( this, 0, "HcVapourRelativePermeability",   "HcVapourRelativePermeability",   "frac",  FORMATIONPROPERTY, DataModel::DISCONTINUOUS_3D_PROPERTY ));

   m_properties.push_back( getFactory()->produceProperty( this, 0, "HcVapourVelocityX",              "HcVapourVelocityX",              "mm/y",  FORMATIONPROPERTY, DataModel::DISCONTINUOUS_3D_PROPERTY ));
   m_properties.push_back( getFactory()->produceProperty( this, 0, "HcVapourVelocityY",              "HcVapourVelocityY",              "mm/y",  FORMATIONPROPERTY, DataModel::DISCONTINUOUS_3D_PROPERTY ));
   m_properties.push_back( getFactory()->produceProperty( this, 0, "HcVapourVelocityZ",              "HcVapourVelocityZ",              "mm/y",  FORMATIONPROPERTY, DataModel::DISCONTINUOUS_3D_PROPERTY ));
   m_properties.push_back( getFactory()->produceProperty( this, 0, "HcVapourVelocityMagnitude",      "HcVapourVelocityMagnitude",      "mm/y",  FORMATIONPROPERTY, DataModel::DISCONTINUOUS_3D_PROPERTY ));
   m_properties.push_back( getFactory()->produceProperty( this, 0, "HcLiquidVelocityX",              "HcLiquidVelocityX",              "mm/y",  FORMATIONPROPERTY, DataModel::DISCONTINUOUS_3D_PROPERTY ));
   m_properties.push_back( getFactory()->produceProperty( this, 0, "HcLiquidVelocityY",              "HcLiquidVelocityY",              "mm/y",  FORMATIONPROPERTY, DataModel::DISCONTINUOUS_3D_PROPERTY ));
   m_properties.push_back( getFactory()->produceProperty( this, 0, "HcLiquidVelocityZ",              "HcLiquidVelocityZ",              "mm/y",  FORMATIONPROPERTY, DataModel::DISCONTINUOUS_3D_PROPERTY ));
   m_properties.push_back( getFactory()->produceProperty( this, 0, "HcLiquidVelocityMagnitude",      "HcLiquidVelocityMagnitude",      "mm/y",  FORMATIONPROPERTY, DataModel::DISCONTINUOUS_3D_PROPERTY ));


   //Genex5 Properties
   using namespace CBMGenerics;
   ComponentManager & theComponentManager = ComponentManager::getInstance();
   GenexResultManager & theResultManager = GenexResultManager::getInstance();

   int i;
   for ( i = 0; i < ComponentManager::NUMBER_OF_SPECIES; ++i )
   {
      m_properties.push_back( getFactory()->produceProperty( this, 0,
         theComponentManager.getSpeciesOutputPropertyName( i, false ),
         theComponentManager.getSpeciesOutputPropertyName( i, false ),
         theResultManager.GetResultUnit( GenexResultManager::OilGeneratedCum ), FORMATIONPROPERTY,
         DataModel::FORMATION_2D_PROPERTY) );

      m_properties.push_back( getFactory()->produceProperty( this, 0,
         theComponentManager.getSpeciesOutputPropertyName( i, true ),
         theComponentManager.getSpeciesOutputPropertyName( i, true ),
         theResultManager.GetResultUnit( GenexResultManager::OilGeneratedCum ), FORMATIONPROPERTY,
         DataModel::FORMATION_2D_PROPERTY ) );

   }


   for ( i = 0; i < GenexResultManager::NumberOfResults; ++i )
   {
      m_properties.push_back( getFactory()->produceProperty( this, 0,
         theResultManager.GetResultName( i ),
         theResultManager.GetResultName( i ),
         theResultManager.GetResultUnit( i ), FORMATIONPROPERTY,
         DataModel::FORMATION_2D_PROPERTY ) );
   }

   for ( i = 0; i < ComponentManager::NUMBER_OF_SPECIES; ++i )
   {
      m_properties.push_back( getFactory()->produceProperty( this, 0,
         theComponentManager.getSpeciesName( i ) + "Concentration",
         theComponentManager.getSpeciesName( i ) + "Concentration",
         "kg/m3", FORMATIONPROPERTY,
         DataModel::DISCONTINUOUS_3D_PROPERTY ) );
   }

   m_properties.push_back( getFactory()->produceProperty( this, 0,
      "ElementMass", "ElementMass",
       "kg/m3", FORMATIONPROPERTY,
       DataModel::DISCONTINUOUS_3D_PROPERTY ) );

   m_properties.push_back( getFactory()->produceProperty( this, 0,
      "TransportedMass", "TransportedMass",
      "kg", FORMATIONPROPERTY,
      DataModel::DISCONTINUOUS_3D_PROPERTY ) );

   for ( i = 0; i < ComponentManager::NUMBER_OF_SPECIES; ++i )
   {
      m_properties.push_back( getFactory()->produceProperty( this, 0,
         theComponentManager.getSpeciesName( i ) + "Retained",
         theComponentManager.getSpeciesName( i ) + "Retained",
          theResultManager.GetResultUnit( GenexResultManager::OilGeneratedCum ), FORMATIONPROPERTY,
          DataModel::FORMATION_2D_PROPERTY ) );

      m_properties.push_back( getFactory()->produceProperty( this, 0,
         theComponentManager.getSpeciesName( i ) + "Adsorped",
         theComponentManager.getSpeciesName( i ) + "Adsorped",
         "scf/ton", FORMATIONPROPERTY,
         DataModel::FORMATION_2D_PROPERTY ) );

      m_properties.push_back( getFactory()->produceProperty( this, 0,
         theComponentManager.getSpeciesName( i ) + "AdsorpedExpelled",
         theComponentManager.getSpeciesName( i ) + "AdsorpedExpelled",
         "scf/ton", FORMATIONPROPERTY,
         DataModel::FORMATION_2D_PROPERTY ) );

      m_properties.push_back( getFactory()->produceProperty( this, 0,
         theComponentManager.getSpeciesName( i ) + "AdsorpedFree",
         theComponentManager.getSpeciesName( i ) + "AdsorpedFree",
         "scf/ton", FORMATIONPROPERTY,
         DataModel::FORMATION_2D_PROPERTY ) );

   }


   m_properties.push_back( getFactory()->produceProperty( this, 0, "AdsorptionCapacity",            "AdsorptionCapacity",            "scf/ton",   FORMATIONPROPERTY, DataModel::FORMATION_2D_PROPERTY ));
   m_properties.push_back( getFactory()->produceProperty( this, 0, "FractionOfAdsorptionCap",       "FractionOfAdsorptionCap",       "%",         FORMATIONPROPERTY, DataModel::FORMATION_2D_PROPERTY ));
   m_properties.push_back( getFactory()->produceProperty( this, 0, "GasExpansionRatio_Bg",          "GasExpansionRatio_Bg",          "m3/m3",     FORMATIONPROPERTY, DataModel::FORMATION_2D_PROPERTY ));
   m_properties.push_back( getFactory()->produceProperty( this, 0, "HcLiquidSat",                   "HcLiquidSat",                   "",          FORMATIONPROPERTY, DataModel::FORMATION_2D_PROPERTY ));
   m_properties.push_back( getFactory()->produceProperty( this, 0, "HcSaturation",                  "HcSaturation",                  "",          FORMATIONPROPERTY, DataModel::FORMATION_2D_PROPERTY ));
   m_properties.push_back( getFactory()->produceProperty( this, 0, "HcVapourSat",                   "HcVapourSat",                   "",          FORMATIONPROPERTY, DataModel::FORMATION_2D_PROPERTY ));
   m_properties.push_back( getFactory()->produceProperty( this, 0, "ImmobileWaterSat",              "ImmobileWaterSat",              "",          FORMATIONPROPERTY, DataModel::FORMATION_2D_PROPERTY ));
   m_properties.push_back( getFactory()->produceProperty( this, 0, "Oil2GasGeneratedCumulative",    "Oil2GasGeneratedCumulative",    "kg/m2",     FORMATIONPROPERTY, DataModel::FORMATION_2D_PROPERTY ));
   m_properties.push_back( getFactory()->produceProperty( this, 0, "OverChargeFactor",              "OverChargeFactor",              "frac",      FORMATIONPROPERTY, DataModel::FORMATION_2D_PROPERTY ));
   m_properties.push_back( getFactory()->produceProperty( this, 0, "RetainedCondensateApiSR",       "RetainedCondensateApiSR",       "",          FORMATIONPROPERTY, DataModel::FORMATION_2D_PROPERTY ));
   m_properties.push_back( getFactory()->produceProperty( this, 0, "RetainedCgrSR",                 "RetainedCgrSR",                 "bbl/mcf",   FORMATIONPROPERTY, DataModel::FORMATION_2D_PROPERTY ));
   m_properties.push_back( getFactory()->produceProperty( this, 0, "RetainedGasVolumeST",           "RetainedGasVolumeST",           "bcf/km2",   FORMATIONPROPERTY, DataModel::FORMATION_2D_PROPERTY ));
   m_properties.push_back( getFactory()->produceProperty( this, 0, "RetainedGorSR",                 "RetainedGorSR",                 "scf/bbl",   FORMATIONPROPERTY, DataModel::FORMATION_2D_PROPERTY ));
   m_properties.push_back( getFactory()->produceProperty( this, 0, "RetainedOilApiSR",              "RetainedOilApiSR",              "",          FORMATIONPROPERTY, DataModel::FORMATION_2D_PROPERTY ));
   m_properties.push_back( getFactory()->produceProperty( this, 0, "RetainedOilVolumeST",           "RetainedOilVolumeST",           "mmbbl/km2", FORMATIONPROPERTY, DataModel::FORMATION_2D_PROPERTY ));
   m_properties.push_back( getFactory()->produceProperty( this, 0, "TotalGasGeneratedCumulative",   "TotalGasGeneratedCumulative",   "kg/m2",     FORMATIONPROPERTY, DataModel::FORMATION_2D_PROPERTY ));

   // reservoir properties
   m_properties.push_back( getFactory()->produceProperty( this, 0, "ResRockTrapArea",               "ResRockTrapArea",               "",        RESERVOIRPROPERTY, DataModel::FORMATION_2D_PROPERTY ));
   m_properties.push_back( getFactory()->produceProperty( this, 0, "ResRockTrapId",                 "ResRockTrapId",                 "",        RESERVOIRPROPERTY, DataModel::FORMATION_2D_PROPERTY ));
   m_properties.push_back( getFactory()->produceProperty( this, 0, "ResRockLeakage",                "ResRockLeakage",                "kg",      RESERVOIRPROPERTY, DataModel::FORMATION_2D_PROPERTY ));
   m_properties.push_back( getFactory()->produceProperty( this, 0, "SeepageBasinTop_Gas",           "SeepageBasinTop_Gas",           "kg",      FORMATIONPROPERTY, DataModel::FORMATION_2D_PROPERTY ));
   m_properties.push_back( getFactory()->produceProperty( this, 0, "SeepageBasinTop_Oil",           "SeepageBasinTop_Oil",           "kg",      FORMATIONPROPERTY, DataModel::FORMATION_2D_PROPERTY ));
   m_properties.push_back( getFactory()->produceProperty( this, 0, "ResRockLeakageUpward",          "ResRockLeakageUpward",          "kg",      RESERVOIRPROPERTY, DataModel::FORMATION_2D_PROPERTY ));
   m_properties.push_back( getFactory()->produceProperty( this, 0, "ResRockLeakageOutward",         "ResRockLeakageOutward",         "kg",      RESERVOIRPROPERTY, DataModel::FORMATION_2D_PROPERTY ));
   m_properties.push_back( getFactory()->produceProperty( this, 0, "ResRockTop",                    "ResRockTop",                    "m",       RESERVOIRPROPERTY, DataModel::FORMATION_2D_PROPERTY ));
   m_properties.push_back( getFactory()->produceProperty( this, 0, "ResRockOverburden",             "ResRockOverburden",             "m",       RESERVOIRPROPERTY, DataModel::FORMATION_2D_PROPERTY ));
   m_properties.push_back( getFactory()->produceProperty( this, 0, "ResRockBottom",                 "ResRockBottom",                 "m",       RESERVOIRPROPERTY, DataModel::FORMATION_2D_PROPERTY ));
   m_properties.push_back( getFactory()->produceProperty( this, 0, "ResRockThickness",              "ResRockThickness",              "m",       RESERVOIRPROPERTY, DataModel::FORMATION_2D_PROPERTY ));
   m_properties.push_back( getFactory()->produceProperty( this, 0, "ResRockPorosity",               "ResRockPorosity",               "%",       RESERVOIRPROPERTY, DataModel::FORMATION_2D_PROPERTY ));
   m_properties.push_back( getFactory()->produceProperty( this, 0, "ResRockSealPermeability",       "ResRockSealPermeability",       "mD",      RESERVOIRPROPERTY, DataModel::FORMATION_2D_PROPERTY ));
   m_properties.push_back( getFactory()->produceProperty( this, 0, "ResRockFlowDirectionGasIJ",     "ResRockFlowDirectionGasIJ",     "",        RESERVOIRPROPERTY, DataModel::FORMATION_2D_PROPERTY ));
   m_properties.push_back( getFactory()->produceProperty( this, 0, "ResRockFlowDirectionGasI",      "ResRockFlowDirectionGasI",      "",        RESERVOIRPROPERTY, DataModel::FORMATION_2D_PROPERTY ));
   m_properties.push_back( getFactory()->produceProperty( this, 0, "ResRockFlowDirectionGasJ",      "ResRockFlowDirectionGasJ",      "",        RESERVOIRPROPERTY, DataModel::FORMATION_2D_PROPERTY ));
   m_properties.push_back( getFactory()->produceProperty( this, 0, "ResRockFlowDirectionFluidIJ",   "ResRockFlowDirectionFluidIJ",   "",        RESERVOIRPROPERTY, DataModel::FORMATION_2D_PROPERTY ));
   m_properties.push_back( getFactory()->produceProperty( this, 0, "ResRockFlowDirectionFluidI",    "ResRockFlowDirectionFluidI",    "",        RESERVOIRPROPERTY, DataModel::FORMATION_2D_PROPERTY ));
   m_properties.push_back( getFactory()->produceProperty( this, 0, "ResRockFlowDirectionFluidJ",    "ResRockFlowDirectionFluidJ",    "",        RESERVOIRPROPERTY, DataModel::FORMATION_2D_PROPERTY ));
   m_properties.push_back( getFactory()->produceProperty( this, 0, "ResRockFlow",                   "ResRockFlow",                   "log(kg)", RESERVOIRPROPERTY, DataModel::FORMATION_2D_PROPERTY ));
   m_properties.push_back( getFactory()->produceProperty( this, 0, "ResRockFlowDirection",          "ResRockFlowDirection",          "",        RESERVOIRPROPERTY, DataModel::FORMATION_2D_PROPERTY ));
   m_properties.push_back( getFactory()->produceProperty( this, 0, "ResRockFlux",                   "ResRockFlux",                   "kg/m2",   RESERVOIRPROPERTY, DataModel::FORMATION_2D_PROPERTY ));
   m_properties.push_back( getFactory()->produceProperty( this, 0, "ResRockImmobilesVolume",        "ResRockImmobilesVolume",        "m3",      RESERVOIRPROPERTY, DataModel::FORMATION_2D_PROPERTY ));
   m_properties.push_back( getFactory()->produceProperty( this, 0, "ResRockImmobilesDensity",       "ResRockImmobilesDensity",       "kg/m2",   RESERVOIRPROPERTY, DataModel::FORMATION_2D_PROPERTY ));
   m_properties.push_back( getFactory()->produceProperty( this, 0, "ResRockFillGasPhaseQuantity",   "ResRockFillGasPhaseQuantity",   "kg",      RESERVOIRPROPERTY, DataModel::FORMATION_2D_PROPERTY ));
   m_properties.push_back( getFactory()->produceProperty( this, 0, "ResRockFillFluidPhaseQuantity", "ResRockFillFluidPhaseQuantity", "kg",      RESERVOIRPROPERTY, DataModel::FORMATION_2D_PROPERTY ));
   m_properties.push_back( getFactory()->produceProperty( this, 0, "ResRockFillGasPhaseDensity",    "ResRockFillGasPhaseDensity",    "kg/m2",   RESERVOIRPROPERTY, DataModel::FORMATION_2D_PROPERTY ));
   m_properties.push_back( getFactory()->produceProperty( this, 0, "ResRockFillFluidPhaseDensity",  "ResRockFillFluidPhaseDensity",  "kg/m2",   RESERVOIRPROPERTY, DataModel::FORMATION_2D_PROPERTY ));
   m_properties.push_back( getFactory()->produceProperty( this, 0, "ResRockDrainageAreaGasPhase",   "ResRockDrainageAreaGasPhase",   "",        RESERVOIRPROPERTY, DataModel::FORMATION_2D_PROPERTY ));
   m_properties.push_back( getFactory()->produceProperty( this, 0, "ResRockDrainageAreaFluidPhase", "ResRockDrainageAreaFluidPhase", "",        RESERVOIRPROPERTY, DataModel::FORMATION_2D_PROPERTY ));
   m_properties.push_back( getFactory()->produceProperty( this, 0, "ResRockDrainageIdGasPhase",     "ResRockDrainageIdGasPhase",     "",        RESERVOIRPROPERTY, DataModel::FORMATION_2D_PROPERTY ));
   m_properties.push_back( getFactory()->produceProperty( this, 0, "ResRockDrainageIdFluidPhase",   "ResRockDrainageIdFluidPhase",   "",        RESERVOIRPROPERTY, DataModel::FORMATION_2D_PROPERTY ));
   m_properties.push_back( getFactory()->produceProperty( this, 0, "ResRockBarriers",               "ResRockBarriers",               "",        RESERVOIRPROPERTY, DataModel::FORMATION_2D_PROPERTY ));
   m_properties.push_back( getFactory()->produceProperty( this, 0, "ResRockFaultCutEdges",          "ResRockFaultCutEdges",          "",        RESERVOIRPROPERTY, DataModel::FORMATION_2D_PROPERTY ));
   m_properties.push_back( getFactory()->produceProperty( this, 0, "ResRockPressure",               "ResRockPressure",               "MPa",     RESERVOIRPROPERTY, DataModel::FORMATION_2D_PROPERTY ));
   m_properties.push_back( getFactory()->produceProperty( this, 0, "ResRockTemperature",            "ResRockTemperature",            "C",       RESERVOIRPROPERTY, DataModel::FORMATION_2D_PROPERTY ));
   m_properties.push_back( getFactory()->produceProperty( this, 0, "ResRockCapacity",               "ResRockCapacity",               "m3",      RESERVOIRPROPERTY, DataModel::FORMATION_2D_PROPERTY ));

   // Touchstone properties.
   m_properties.push_back( getFactory()->produceProperty( this, 0, "Resq: *", "Resq: *", "", FORMATIONPROPERTY, DataModel::FORMATION_2D_PROPERTY ) );

   // trap properties
   m_properties.push_back( getFactory()->produceProperty( this, 0, "VolumeFGIIP",        "VolumeFGIIP",        "m3",        TRAPPROPERTY, DataModel::TRAP_PROPERTY )); // Volume of free gas initially in place
   m_properties.push_back( getFactory()->produceProperty( this, 0, "VolumeCIIP",         "VolumeCIIP",         "m3",        TRAPPROPERTY, DataModel::TRAP_PROPERTY )); // Volume of condensate initially in place
   m_properties.push_back( getFactory()->produceProperty( this, 0, "VolumeSGIIP",        "VolumeSGIIP",        "m3",        TRAPPROPERTY, DataModel::TRAP_PROPERTY )); // Volume of solution gas initially in place
   m_properties.push_back( getFactory()->produceProperty( this, 0, "VolumeSTOIIP",       "VolumeSTOIIP",       "m3",        TRAPPROPERTY, DataModel::TRAP_PROPERTY )); // Volume of stock tank oil initially in place
   m_properties.push_back( getFactory()->produceProperty( this, 0, "VolumeLiquid",       "VolumeLiquid",       "m3",        TRAPPROPERTY, DataModel::TRAP_PROPERTY )); // Volume of reservoir liquid phase
   m_properties.push_back( getFactory()->produceProperty( this, 0, "VolumeVapour",       "VolumeLiquid",       "m3",        TRAPPROPERTY, DataModel::TRAP_PROPERTY )); // Volume of reservoir vapour phase
   m_properties.push_back( getFactory()->produceProperty( this, 0, "DensityFGIIP",       "DensityFGIIP",       "kg/m3",     TRAPPROPERTY, DataModel::TRAP_PROPERTY )); // Density of free gas initially in place
   m_properties.push_back( getFactory()->produceProperty( this, 0, "DensityCIIP",        "DensityCIIP",        "kg/m3",     TRAPPROPERTY, DataModel::TRAP_PROPERTY )); // Density of condensate initially in place
   m_properties.push_back( getFactory()->produceProperty( this, 0, "DensitySGIIP",       "DensitySGIIP",       "kg/m3",     TRAPPROPERTY, DataModel::TRAP_PROPERTY )); // Density of solution gas initially in place
   m_properties.push_back( getFactory()->produceProperty( this, 0, "DensitySTOIIP",      "DensitySTOIIP",      "kg/m3",     TRAPPROPERTY, DataModel::TRAP_PROPERTY )); // Density of stock tank oil initially in place
   m_properties.push_back( getFactory()->produceProperty( this, 0, "DensityLiquid",      "DensityLiquid",      "kg/m3",     TRAPPROPERTY, DataModel::TRAP_PROPERTY )); // Density of reservoir liquid phase
   m_properties.push_back( getFactory()->produceProperty( this, 0, "DensityVapour",      "DensityLiquid",      "kg/m3",     TRAPPROPERTY, DataModel::TRAP_PROPERTY )); // Density of reservoir vapour phase
   m_properties.push_back( getFactory()->produceProperty( this, 0, "ViscosityFGIIP",     "ViscosityFGIIP",     "Pa*s",      TRAPPROPERTY, DataModel::TRAP_PROPERTY )); // Viscosity of free gas initially in place
   m_properties.push_back( getFactory()->produceProperty( this, 0, "ViscosityCIIP",      "ViscosityCIIP",      "Pa*s",      TRAPPROPERTY, DataModel::TRAP_PROPERTY )); // Viscosity of condensate initially in place
   m_properties.push_back( getFactory()->produceProperty( this, 0, "ViscositySGIIP",     "ViscositySGIIP",     "Pa*s",      TRAPPROPERTY, DataModel::TRAP_PROPERTY )); // Viscosity of solution gas initially in place
   m_properties.push_back( getFactory()->produceProperty( this, 0, "ViscositySTOIIP",    "ViscositySTOIIP",    "Pa*s",      TRAPPROPERTY, DataModel::TRAP_PROPERTY )); // Viscosity of stock tank oil initially in place
   m_properties.push_back( getFactory()->produceProperty( this, 0, "ViscosityLiquid",    "ViscosityLiquid",    "Pa*s",      TRAPPROPERTY, DataModel::TRAP_PROPERTY )); // Viscosity of reservoir liquid phase
   m_properties.push_back( getFactory()->produceProperty( this, 0, "ViscosityVapour",    "ViscosityLiquid",    "Pa*s",      TRAPPROPERTY, DataModel::TRAP_PROPERTY )); // Viscosity of reservoir vapour phase
   m_properties.push_back( getFactory()->produceProperty( this, 0, "MassFGIIP",          "MassFGIIP",          "kg",        TRAPPROPERTY, DataModel::TRAP_PROPERTY )); // Mass of free gas initially in place
   m_properties.push_back( getFactory()->produceProperty( this, 0, "MassCIIP",           "MassCIIP",           "kg",        TRAPPROPERTY, DataModel::TRAP_PROPERTY )); // Mass of condensate initially in place
   m_properties.push_back( getFactory()->produceProperty( this, 0, "MassSGIIP",          "MassSGIIP",          "kg",        TRAPPROPERTY, DataModel::TRAP_PROPERTY )); // Mass of solution gas initially in place
   m_properties.push_back( getFactory()->produceProperty( this, 0, "MassSTOIIP",         "MassSTOIIP",         "kg",        TRAPPROPERTY, DataModel::TRAP_PROPERTY )); // Mass of stock tank oil initially in place
   m_properties.push_back( getFactory()->produceProperty( this, 0, "MassLiquid",         "MassLiquid",         "kg",        TRAPPROPERTY, DataModel::TRAP_PROPERTY )); // Mass of reservoir liquid phase
   m_properties.push_back( getFactory()->produceProperty( this, 0, "MassVapour",         "MassLiquid",         "kg",        TRAPPROPERTY, DataModel::TRAP_PROPERTY )); // Mass of reservoir vapour phase
   m_properties.push_back( getFactory()->produceProperty( this, 0, "CGR",                "CGR",                "m3/m3",     TRAPPROPERTY, DataModel::TRAP_PROPERTY )); // Condensate Gas Ratio: VolumeCIIP / VolumeFGIIP
   m_properties.push_back( getFactory()->produceProperty( this, 0, "GOR",                "GOR",                "m3/m3",     TRAPPROPERTY, DataModel::TRAP_PROPERTY )); // Gas Oil Ratio: VolumeSGIIP / VolumeSTOIIP
   m_properties.push_back( getFactory()->produceProperty( this, 0, "OilAPI",             "OilAPI",             "",          TRAPPROPERTY, DataModel::TRAP_PROPERTY )); // API of STOIIP
   m_properties.push_back( getFactory()->produceProperty( this, 0, "CondensateAPI",      "CondensateAPI",      "",          TRAPPROPERTY, DataModel::TRAP_PROPERTY )); // API of CIIP
   m_properties.push_back( getFactory()->produceProperty( this, 0, "GasWetnessFGIIP",    "GasWetnessFGIIP",    "mole/mole", TRAPPROPERTY, DataModel::TRAP_PROPERTY )); // C1 / Sum (C2 - C5) of FGIIP
   m_properties.push_back( getFactory()->produceProperty( this, 0, "GasWetnessSGIIP",    "GasWetnessSGIIP",    "mole/mole", TRAPPROPERTY, DataModel::TRAP_PROPERTY )); // C1 / Sum (C2 - C5) of SGIIP
   m_properties.push_back( getFactory()->produceProperty( this, 0, "CEPLiquid",          "CEPLiquid",          "MPa",       TRAPPROPERTY, DataModel::TRAP_PROPERTY )); //
   m_properties.push_back( getFactory()->produceProperty( this, 0, "CEPVapour",          "CEPVapour",          "MPa",       TRAPPROPERTY, DataModel::TRAP_PROPERTY )); //
   m_properties.push_back( getFactory()->produceProperty( this, 0, "FracturePressure",   "FracturePressure",   "MPa",       TRAPPROPERTY, DataModel::TRAP_PROPERTY )); // Fracture pressure of the trap
   m_properties.push_back( getFactory()->produceProperty( this, 0, "ColumnHeightLiquid", "ColumnHeightLiquid", "m",         TRAPPROPERTY, DataModel::TRAP_PROPERTY )); // Height of the liquid column
   m_properties.push_back( getFactory()->produceProperty( this, 0, "ColumnHeightVapour", "ColumnHeightVapour", "m",         TRAPPROPERTY, DataModel::TRAP_PROPERTY )); // Height of the vapour column
   m_properties.push_back( getFactory()->produceProperty( this, 0, "GOC",                "GOC",                "m",         TRAPPROPERTY, DataModel::TRAP_PROPERTY )); // Depth of Vapour-Liquid contact
   m_properties.push_back( getFactory()->produceProperty( this, 0, "OWC",                "OWC",                "m",         TRAPPROPERTY, DataModel::TRAP_PROPERTY )); // Depth of Liquid-Water contact
   m_properties.push_back( getFactory()->produceProperty( this, 0, "SpillDepth",         "SpillDepth",         "m",         TRAPPROPERTY, DataModel::TRAP_PROPERTY )); // Spill depth
   m_properties.push_back( getFactory()->produceProperty( this, 0, "SealPermeability",   "SealPermeability",   "mD",        TRAPPROPERTY, DataModel::TRAP_PROPERTY )); //

   // amount of trapped HC per spice
   for ( i = 0; i < ComponentManager::NUMBER_OF_SPECIES; ++i )
   {
      m_properties.push_back( getFactory()->produceProperty( this, 0
                                                           , theComponentManager.getSpeciesName( i ) + "TrappedAmount"
                                                           , theComponentManager.getSpeciesName( i ) + "TrappedAmount"
                                                           , "kg", TRAPPROPERTY, DataModel::TRAP_PROPERTY ) );
   }


   // Crustal Thickness Calculator output properties
   for ( i = 0; i < CrustalThicknessInterface::numberOfOutputMaps; ++i )
   {
      m_properties.push_back( getFactory()->produceProperty( this, 0,
                              CrustalThicknessInterface::outputMapsNames[ i ],
                              CrustalThicknessInterface::outputMapsNames[ i ],
                              CrustalThicknessInterface::outputMapsUnits[ i ],
                              FORMATIONPROPERTY,
                              DataModel::SURFACE_2D_PROPERTY ));
   }

   return true;
}

bool ProjectHandle::loadTimeOutputProperties() {

   database::Table* filterTimeTbl = getTable( "FilterTimeIoTbl" );
   database::Table::iterator tblIter;
   Interface::ModellingMode recordMode;

   m_timeOutputProperties.clear();

   for ( tblIter = filterTimeTbl->begin(); tblIter != filterTimeTbl->end(); ++tblIter )
   {

      if ( database::getModellingMode( *tblIter ) == "1d" ) {
         recordMode = Interface::MODE1D;
      }
      else {
         // It may be that the modelling mode string = "multi-1d", in which case
         // it will be switched to 3d.
         recordMode = Interface::MODE3D;
      }

      if ( recordMode == getModellingMode() )
      {
         m_timeOutputProperties.push_back( getFactory()->produceOutputProperty( this, *tblIter ) );
      }

   }

   return true;
}

bool ProjectHandle::loadLithologyThermalConductivitySamples() {

   database::Table* thermalConductivityTbl = getTable( "LitThCondIoTbl" );
   database::Table::iterator tblIter;

   m_lithologyThermalConductivitySamples.clear();

   for ( tblIter = thermalConductivityTbl->begin(); tblIter != thermalConductivityTbl->end(); ++tblIter )
   {
      m_lithologyThermalConductivitySamples.push_back( getFactory()->produceLithologyThermalConductivitySample( this, *tblIter ) );
   }

   return true;
}

bool ProjectHandle::loadLithologyHeatCapacitySamples() {

   database::Table* heatCapacityTbl = getTable( "LitHeatCapIoTbl" );
   database::Table::iterator tblIter;

   m_lithologyHeatCapacitySamples.clear();

   for ( tblIter = heatCapacityTbl->begin(); tblIter != heatCapacityTbl->end(); ++tblIter )
   {
      m_lithologyHeatCapacitySamples.push_back( getFactory()->produceLithologyHeatCapacitySample( this, *tblIter ) );

   }

   return true;
}

bool ProjectHandle::loadFluidHeatCapacitySamples() {

   database::Table* heatCapacityTbl = getTable( "FltHeatCapIoTbl" );
   database::Table::iterator tblIter;

   m_fluidHeatCapacitySamples.clear();

   for ( tblIter = heatCapacityTbl->begin(); tblIter != heatCapacityTbl->end(); ++tblIter )
   {
      FluidHeatCapacitySample* sample = getFactory()->produceFluidHeatCapacitySample( this, *tblIter );
      m_fluidHeatCapacitySamples.push_back( sample );

   }

   return true;
}

bool ProjectHandle::loadFluidThermalConductivitySamples() {

   database::Table* thermalConductivityTbl = getTable( "FltThCondIoTbl" );
   database::Table::iterator tblIter;

   m_fluidThermalConductivitySamples.clear();

   for ( tblIter = thermalConductivityTbl->begin(); tblIter != thermalConductivityTbl->end(); ++tblIter )
   {
      m_fluidThermalConductivitySamples.push_back( getFactory()->produceFluidThermalConductivitySample( this, *tblIter ) );
   }

   return true;
}


bool ProjectHandle::loadRelatedProjects() {

   database::Table* relatedProjectsTbl = getTable( "RelatedProjectsIoTbl" );
   database::Table::iterator tblIter;

   m_relatedProjects.clear();

   for ( tblIter = relatedProjectsTbl->begin(); tblIter != relatedProjectsTbl->end(); ++tblIter )
   {
      m_relatedProjects.push_back( getFactory()->produceRelatedProject( this, *tblIter ) );
   }

   return true;
}


bool ProjectHandle::loadFormations( void )
{
   database::Table* stratTbl = getTable( "StratIoTbl" );
   database::Table* sourceRockLithoIoTbl = getTable( "SourceRockLithoIoTbl" );
   database::Table::iterator tblIter;
   Record * stratRecord = 0;
   Record * sourceRockRecord = 0;
   Formation* formation;
   SourceRock* sourceRock;

   for ( tblIter = stratTbl->begin(); tblIter != stratTbl->end(); ++tblIter ) {

      stratRecord = *tblIter;

      int depoSequenceNumber = database::getDepoSequence( stratRecord );

      // If the depo-sequence number is the null value then this is the bottom most surface definition.
      // There is no formation contained in this strat-table record.
      if ( depoSequenceNumber != DefaultUndefinedScalarValue ) {
         formation = getFactory()->produceFormation( this, stratRecord );
         m_formations.push_back( formation );

         if ( database::getSourceRock( stratRecord ) ) {
            sourceRockRecord = sourceRockLithoIoTbl->findRecord( "SourceRockType", database::getSourceRockType1( stratRecord ),
               "LayerName", database::getLayerName( stratRecord ) );
            assert( sourceRockRecord != 0 );

            sourceRock = getFactory()->produceSourceRock( this, sourceRockRecord );
            m_sourceRocks.push_back( sourceRock );
            formation->setSourceRock1( sourceRock );

            if ( database::getLayerName( sourceRockRecord ) == "" ) {
               sourceRock->setLayerName( database::getLayerName( stratRecord ) );
            }
            else {
               assert( database::getLayerName( sourceRockRecord ) == database::getLayerName( stratRecord ) );
            }

            if ( database::getEnableSourceRockMixing( stratRecord ) == 1 ) {
               Record * sourceRockRecord2 = sourceRockLithoIoTbl->findRecord( "SourceRockType", database::getSourceRockType2( stratRecord ),
                  "LayerName", database::getLayerName( stratRecord ), sourceRockRecord );
               assert( sourceRockRecord2 != 0 );

               sourceRock = getFactory()->produceSourceRock( this, sourceRockRecord2 );
               m_sourceRocks.push_back( sourceRock );
               sourceRock->setLayerName( database::getLayerName( stratRecord ) );
               formation->setSourceRock2( sourceRock );
            }

         }

      }

   }

   // Sort the list of surfaces into age order, youngest first, oldest last on the list.
   std::sort( m_formations.begin(), m_formations.end(), FormationLessThan() );

   return true;
}

bool ProjectHandle::loadIgneousIntrusions() {

   MutableFormationList::iterator formationIter;

   for ( formationIter = m_formations.begin(); formationIter != m_formations.end(); ++formationIter )
   {
      Formation * formation = *formationIter;

      if ( formation->getIsIgneousIntrusion() ) {
         IgneousIntrusionEvent* igneousIntrusion = getFactory()->produceIgneousIntrusionEvent( this, formation->getRecord() );
         m_igneousIntrusionEvents.push_back( igneousIntrusion );
         formation->setIgneousIntrusionEvent( igneousIntrusion );
      }

   }

   m_previousIgneousIntrusionTime = DefaultUndefinedValue;
   return true;
}


bool ProjectHandle::loadFluidTypes() {

   database::Table* fluidTbl = getTable( "FluidtypeIoTbl" );
   database::Table::iterator tblIter;
   Record * fluidRecord = 0;

   for ( tblIter = fluidTbl->begin(); tblIter != fluidTbl->end(); ++tblIter )
   {
      fluidRecord = *tblIter;

      if ( fluidRecord )
      {
         m_fluidTypes.push_back( getFactory()->produceFluidType( this, fluidRecord ) );
      }
   }
   return true;

}

bool ProjectHandle::loadConstrainedOverpressureIntervals() {

   database::Table* geologicalBoundaryIoTbl = getTable( "GeologicalBoundaryIoTbl" );
   database::Table* propertyBoundaryIoTbl = getTable( "PropertyBoundaryIoTbl" );
   database::Table* boundaryValuesIoTbl = getTable( "BoundaryValuesIoTbl" );

   database::Table::iterator geologicalBoundaryTblIter;

   size_t i;
   size_t j;

   for ( geologicalBoundaryTblIter = geologicalBoundaryIoTbl->begin(); geologicalBoundaryTblIter != geologicalBoundaryIoTbl->end(); ++geologicalBoundaryTblIter ) {
      database::Record* geologicalBoundaryRecord = *geologicalBoundaryTblIter;

      const std::string& GeologicalObjectName = database::getGeologicalObjectName( geologicalBoundaryRecord );

      // Since constrained overpressure is the only boundary condition type that has been implemented (this will remain so)
      // using these set of tables then it make sense to get the formation in the outer-most loop. Since the meaning
      // of the GeologicalObjectName is the formation name.
      const Interface::Formation* formation = findFormation( GeologicalObjectName );
      // Minus 1 here because of array indexing.
      const unsigned int FirstIndexInPropertyTable = database::getFirstIndexInPropertyIoTbl( geologicalBoundaryRecord ) - 1;
      const unsigned int NumberOfProperties = database::getNumberOfProperties( geologicalBoundaryRecord );

      for ( i = FirstIndexInPropertyTable; i < FirstIndexInPropertyTable + NumberOfProperties; ++i ) {
         database::Record* propertyRecord = propertyBoundaryIoTbl->getRecord( static_cast<int>(i) );

         const std::string& PropertyName = database::getNameOfProperty( propertyRecord );
         // Minus 1 here because of array indexing.
         const unsigned int FirstIndexInPropertyBoundaryValuesIoTbl = database::getFirstIndexInPropertyBoundaryValuesIoTbl( propertyRecord ) - 1;
         const unsigned int NumberOfTimeIntervals = database::getNumberOfTimeIntervals( propertyRecord );

         // Is this check necessary?
         // Since constrained overpressure is the only boundary condition to be implemented using this set of tables.
         if ( PropertyName == "Pressure" ) {

            for ( j = FirstIndexInPropertyBoundaryValuesIoTbl; j < FirstIndexInPropertyBoundaryValuesIoTbl + NumberOfTimeIntervals; ++j ) {
               database::Record* copRecord = boundaryValuesIoTbl->getRecord( static_cast<int>(j) );

               ConstrainedOverpressureInterval* copInterval = getFactory()->produceConstrainedOverpressureInterval( this, copRecord, formation );

               m_constrainedOverpressureIntervals.push_back( copInterval );

            }

         }

      }

   }

   return true;
}


bool ProjectHandle::loadFaults( void )
{
   loadFaultCollections();
   connectFaultCollections();
   loadFaultEvents();
   return true;
}

bool ProjectHandle::loadFaultCollections( void )
{
   MutableInputValueList::const_iterator inputValueIter;

   for ( inputValueIter = m_inputValues.begin(); inputValueIter != m_inputValues.end(); ++inputValueIter )
   {
      InputValue *inputValue = *inputValueIter;

      if ( inputValue->getType() != Interface::FaultMap )
         continue;

      FaultFileReader *reader = FaultFileReaderFactory::getInstance().createReader( inputValue->getMapType() );

      if ( !reader )
         continue;

      FaultCollection *faultCollection = getFactory()->produceFaultCollection( this, inputValue->getMapName() );

      m_faultCollections.push_back( faultCollection );

      bool fileIsOpen;

      ibs::FilePath fullFileName( getProjectPath() );
      fullFileName << inputValue->getFileName();
      reader->open( fullFileName.path(), fileIsOpen );

      if ( !fileIsOpen )
      {
         cerr << "****************    ERROR FaultManager::readFaultMapFiles (): Fault file "
            << inputValue->getFileName()
            << " could not be opened.   ****************" << endl;
         continue;
      }

      reader->preParseFaults();

      FaultFileReader::FaultDataSetIterator faultIter;
      for ( faultIter = reader->begin(); faultIter != reader->end(); ++faultIter )
      {
         faultCollection->addFault( reader->faultName( faultIter ), reader->faultLine( faultIter ) );
      }

      reader->close();

      delete reader;
   }

   return true;
}

Interface::FaultCollection * ProjectHandle::findFaultCollection( const string & name ) const
{
   MutableFaultCollectionList::const_iterator fcIter;

   for ( fcIter = m_faultCollections.begin(); fcIter != m_faultCollections.end(); ++fcIter )
   {
      FaultCollection * fc = *fcIter;
      if ( fc->getName() == name )
      {
         return fc;
      }
   }
   return 0;
}


bool ProjectHandle::connectFaultCollections( void )
{
   database::Table *palinspasticTbl = getTable( "PalinspasticIoTbl" );
   database::Table::iterator tblIter;

   for ( tblIter = palinspasticTbl->begin(); tblIter != palinspasticTbl->end(); ++tblIter )
   {
      Record * palinspasticRecord = *tblIter;
      if ( !palinspasticRecord ) continue;

      const string & faultcutsMap = database::getFaultcutsMap( palinspasticRecord );
      const string & surfaceName = database::getSurfaceName( palinspasticRecord );
      const string & bottomFormationName = database::getBottomFormationName( palinspasticRecord );

      FaultCollection *faultCollection = (FaultCollection *)findFaultCollection( faultcutsMap );
      if ( !faultCollection ) continue;


      const Surface *topSurface = dynamic_cast<const Surface *>( findSurface( surfaceName ) );

      if ( !topSurface )
      {
         cerr << "ProjectHandle::connectFaultCollections (): could not find Surface " << surfaceName << endl;
         continue;
      }

      const Formation *topFormation = dynamic_cast<const Formation *> ( topSurface->getBottomFormation() );
      if ( !topFormation )
      {
         cerr << "ProjectHandle::connectFaultCollections (): could not find bottom formation of Surface " << surfaceName << endl;
         continue;
      }

      const Formation *bottomFormation;
      if ( bottomFormationName.size() > 0 )
      {
         bottomFormation = dynamic_cast<const Formation *> ( findFormation( bottomFormationName ) );
         if ( !bottomFormation )
         {
            cerr << "ProjectHandle::connectFaultCollections (): could not find Formation " << bottomFormationName << endl;
            continue;
         }
      }
      else
      {
         bottomFormation = topFormation;
      }

      const Surface *bottomSurface = dynamic_cast<const Surface *> ( bottomFormation->getBottomSurface() );

      const Formation *formation = topFormation;
      const Surface *surface;

      do
      {
         faultCollection->addFormation( formation );
#if 0
         cerr << "Linking fault collection " << faultCollection->getName () << " to formation " << formation->getName () << endl;
#endif

         surface = dynamic_cast<const Surface *> ( formation->getBottomSurface() );
         formation = dynamic_cast<const Formation *> ( surface->getBottomFormation() );
      } while ( surface != 0 && formation != 0 && surface != bottomSurface );
   }

   return true;
}

bool ProjectHandle::loadFaultEvents( void )
{
   database::Table *tbl = getTable( "FaultcutIoTbl" );

   if ( tbl )
   {
      database::Table::iterator tblIter;
      for ( tblIter = tbl->begin(); tblIter != tbl->end(); ++tblIter )
      {
         Record *record = *tblIter;

         double age = database::getAge( record );
         const Snapshot * snapshot = (const Snapshot *)findSnapshot( age );
         if ( !snapshot ) continue;

         const string & fcName = database::getSurfaceName( record );
         const string & faultName = database::getFaultName( record );
         const string & status = database::getFaultcutStatus( record );

         FaultCollection * fc = (FaultCollection *)findFaultCollection( fcName );
         if ( !fc ) continue;
         fc->addEvent( faultName, snapshot, status );
      }
   }

   tbl = getTable( "PressureFaultcutIoTbl" );

   if ( tbl )
   {
      database::Table::iterator tblIter;
      for ( tblIter = tbl->begin(); tblIter != tbl->end(); ++tblIter )
      {
         Record *record = *tblIter;

         double age = database::getStartAge( record );
         const Snapshot * snapshot = (const Snapshot *)findSnapshot( age );
         if ( !snapshot ) continue;

         const string & fcName = database::getFaultcutsMap( record );
         const string & faultName = database::getFaultName( record );
         const string & faultLithology = database::getFaultLithology( record );
         bool usedInOverpressure = database::getUsedInOverpressure( record ) ? true : false;

         FaultCollection * fc = (FaultCollection *)findFaultCollection( fcName );
         if ( !fc ) continue;
         fc->addOverpressureEvent( faultName, snapshot, faultLithology, usedInOverpressure );
      }
   }

   return true;
}

bool ProjectHandle::loadLithoTypes( void )
{
   database::Table * lithoTypeTbl = getTable( "LithotypeIoTbl" );
   database::Table::iterator tblIter;
   Record * crustLithoType = NULL;

   for ( tblIter = lithoTypeTbl->begin(); tblIter != lithoTypeTbl->end(); ++tblIter )
   {
      Record * lithoTypeRecord = *tblIter;
         m_lithoTypes.push_back( getFactory()->produceLithoType( this, lithoTypeRecord ) );

      if ( getLithotype( lithoTypeRecord ) == DataAccess::Interface::CrustLithologyName) {
         crustLithoType = lithoTypeRecord;
      }
   }

   if ( m_bottomBoundaryConditions == Interface::ADVANCED_LITHOSPHERE_CALCULATOR ) {
      database::Record * record = NULL;
      if ( crustLithoType != NULL ) {
         record = new Record( *crustLithoType );
      }
      else {
         record = new Record( lithoTypeTbl->getTableDefinition(), lithoTypeTbl );
         setPermMixModel( record, "None" );
      }
      setLithotype( record, DataAccess::Interface::ALCBasalt );
      m_lithoTypes.push_back( getFactory()->produceLithoType( this, record ) );
   }
   return true;
}

bool ProjectHandle::loadReservoirs( void )
{
   database::Table* reservoirTbl = getTable( "ReservoirIoTbl" );
   database::Table::iterator tblIter;
   for ( tblIter = reservoirTbl->begin(); tblIter != reservoirTbl->end(); ++tblIter )
   {
      Record * reservoirRecord = *tblIter;
      m_reservoirs.push_back( getFactory()->produceReservoir( this, reservoirRecord ) );
   }
   return true;
}

bool ProjectHandle::loadGlobalReservoirOptions (void)
{
   database::Table* reservoirOptionsIoTbl = getTable( "ReservoirOptionsIoTbl" );

   Record * reservoirOptionsRecord;
   if (reservoirOptionsIoTbl->size() == 0)
      reservoirOptionsIoTbl->createRecord();

   reservoirOptionsRecord = reservoirOptionsIoTbl->getRecord(0);
   m_reservoirOptions = getFactory()->produceReservoirOptions( this, reservoirOptionsRecord );

   return true;
}

bool ProjectHandle::loadMobileLayers( void )
{
   database::Table* mobileLayerTbl = getTable( "MobLayThicknIoTbl" );
   database::Table::iterator tblIter;
   for ( tblIter = mobileLayerTbl->begin(); tblIter != mobileLayerTbl->end(); ++tblIter )
   {
      Record * mobileLayerRecord = *tblIter;
      m_mobileLayers.push_back( getFactory()->produceMobileLayer( this, mobileLayerRecord ) );
   }

   std::sort( m_mobileLayers.begin(), m_mobileLayers.end(), PaleoPropertyTimeLessThan() );

   return true;
}


bool ProjectHandle::loadHeatFlowHistory( void )
{

   database::Table* heatFlowTbl = getTable( "MntlHeatFlowIoTbl" );
   database::Table::iterator tblIter;

   for ( tblIter = heatFlowTbl->begin(); tblIter != heatFlowTbl->end(); ++tblIter )
   {
      Record * heatFlowRecord = *tblIter;
      m_heatFlowHistory.push_back( getFactory()->producePaleoSurfaceProperty( this, heatFlowRecord, m_mantleBottomSurface ) );
   }

   // Sort into correct order. Youngest first on the list.
   std::sort( m_heatFlowHistory.begin(), m_heatFlowHistory.end(), PaleoPropertyTimeLessThan() );

   return true;
}

bool ProjectHandle::loadCrustFormation() {

   database::Table* basementIoTbl = getTable( "BasementIoTbl" );
   Record *projectIoRecord = basementIoTbl->getRecord( 0 );

   m_crustFormation = getFactory()->produceCrustFormation( this, projectIoRecord );
   m_formations.push_back( m_crustFormation );

   return m_crustFormation != 0;
}

bool ProjectHandle::loadMantleFormation() {

   database::Table* basementIoTbl = getTable( "BasementIoTbl" );
   Record *projectIoRecord = basementIoTbl->getRecord( 0 );

   m_mantleFormation = getFactory()->produceMantleFormation( this, projectIoRecord );

   m_formations.push_back( m_mantleFormation );

   return m_mantleFormation != 0;
}

bool ProjectHandle::loadBasementSurfaces() {

   m_crustBottomSurface = getFactory()->produceBasementSurface( this, CrustBottomSurfaceName );

   if ( m_crustBottomSurface == 0 ) {
      return false;
   }

   m_surfaces.push_back( m_crustBottomSurface );

   m_mantleBottomSurface = getFactory()->produceBasementSurface( this, MantleBottomSurfaceName );

   if ( m_mantleBottomSurface == 0 ) {
      return false;
   }

   m_surfaces.push_back( m_mantleBottomSurface );

   return true;
}

database::Table* ProjectHandle::getCrustIoTable( void )
{
   database::Table *tbl = getTable( "BasementIoTbl" );
   assert( tbl );

   Record *firstRecord = tbl->getRecord( 0 );
   assert( firstRecord );
   bool isALC = ( getBottomBoundaryModel( firstRecord ) == "Advanced Lithosphere Calculator" );
   database::Table* crustCalculatedThinningTbl = ( isALC ? getTable( "ContCrustalThicknessIoTbl" ) : getTable( "CrustIoTbl" ) );

   return crustCalculatedThinningTbl;
}

const string & ProjectHandle::getCrustIoTableName( void )
{
   return getCrustIoTable()->name();

}

bool ProjectHandle::loadCrustThinningHistory( void )
{
   database::Table* crustThinningTbl = getCrustIoTable();
   database::Table::iterator tblIter;

   for ( tblIter = crustThinningTbl->begin(); tblIter != crustThinningTbl->end(); ++tblIter )
   {
      Record * crustThinningRecord = *tblIter;
      m_crustPaleoThicknesses.push_back( getFactory()->producePaleoFormationProperty( this, crustThinningRecord, m_crustFormation ) );
   }

   // Sort the items in the table into the correct order.
   sort( m_crustPaleoThicknesses.begin(), m_crustPaleoThicknesses.end(), PaleoPropertyTimeLessThan() );

   if ( m_crustPaleoThicknesses.empty() ) {
      return false;
   }

   return true;
}

bool CrustIoTblSorter( database::Record * recordL, database::Record * recordR )
{
   if ( database::getAge( recordL ) < database::getAge( recordR ) ) return true;
   return false;
}

bool ProjectHandle::addCrustThinningHistoryMaps( void ) {

   if ( m_bottomBoundaryConditions == Interface::ADVANCED_LITHOSPHERE_CALCULATOR ) {
      MutablePaleoFormationPropertyList newCrustalThicknesses;

      // calculate and insert additional crust thickness maps at all snapshot events
      MutablePaleoFormationPropertyList::const_iterator thicknessIter2, thicknessIter = m_crustPaleoThicknesses.begin();

      const Interface::Snapshot* oldestSnapshot = getCrustFormation()->getTopSurface()->getSnapshot();
      assert( oldestSnapshot != 0 );

      Interface::SnapshotList* snapshots = getSnapshots( Interface::MAJOR );
      Interface::SnapshotList::const_iterator snapshotIter = snapshots->begin();

      const string tableName = getCrustIoTableName();
      Table * crustIoTbl = getTable( tableName );
      assert( crustIoTbl );

      for ( thicknessIter = m_crustPaleoThicknesses.begin(); thicknessIter != m_crustPaleoThicknesses.end(); ++thicknessIter ) {
         const Interface::GridMap* map1 = ( *thicknessIter )->getMap( Interface::CrustThinningHistoryInstanceThicknessMap );

         thicknessIter2 = thicknessIter + 1;

         const Interface::GridMap* map2 = ( thicknessIter2 != m_crustPaleoThicknesses.end() ?
            ( *thicknessIter2 )->getMap( Interface::CrustThinningHistoryInstanceThicknessMap ) : map1 );
         double age1 = ( *thicknessIter )->getSnapshot()->getTime();
         double age2 = ( thicknessIter2 != m_crustPaleoThicknesses.end() ? ( *thicknessIter2 )->getSnapshot()->getTime() : age1 );

         while ( snapshotIter != snapshots->end() && age2 >= ( *snapshotIter )->getTime() ) {
            double age3 = ( *snapshotIter )->getTime();
            if ( age1 < age3 && age2 != age3 && age3 <= oldestSnapshot->getTime() ) {
               database::Record * record = new Record( *( *thicknessIter )->getRecord() );
               setAge( record, age3 );
               PaleoFormationProperty* crustThicknessMap = getFactory()->producePaleoFormationProperty( this, record, m_crustFormation );
               Interface::InterpolateFunctor functor( age1, age2, age3 );
               crustThicknessMap->computeMap( Interface::CrustThinningHistoryInstanceThicknessMap, map1, map2, functor );

               newCrustalThicknesses.push_back( crustThicknessMap );
               map1 = crustThicknessMap->getMap( Interface::CrustThinningHistoryInstanceThicknessMap );
               age1 = age3;
            }
            ++snapshotIter;
         }
      }
      sort( crustIoTbl->begin(), crustIoTbl->end(), CrustIoTblSorter );
      for ( thicknessIter = newCrustalThicknesses.begin(); thicknessIter != newCrustalThicknesses.end(); ++thicknessIter ) {
         m_crustPaleoThicknesses.push_back( *thicknessIter );
      }
      sort( m_crustPaleoThicknesses.begin(), m_crustPaleoThicknesses.end(), PaleoPropertyTimeLessThan() );

      delete snapshots;
   }

   return true;
}
bool ProjectHandle::loadMantleThicknessHistory( void ) {

   database::Table* crustThinningTbl = getCrustIoTable();
   database::Table::iterator tblIter;

   MutablePaleoFormationPropertyList::const_iterator crustThicknessIter;

   for ( tblIter = crustThinningTbl->begin(); tblIter != crustThinningTbl->end(); ++tblIter ) {

      PaleoFormationProperty* mantleThicknessMap;

      // Here the crust-thinning table-record is used only to get the snapshot-time.
      Record * crustThinningRecord = *tblIter;

      mantleThicknessMap = getFactory()->producePaleoFormationProperty( this, crustThinningRecord, m_mantleFormation );
      m_mantlePaleoThicknesses.push_back( mantleThicknessMap );
   }

   return true;
}

bool ProjectHandle::loadSurfaceTemperatureHistory( void )
{
   database::Table* surfaceTemperatureTbl = getTable( "SurfaceTempIoTbl" );
   database::Table::iterator tblIter;

   for ( tblIter = surfaceTemperatureTbl->begin(); tblIter != surfaceTemperatureTbl->end(); ++tblIter )
   {
      Record * surfaceTemperatureRecord = *tblIter;
      m_surfaceTemperatureHistory.push_back( getFactory()->producePaleoProperty( this, surfaceTemperatureRecord ) );
   }

   // Sort into correct order. Youngest first on the list.
   std::sort( m_surfaceTemperatureHistory.begin(), m_surfaceTemperatureHistory.end(), PaleoPropertyTimeLessThan() );

   return true;
}

bool ProjectHandle::loadSurfaceDepthHistory( void )
{
   database::Table* surfaceDepthTbl = getTable( "SurfaceDepthIoTbl" );
   database::Table::iterator tblIter;

   // Should the present day depth at top surface be added here?
   for ( tblIter = surfaceDepthTbl->begin(); tblIter != surfaceDepthTbl->end(); ++tblIter )
   {
      Record * surfaceDepthRecord = *tblIter;
      m_surfaceDepthHistory.push_back( getFactory()->producePaleoProperty( this, surfaceDepthRecord ) );
   }

   // Sort into correct order. Youngest first on the list.
   std::sort( m_surfaceDepthHistory.begin(), m_surfaceDepthHistory.end(), PaleoPropertyTimeLessThan() );

   return true;
}

bool ProjectHandle::loadRunParameters( void )
{
   database::Table* runParametersIoTbl = getTable( "RunOptionsIoTbl" );

   if ( runParametersIoTbl == 0 ) {
      return false;
   }

   Record* runParametersRecord = runParametersIoTbl->getRecord( 0 );

   if ( runParametersRecord == 0 ) {
      return false;
   }
   else {
      m_runParameters = getFactory()->produceRunParameters( this, runParametersRecord );
      return true;
   }

}

bool ProjectHandle::loadProjectData( void )
{
   database::Table* projectDataIoTbl = getTable( "ProjectIoTbl" );

   if ( projectDataIoTbl == 0 ) {
      return false;
   }

   Record* projectDataRecord = projectDataIoTbl->getRecord( 0 );

   if ( projectDataRecord == 0 ) {
      return false;
   }
   else {
      m_projectData = getFactory()->produceProjectData( this, projectDataRecord );
      return true;
   }

}

bool ProjectHandle::loadSimulationDetails () {

   database::Table* simulationDetailsIoTbl = getTable( "SimulationDetailsIoTbl" );
   database::Table::iterator tblIter;

   if ( simulationDetailsIoTbl == 0 ) {
      return false;
   }

   for ( tblIter = simulationDetailsIoTbl->begin (); tblIter != simulationDetailsIoTbl->end (); ++tblIter ) {
      Record* simulationDetailsRecord = *tblIter;
      m_simulationDetails.push_back ( getFactory ()->produceSimulationDetails ( this, simulationDetailsRecord ));
   }

   std::sort ( m_simulationDetails.begin (), m_simulationDetails.end (), SimulationDetailsComparison ());

   return true;
}


bool ProjectHandle::loadBottomBoundaryConditions( void )
{
   database::Table * projectIoTbl = 0;

   // try to get it from the BasementIoTbl
   projectIoTbl = getTable( "BasementIoTbl" );

   if ( projectIoTbl == 0 ) {
      return false;
   }

   Record *projectIoRecord = projectIoTbl->getRecord( 0 );

   assert( projectIoRecord );
   m_crustPropertyModel = "";
   m_mantlePropertyModel = "";

   const string& theBottomBCsStr = database::getBottomBoundaryModel( projectIoRecord );

   if ( theBottomBCsStr == "Fixed Temperature" )
   {
      m_bottomBoundaryConditions = Interface::FIXED_BASEMENT_TEMPERATURE; //declared in Interface.h
   }
   else if ( theBottomBCsStr == "Fixed HeatFlow" )
   {
      m_bottomBoundaryConditions = Interface::MANTLE_HEAT_FLOW; //declared in Interface.h
   }
   else if ( theBottomBCsStr == "Advanced Lithosphere Calculator" )
   {
      m_bottomBoundaryConditions = Interface::ADVANCED_LITHOSPHERE_CALCULATOR;
      m_crustPropertyModel  = database::getCrustPropertyModel ( projectIoRecord );
      m_mantlePropertyModel = database::getMantlePropertyModel( projectIoRecord );
   }
   return true;
}

Interface::BottomBoundaryConditions ProjectHandle::getBottomBoundaryConditions() const {
   return m_bottomBoundaryConditions;
}

const string & ProjectHandle::getCrustPropertyModel() const {
   return m_crustPropertyModel;
}

const string & ProjectHandle::getMantlePropertyModel() const {
   return m_mantlePropertyModel;
}

double ProjectHandle::getBottomMantleTemperature() const {

   database::Table* basementIoTbl;
   database::Record* basementTableRecord;

   basementIoTbl = getTable( "BasementIoTbl" );
   basementTableRecord = basementIoTbl->getRecord( 0 );

   return database::getTopAsthenoTemp( basementTableRecord );
}


bool ProjectHandle::loadTouchstoneMaps( void )
{
   database::Table* touchstoneMapTbl = getTable( "TouchstoneMapIoTbl" );
   database::Table::iterator tblIter;
   for ( tblIter = touchstoneMapTbl->begin(); tblIter != touchstoneMapTbl->end(); ++tblIter )
   {
      Record * touchstoneMapRecord = *tblIter;
      m_touchstoneMaps.push_back( getFactory()->produceTouchstoneMap( this, touchstoneMapRecord ) );
   }

   return true;
}

bool ProjectHandle::loadAllochthonousLithologies( void )
{
   database::Table * allochthonousLithoTbl = getTable( "AllochthonLithoIoTbl" );
   database::Table::iterator tblIter;

   for ( tblIter = allochthonousLithoTbl->begin(); tblIter != allochthonousLithoTbl->end(); ++tblIter )
   {

      Record * allochthonousLithoRecord = *tblIter;

      m_allochthonousLithologies.push_back( getFactory()->produceAllochthonousLithology( this, allochthonousLithoRecord ) );

   }
   return true;
}

bool ProjectHandle::loadAllochthonousLithologyDistributions( void )
{
   database::Table * allochthonousLithoDistTbl = getTable( "AllochthonLithoDistribIoTbl" );
   database::Table::iterator tblIter;

   for ( tblIter = allochthonousLithoDistTbl->begin(); tblIter != allochthonousLithoDistTbl->end(); ++tblIter )
   {
      Record * allochthonousLithoDistRecord = *tblIter;

      m_allochthonousLithologyDistributions.push_back( getFactory()->produceAllochthonousLithologyDistribution( this, allochthonousLithoDistRecord ) );
   }

   sort( m_allochthonousLithologyDistributions.begin(), m_allochthonousLithologyDistributions.end(), AllochthonousLithologyDistributionTimeLessThan() );

   return true;
}

bool ProjectHandle::loadAllochthonousLithologyInterpolations( void )
{
   database::Table * allochthonousLithoInterpTbl = getTable( "AllochthonLithoInterpIoTbl" );
   database::Table::iterator tblIter;

   for ( tblIter = allochthonousLithoInterpTbl->begin(); tblIter != allochthonousLithoInterpTbl->end(); ++tblIter )
   {
      Record * allochthonousLithoInterpRecord = *tblIter;
      m_allochthonousLithologyInterpolations.push_back( getFactory()->produceAllochthonousLithologyInterpolation( this, allochthonousLithoInterpRecord ) );
   }
   return true;
}


bool ProjectHandle::loadTraps( void )
{
   database::Table* trapTbl = getTable( "TrapIoTbl" );
   database::Table::iterator tblIter;
   for ( tblIter = trapTbl->begin(); tblIter != trapTbl->end(); ++tblIter )
   {
      Record * trapRecord = *tblIter;
      m_traps.push_back( getFactory()->produceTrap( this, trapRecord ) );
   }
   return true;
}

struct CmpTrapId
{
  bool operator()(const Trapper* lhs, const Trapper* rhs) const
  {
    return lhs->getId() < rhs->getId();
  }
};

bool ProjectHandle::loadTrappers( void )
{
   database::Table* trapperTbl = getTable( "TrapperIoTbl" );
   database::Table::iterator tblIter;
   for ( tblIter = trapperTbl->begin(); tblIter != trapperTbl->end(); ++tblIter )
   {
      Record * trapperRecord = *tblIter;
      m_trappers.push_back( getFactory()->produceTrapper( this, trapperRecord ) );
   }

   // Sort trappers on id, so we can retrieve them more efficiently

   std::sort(m_trappers.begin(), m_trappers.end(), CmpTrapId());

   return true;
}

bool ProjectHandle::loadMigrations( void )
{
   database::Table* migrationTbl = getTable( "MigrationIoTbl" );
   database::Table::iterator tblIter;
   for ( tblIter = migrationTbl->begin(); tblIter != migrationTbl->end(); ++tblIter )
   {
      Record * migrationRecord = *tblIter;
      m_migrations.push_back( getFactory()->produceMigration( this, migrationRecord ) );
   }
   return true;
}

bool ProjectHandle::loadInputValues( void )
{
   database::Table* gridMapTbl = getTable( "GridMapIoTbl" );
   database::Table::iterator tblIter;
   for ( tblIter = gridMapTbl->begin(); tblIter != gridMapTbl->end(); ++tblIter )
   {
      Record * gridMapRecord = *tblIter;
      m_inputValues.push_back( getFactory()->produceInputValue( this, gridMapRecord ) );
   }
   return true;
}

/// load the 2-D PropertyValues
bool ProjectHandle::loadMapPropertyValues( void )
{
   using Interface::FORMATIONPROPERTY;
   using Interface::RESERVOIRPROPERTY;

   database::Table* timeIoTbl = getTable( "TimeIoTbl" );
   database::Table::iterator tblIter;
   for ( tblIter = timeIoTbl->begin(); tblIter != timeIoTbl->end(); ++tblIter )
   {
      const Property * property;
      Record * timeIoRecord = *tblIter;
      const string & propertyValueName = database::getPropertyName( timeIoRecord );

      if ( ( property = (const Property *)findProperty( propertyValueName ) ) == 0 )
      {
         Interface::PropertyType propertyType;
         if ( strncmp( propertyValueName.c_str(), "ResRock", 7 ) != 0 )
            propertyType = Interface::FORMATIONPROPERTY;
         else
            propertyType = Interface::RESERVOIRPROPERTY;

         cerr << "WARNING: ProjectHandle::loadMapPropertyValues: Could not find property named: " << propertyValueName << ", creating it on the fly" << endl;
         addProperty( getFactory()->produceProperty( this, 0, propertyValueName, propertyValueName, "", propertyType, DataModel::UNKNOWN_PROPERTY_ATTRIBUTE ) );
         property = (const Property *)findProperty( propertyValueName );

      }

      if ( property )
      {
         double time = database::getTime( timeIoRecord );

         const Snapshot * snapshot = (const Snapshot *)findSnapshot( time, MAJOR | MINOR );
         if ( snapshot == 0 )
         {
            continue;
         }

         if ( property->getType() == FORMATIONPROPERTY )
         {
            const string & surfaceName = database::getSurfaceName( timeIoRecord );
            const string & formationName = database::getFormationName( timeIoRecord );

            const Formation * formation = dynamic_cast<const Formation *>( findFormation( formationName ) );
            const Surface * surface = dynamic_cast<const Surface *>( findSurface( surfaceName ) );
            if ( formation == 0 && surface == 0 ) continue;

            addPropertyValue( timeIoRecord, propertyValueName, property, snapshot, 0, formation, surface, TIMEIOTBL );
         }
         else if ( property->getType() == RESERVOIRPROPERTY )
         {
            const string & reservoirName = database::getFormationName( timeIoRecord );

            const Reservoir * reservoir = (const Reservoir *)findReservoir( reservoirName );
            if ( reservoir == 0 ) continue;

            addPropertyValue( timeIoRecord, propertyValueName, property, snapshot, reservoir, 0, 0, TIMEIOTBL );
         }
      }
   }
   return true;
}

bool ProjectHandle::initializeMapPropertyValuesWriter( const bool append )
{
   if ( Interface::MODE3D != getModellingMode() ) return true;
   if ( m_mapPropertyValuesWriter ) return false;

   // create hdf file
   string fileName = getActivityName();

   fileName += "_Results.HDF";
   ibs::FilePath ppath( getFullOutputDir() );
   ppath << fileName;
   string filePathName = ppath.path();

   if ( !makeOutputDir() ) return false;

   m_mapPropertyValuesWriter = getFactory()->produceMapWriter();
   bool status = m_mapPropertyValuesWriter->open( filePathName, append );
   if ( status ) {
      m_mapPropertyValuesWriter->setChunking();
      status = m_mapPropertyValuesWriter->saveDescription( saveAsInputGrid() ? getInputGrid() : getActivityOutputGrid() );
   }
   return status;
}

bool TimeIoTblSorter( database::Record * recordL, database::Record * recordR );

bool ProjectHandle::finalizeMapPropertyValuesWriter( void )
{
   if ( Interface::MODE3D != getModellingMode() )
   {
      database::Table * timeIoTbl = getTable( "TimeIoTbl" );
      if ( !timeIoTbl ) return false;

      sort( timeIoTbl->begin(), timeIoTbl->end(), TimeIoTblSorter );
      return true;
   }
   else
   {
      if ( !m_mapPropertyValuesWriter )
         return false;

      m_mapPropertyValuesWriter->close();
      delete m_mapPropertyValuesWriter;
      m_mapPropertyValuesWriter = 0;

      return true;
   }
}

bool TimeIoTblSorter( database::Record * recordL, database::Record * recordR )
{
   if ( database::getPropertyName( recordL ) < database::getPropertyName( recordR ) ) return true;
   if ( database::getPropertyName( recordL ) > database::getPropertyName( recordR ) ) return false;
   if ( database::getTime( recordL ) < database::getTime( recordR ) ) return true;
   if ( database::getTime( recordL ) > database::getTime( recordR ) ) return false;

   return false;
}

/// Write newly created volume properties to timeiotbl file.
bool ProjectHandle::saveCreatedMapPropertyValues( void )
{
   if ( Interface::MODE3D == getModellingMode() )
   {
      return saveCreatedMapPropertyValuesMode3D();
   }
   else
   {
      return saveCreatedMapPropertyValuesMode1D();
   }
}

//1DComponent
bool ProjectHandle::saveCreatedMapPropertyValuesMode1D( void )
{
   database::Table * timeIoTbl = getTable( "TimeIoTbl" );
   if ( !timeIoTbl )
      return false;
   
   MutablePropertyValueList::iterator propertyValueIter;
   
   int increment = 1;
   for ( propertyValueIter = m_recordLessMapPropertyValues.begin();
      propertyValueIter != m_recordLessMapPropertyValues.end(); propertyValueIter += increment )
   {
      PropertyValue *propertyValue = *propertyValueIter;
   
      if ( !propertyValue->toBeSaved() )
      {
         increment = 1;
         continue;
      }
      //1DComponent
      propertyValue->createTimeIoRecord( timeIoTbl, Interface::MODE1D );
      m_propertyValues.push_back( propertyValue );
      propertyValueIter = m_recordLessMapPropertyValues.erase( propertyValueIter );
      increment = 0;
   }
   
   return true;
}

//1DComponent
bool ProjectHandle::saveCreatedMapPropertyValuesMode3D( void )
{
   database::Table * timeIoTbl = getTable( "TimeIoTbl" );
   if ( !timeIoTbl || !m_mapPropertyValuesWriter )
      return false;

   MutablePropertyValueList::iterator propertyValueIter;

   int increment = 1;
   for ( propertyValueIter = m_recordLessMapPropertyValues.begin();
      propertyValueIter != m_recordLessMapPropertyValues.end(); propertyValueIter += increment )
   {
      PropertyValue *propertyValue = *propertyValueIter;

      if ( !propertyValue->toBeSaved() )
      {
         increment = 1;
         continue;
      }

      propertyValue->createTimeIoRecord( timeIoTbl, Interface::MODE3D );
      m_propertyValues.push_back( propertyValue );
      propertyValueIter = m_recordLessMapPropertyValues.erase( propertyValueIter );
      increment = 0;

      bool saveAsPrimary = false;
      if( m_primaryDouble and propertyValue->isPrimary() and
          propertyValue->getProperty()->getPropertyAttribute() == DataModel::FORMATION_2D_PROPERTY ) {

         // output primary properties in double precision for fastcauldron simulations
         if(( getActivityName() != "Genex5" and getActivityName() != "HighResMigration" and
              getActivityName() != "FastTouch" and getActivityName() != "CrustalThicknessCalculator" )) {
            saveAsPrimary = true;
         }
      }
      propertyValue->saveMapToFile( *m_mapPropertyValuesWriter, saveAsPrimary); // depends on success of createRecord ()
   }

   // sort (timeIoTbl->begin (), timeIoTbl->end (), TimeIoTblSorter);
   return true;
}

bool ProjectHandle::saveCreatedVolumePropertyValues( void )
{
   if ( Interface::MODE3D == getModellingMode() )
   {
      return saveCreatedVolumePropertyValuesMode3D();
   }
   else
   {
      return saveCreatedVolumePropertyValuesMode1D();
   }
}

/// Write newly created volume properties to snapshot file.
/// This function assumes that all volume properties for a given snapshot are written in one go
/// and that the snapshot file can be re-created.
bool ProjectHandle::saveCreatedVolumePropertyValuesMode3D( void )
{
   database::Table * timeIoTbl = getTable( "3DTimeIoTbl" );
   if ( !timeIoTbl ) return false;

   MutablePropertyValueList::iterator propertyValueIter;
   MapWriter* mapWriter = getFactory()->produceMapWriter();

   bool status = true;

   while ( true )
   {
      Snapshot * snapshotUsed = 0;

      int increment = 1;
      for ( propertyValueIter = m_recordLessVolumePropertyValues.begin();
         propertyValueIter != m_recordLessVolumePropertyValues.end(); propertyValueIter += increment )
      {
         PropertyValue *propertyValue = *propertyValueIter;

         if ( ( snapshotUsed && propertyValue->getSnapshot() != snapshotUsed ) ||
            !propertyValue->toBeSaved() )
         {
            increment = 1;
            continue;
         }

         if ( !snapshotUsed )
         {
            // let's use this propertyValue's snapshot during this iteration
            // and open a (new, empty) snapshot file for it.
            // File will be appended if append-flag is true in the snapshot.
            snapshotUsed = (Snapshot *)propertyValue->getSnapshot();

            const string & fileName = snapshotUsed->getFileName( true );
            ibs::FilePath filePathName( getFullOutputDir() );
            filePathName << fileName;



#if 0
               cerr << "Saving snapshot ";
               snapshotUsed->printOn (cerr);
               cerr << " to file " << filePathName.path() << "  " << (snapshotUsed->getAppendFile () ? "APPEND" : "CREATE" ) << endl;
#endif

               mapWriter->open( filePathName.path(), snapshotUsed->getAppendFile() );
               mapWriter->setChunking();
         }

         propertyValue->create3DTimeIoRecord( timeIoTbl, Interface::MODE3D );
         m_propertyValues.push_back( propertyValue );
         propertyValueIter = m_recordLessVolumePropertyValues.erase( propertyValueIter );
         increment = 0;

         // output primary properties in double precision at major snapshots
         const bool saveAsPrimary = m_primaryDouble and propertyValue->isPrimary() and snapshotUsed->getType() == Interface::MAJOR;

         status &= propertyValue->saveVolumeToFile( *mapWriter, saveAsPrimary );
      }

      if ( !snapshotUsed ) break; // nothing was written

      mapWriter->close();
   }

   delete mapWriter;
   return status;
}

bool ProjectHandle::saveCreatedVolumePropertyValuesMode1D( void )
{
   database::Table * timeIoTbl = getTable( "1DTimeIoTbl" );
   if ( !timeIoTbl ) return false;

   MutablePropertyValueList::iterator propertyValueIter;

   bool status = true;

   int index = 0;
   for ( propertyValueIter = m_recordLessVolumePropertyValues.begin();
      propertyValueIter != m_recordLessVolumePropertyValues.end(); ++propertyValueIter, ++index )
   {
      PropertyValue *propertyValue = *propertyValueIter;

      if ( !propertyValue->toBeSaved() ) continue;

      GridMap *gridMap = (GridMap *)propertyValue->getGridMap();

      gridMap->retrieveData();

      unsigned int gridMapDepth = gridMap->getDepth();

      for ( int k = gridMapDepth - 1; k >= 0; --k )
      {

         double value = gridMap->getValue( 0, 0, (unsigned int)k );
         if ( value == gridMap->getUndefinedValue() )
         {
            value = DefaultUndefinedScalarValue; // or, should we just not output?
         }

         Record * timeIoRecord = propertyValue->create1DTimeIoRecord( timeIoTbl, Interface::MODE1D );

         if ( k == 0 )
         {
            database::setSurfaceName( timeIoRecord, propertyValue->getFormation()->getBottomSurfaceName() );
         }
         if ( k == static_cast<int>(gridMapDepth - 1) )
         {
            database::setSurfaceName( timeIoRecord, propertyValue->getFormation()->getTopSurfaceName() );
         }

         database::setNodeIndex( timeIoRecord, k );

         database::setValue( timeIoRecord, value );
      }

      gridMap->restoreData();

      m_propertyValues.push_back( propertyValue );
   }
   m_recordLessVolumePropertyValues.clear();

   return status;
}

void ProjectHandle::addProperty( Property * property )
{
   m_properties.push_back( property );
}

void ProjectHandle::addPropertyToFront( Property * property )
{
   MutablePropertyList::iterator propertyIter = m_properties.begin();

   m_properties.insert( propertyIter, property );
}

PropertyValue * ProjectHandle::addPropertyValue( database::Record * record, const string & name, const Property * property, const Snapshot * snapshot,
   const Reservoir * reservoir, const Formation * formation, const Surface * surface, PropertyStorage storage )
{
   PropertyValue * propertyValue = getFactory()->producePropertyValue( this, record, name, property, snapshot,
      reservoir, formation, surface, storage );

   if ( record )
   {
      m_propertyValues.push_back( propertyValue );
   }
   else
   {
      if ( storage == THREEDTIMEIOTBL )
         m_recordLessVolumePropertyValues.push_back( propertyValue );
      else
         m_recordLessMapPropertyValues.push_back( propertyValue );
   }

   return propertyValue;
}

PropertyValue * ProjectHandle::createMapPropertyValue( const string &    propertyValueName,
   const Snapshot *  snapshot,
   const Reservoir * reservoir,
   const Formation * formation,
   const Surface *   surface )
{
   if ( getActivityName() == "" || getActivityOutputGrid() == 0 ) {
      return 0;
   }

   const Property * property = (const Property *)findProperty( propertyValueName );

   if ( !property ) {
      return 0;
   }

   if ( reservoir && ( surface || formation ) ) {
      return 0;
   }

   if ( !reservoir && !surface && !formation ) {
      return 0;
   }

   PropertyValue * propertyValue = addPropertyValue( 0, propertyValueName, property, snapshot, reservoir, formation, surface, TIMEIOTBL );
   propertyValue->createGridMap( getActivityOutputGrid(), 1 );

   return propertyValue;
}

PropertyValue * ProjectHandle::createVolumePropertyValue( const string & propertyValueName, const Snapshot * snapshot,
   const Reservoir * reservoir, const Formation * formation, unsigned int depth )
{
   if ( getActivityName() == "" || getActivityOutputGrid() == 0 ) return nullptr;

   const Property * property = (const Property *)findProperty( propertyValueName );
   if ( !property ) return nullptr;

   if ( reservoir && formation ) return nullptr;
   if ( !reservoir && !formation ) return nullptr;

   PropertyValue * propertyValue = addPropertyValue( 0, propertyValueName, property, snapshot, reservoir, formation, 0, THREEDTIMEIOTBL );
   propertyValue->createGridMap( getActivityOutputGrid(), depth );

   return propertyValue;
}

/// Function used to iterate over all the Property volumes in a HDF5 file
/// Does not actually download the values of a Property, this is done on demand only.
static herr_t AddVolumePropertyValue( hid_t groupId, const char * formationName, ProjectHandle * projectHandle )
{
   (void) groupId; // ignore compulsary parameter groupId

   const Formation * formation = dynamic_cast<const Formation *>( projectHandle->findFormation( formationName ) );
   if ( formation != 0 )
   {
#if 0
      cerr << "Found formation " << formationName
         << " while trying to add VolumePropertyValue " << projectHandle->getCurrentPropertyValueName ()
         << " at snapshot " << projectHandle->getCurrentSnapshot ()->getTime () << endl;
#endif

      projectHandle->addPropertyValue( projectHandle->getCurrentSnapshot()->getRecord(),
         projectHandle->getCurrentPropertyValueName(),
         projectHandle->getCurrentProperty(), projectHandle->getCurrentSnapshot(),
         0, formation, 0, SNAPSHOTIOTBL );
   }
   else
   {
#if 0
      cerr << "ERROR: Could not find formation " << formationName
         << " while trying to add VolumePropertyValue " << projectHandle->getCurrentPropertyValueName ()
         << " at snapshot " << projectHandle->getCurrentSnapshot ()->getTime () << endl;
#endif
   }
   return 0;
}

/// Function used to iterate over all the Properties in a HDF5 file
static herr_t ListVolumePropertyValues( hid_t groupId, const char * propertyValueName, ProjectHandle * projectHandle )
{
#if 0
   cerr << "Found property " << propertyValueName << " in group " << groupId << endl;
#endif

   const Property * property = (const Property *)projectHandle->findProperty( propertyValueName );
   if ( property == 0 )
   {
      Interface::PropertyType propertyType;
      if ( strncmp( propertyValueName, "ResRock", 7 ) != 0 )
         propertyType = Interface::FORMATIONPROPERTY;
      else
         propertyType = Interface::RESERVOIRPROPERTY;

      cerr << "WARNING: ListVolumePropertyValues: Could not find property named: " << propertyValueName << ", creating it on the fly" << endl;
      projectHandle->addProperty( projectHandle->getFactory()->produceProperty( projectHandle, 0, propertyValueName, propertyValueName, "", propertyType, DataModel::UNKNOWN_PROPERTY_ATTRIBUTE ) );
      property = (const Property *)projectHandle->findProperty( propertyValueName );
   }

   if ( property != 0 )
   {
      projectHandle->setCurrentProperty( property );
      projectHandle->setCurrentPropertyValueName( propertyValueName );

      H5Giterate( groupId, propertyValueName, NULL, (H5G_iterate_t)AddVolumePropertyValue, (void *)projectHandle );
   }
   return 0;
}

/// load the 3-D PropertyValues
/// Does not load the actual values of thr PropertyValues, this is done on demand only.
bool ProjectHandle::loadVolumePropertyValues( void )
{
   if ( Interface::MODE1D == getModellingMode() ) return false;

   database::Table* timeIoTbl = getTable( "3DTimeIoTbl" );
   if ( timeIoTbl == 0 || timeIoTbl->size() == 0 )
   {
      return loadVolumePropertyValuesViaSnapshotIoTbl();
   }
   else
   {
      return loadVolumePropertyValuesVia3DTimeIoTbl();
   }
}

bool ProjectHandle::loadVolumePropertyValuesVia3DTimeIoTbl( void )
{
   database::Table * timeIoTbl = getTable( "3DTimeIoTbl" );
   database::Table::iterator tblIter;
   for ( tblIter = timeIoTbl->begin(); tblIter != timeIoTbl->end(); ++tblIter )
   {
      Record *timeIoRecord = *tblIter;
      const string & propertyValueName = database::getPropertyName( timeIoRecord );

      const Property *property = findProperty( propertyValueName );
      if ( property == 0 )
      {
         PropertyType propertyType = Interface::FORMATIONPROPERTY;

         cerr << "WARNING: loadVolumePropertyValuesVia3DTimeIoTbl: Could not find property named: " << propertyValueName << ", creating it on the fly" << endl;
         addProperty( getFactory()->produceProperty( this, 0, propertyValueName, propertyValueName, "", propertyType, DataModel::UNKNOWN_PROPERTY_ATTRIBUTE ) );
         property = findProperty( propertyValueName );
      }

      const string & formationName = database::getFormationName( timeIoRecord );
      const Formation * formation = findFormation( formationName );
      assert( formation != 0 );

      double time = database::getTime( timeIoRecord );
      const Snapshot * snapshot = findSnapshot( time, MINOR | MAJOR );
      assert( snapshot != 0 );

      addPropertyValue( timeIoRecord, propertyValueName,
         property, snapshot, 0, formation, 0, THREEDTIMEIOTBL );
   }

   return true;
}


bool ProjectHandle::loadVolumePropertyValuesViaSnapshotIoTbl( void )
{
   database::Table* snapshotIoTbl = getTable( "SnapshotIoTbl" );
   database::Table::iterator tblIter;
   for ( tblIter = snapshotIoTbl->begin(); tblIter != snapshotIoTbl->end(); ++tblIter )
   {
      Record * snapshotIoRecord = *tblIter;

      double time = database::getTime( snapshotIoRecord );
      const Snapshot * snapshot = (const Snapshot *)findSnapshot( time, MINOR | MAJOR );
      if ( !snapshot ) continue;

      setCurrentSnapshot( snapshot );

      const string & fileName = database::getSnapshotFileName( snapshotIoRecord );
      if ( fileName.length() == 0 ) continue;

      ibs::FilePath ppath( getFullOutputDir() );
      ppath << fileName;
      string filePathName = ppath.path();

#if 0
      cerr << "Opening snapshot file " << filePathName << endl;
#endif

      struct stat statbuf;
      if ( stat( filePathName.c_str(), &statbuf ) < 0 )
     {
         if ( getRank() == 0 )
         {
            cerr << "ERROR in ProjectHandle::loadVolumePropertyValues ():: Could not open " << filePathName.c_str() << ": ";
            perror( "" );
         }
         continue;
      }

      hid_t fileId = H5Fopen( filePathName.c_str(), H5F_ACC_RDONLY, H5P_DEFAULT );
      if ( fileId < 0 )
      {
         if ( getRank() == 0 )
         {
            cerr << "ERROR in ProjectHandle::loadVolumePropertyValues (): Could not open " << filePathName << endl;
         }
         continue;
      }

      H5Giterate( fileId, "/", NULL, (H5G_iterate_t)ListVolumePropertyValues, ( void * ) this );

      H5Fclose( fileId );
   }

   return true;
}

/// load an output GridMap
GridMap * ProjectHandle::loadOutputMap( const Parent * parent, unsigned int childIndex,
   const string & fileName, const string & propertyId )
{
   ibs::FilePath filePathName( getFullOutputDir() );
   filePathName << fileName;

   string dataSetName = propertyId;

   if( filePathName.exists() ) {
      return loadGridMap( parent, childIndex, filePathName.path(), dataSetName );
   } else {
      ibs::FilePath outputFilePathName( getOutputDir() );
      outputFilePathName << fileName;

      return loadGridMap( parent, childIndex, outputFilePathName.path(), dataSetName );
   }
}

//static float GetUndefinedValue (hid_t fileId);


const char* NULL_VALUE_NAME = "/null value";

#ifdef UNUSED
const char* DELTA_I_DATASET_NAME  = "/delta in I dimension";
const char* DELTA_J_DATASET_NAME  = "/delta in J dimension";
const char* NR_I_DATASET_NAME     = "/number in I dimension";
const char* NR_J_DATASET_NAME     = "/number in J dimension";
const char* ORIGIN_I_DATASET_NAME = "/origin in I dimension";
const char* ORIGIN_J_DATASET_NAME = "/origin in J dimension";
#endif


/// Retrieve the undefined value from a HDF5 file
float ProjectHandle::GetUndefinedValue( hid_t fileId )
{
   float undefinedValue = static_cast<float>( DefaultUndefinedMapValue );

   hid_t dataSetId = -1;
   hid_t dataTypeId = -1;
   hid_t dataSpaceId = -1;
   if ( ( dataSetId = H5Dopen( fileId, NULL_VALUE_NAME, H5P_DEFAULT ) ) >= 0 )
   {
      dataTypeId = H5Tcopy( H5T_NATIVE_FLOAT );
      H5T_class_t storageTypeId = H5Tget_class( dataTypeId );

      assert( storageTypeId == H5T_FLOAT );

      if ( ( dataSpaceId = H5Dget_space( dataSetId ) ) >= 0 )
      {
         int rank = H5Sget_simple_extent_ndims( dataSpaceId );

         assert( rank == 1 );

         hsize_t hdimension;

         rank = H5Sget_simple_extent_dims( dataSpaceId, &hdimension, 0 );
         assert( rank == 1 );
         assert( hdimension == 1 );

         H5Dread( dataSetId, dataTypeId, H5S_ALL, H5S_ALL, H5P_DEFAULT, &undefinedValue );

         H5Sclose( dataSpaceId );
      }
      H5Tclose( dataTypeId );
      H5Dclose( dataSetId );
   }

   return undefinedValue;
}


Interface::SnapshotList * ProjectHandle::getSnapshots( int type ) const
{
   Interface::SnapshotList * snapshotList = new Interface::SnapshotList;

   MutableSnapshotList::const_iterator snapshotIter;

   for ( snapshotIter = m_snapshots.begin(); snapshotIter != m_snapshots.end(); ++snapshotIter )
   {
      Snapshot * snapshot = *snapshotIter;
      if ( snapshot->getType() & type )
      {
         snapshotList->push_back( snapshot );
      }
   }
   return snapshotList;
}

Interface::FormationList * ProjectHandle::getFormations( const Interface::Snapshot * snapshot,
   const bool                  includeBasement ) const
{
   Interface::FormationList * formationList = new Interface::FormationList;

   MutableFormationList::const_iterator formationIter;

   for ( formationIter = m_formations.begin(); formationIter != m_formations.end(); ++formationIter )
   {
      Formation * formation = *formationIter;

      // Add the formation if any of the following are true:
      //
      // 1. The snapshot is null and the formation is a sediment formation;
      //
      // 2. The include-basement flag is true and the formation is a basement
      //    formation, it is assumed that the basement formations exist always;
      //
      // 3. The snapshot is not null and the snapshot-time is less than the bottom surface
      //    snapshot-time and the formation is a sediment formation;
      //
      if ( ( snapshot == 0 and formation->kind() == Interface::SEDIMENT_FORMATION ) or
         ( includeBasement and formation->kind() == Interface::BASEMENT_FORMATION ) or
         ( snapshot != 0 and formation->kind() == Interface::SEDIMENT_FORMATION and
         snapshot->getTime() < formation->getBottomSurface()->getSnapshot()->getTime() ) )
      {
         formationList->push_back( formation );
      }

   }

   return formationList;
}

Interface::LithoTypeList * ProjectHandle::getLithoTypes( void ) const
{
   Interface::LithoTypeList * lithoTypeList = new Interface::LithoTypeList;

   MutableLithoTypeList::const_iterator lithoTypeIter;

   for ( lithoTypeIter = m_lithoTypes.begin(); lithoTypeIter != m_lithoTypes.end(); ++lithoTypeIter )
   {
      LithoType * lithoType = *lithoTypeIter;
      lithoTypeList->push_back( lithoType );
   }
   return lithoTypeList;
}

Interface::SurfaceList * ProjectHandle::getSurfaces( const Interface::Snapshot * snapshot,
   const bool                  includeBasement ) const
{
   Interface::SurfaceList * surfaceList = new Interface::SurfaceList;

   MutableSurfaceList::const_iterator surfaceIter;

   for ( surfaceIter = m_surfaces.begin(); surfaceIter != m_surfaces.end(); ++surfaceIter )
   {
      Surface * surface = *surfaceIter;

      // Add the surface if any of the following are true:
      //
      // 1. The snapshot is null and the surface is a sediment-surface;
      //
      // 2. The include-basement flag is true and the surface is a basement
      //    surface, it is assumed that the basement surfaces exist always;
      //
      // 3. The snapshot is not null and the snapshot-time is less than the surface snapshot-time
      //    and the surface is a sediment-surface;
      //
      // * A basement-surface is one that lies entirely in the basement. The bottom-surface of
      // the bottom-most formation is not a basement-surface even though the formation below
      // is the Crust-formation (which is a part of the basement).
      //
      if ( ( snapshot == 0 and surface->kind() == Interface::SEDIMENT_SURFACE ) or
         ( includeBasement and surface->kind() == Interface::BASEMENT_SURFACE ) or
         ( snapshot != 0 and surface->kind() == Interface::SEDIMENT_SURFACE and
         snapshot->getTime() <= surface->getSnapshot()->getTime() ) )
      {
         surfaceList->push_back( surface );
      }

   }

   return surfaceList;
}

Interface::ReservoirList * ProjectHandle::getReservoirs( const Interface::Formation * formation ) const
{
   Interface::ReservoirList * reservoirList = new Interface::ReservoirList;

   MutableReservoirList::const_iterator reservoirIter;

   for ( reservoirIter = m_reservoirs.begin(); reservoirIter != m_reservoirs.end(); ++reservoirIter )
   {
      Reservoir * reservoir = *reservoirIter;
      if ( formation && reservoir->getFormation() != formation ) continue;
      reservoirList->push_back( reservoir );
   }
   return reservoirList;
}

std::shared_ptr<const ReservoirOptions> ProjectHandle::getReservoirOptions () const
{
   return m_reservoirOptions;
}

Reservoir* ProjectHandle::addDetectedReservoirs (database::Record * record, const Formation * formation)
{
   DataAccess::Interface::Reservoir * detectedReservoir = getFactory ()->produceReservoir (this, record);
   // connect the detected Reservoir
   detectedReservoir->setFormation(formation);
   // add the detected reservoir to the list of reservoirs
   m_reservoirs.push_back (detectedReservoir);
   // return the reservoir to formation
   return detectedReservoir;
}


Interface::MobileLayerList * ProjectHandle::getMobileLayers( const Interface::Formation * formation ) const
{
   Interface::MobileLayerList * mobileLayerList = new Interface::MobileLayerList;

   MutableMobileLayerList::const_iterator mobileLayerIter;

   for ( mobileLayerIter = m_mobileLayers.begin(); mobileLayerIter != m_mobileLayers.end(); ++mobileLayerIter )
   {
      MobileLayer * mobileLayer = *mobileLayerIter;
      if ( formation && mobileLayer->getFormation() != formation ) continue;
      mobileLayerList->push_back( mobileLayer );
   }
   return mobileLayerList;
}


Interface::FluidTypeList * ProjectHandle::getFluids() const {

   Interface::FluidTypeList * fluidList = new Interface::FluidTypeList;

   MutableFluidTypeList::const_iterator fluidIter;

   for ( fluidIter = m_fluidTypes.begin(); fluidIter != m_fluidTypes.end(); ++fluidIter )
   {
      FluidType * fluid = *fluidIter;
      fluidList->push_back( fluid );
   }

   return fluidList;
}

Interface::PaleoFormationPropertyList * ProjectHandle::getCrustPaleoThicknessHistory() const {

   Interface::PaleoFormationPropertyList * crustThinningHistoryList = new Interface::PaleoFormationPropertyList;

   MutablePaleoFormationPropertyList::const_iterator crustThinningHistoryIter;

   for ( crustThinningHistoryIter = m_crustPaleoThicknesses.begin(); crustThinningHistoryIter != m_crustPaleoThicknesses.end(); ++crustThinningHistoryIter )
   {
      PaleoFormationProperty * crustThinningHistoryInstance = *crustThinningHistoryIter;
      crustThinningHistoryList->push_back( crustThinningHistoryInstance );
   }

   return crustThinningHistoryList;
}


void ProjectHandle::computeMantlePaleoThicknessHistory() const {

   bool isALC = ( m_bottomBoundaryConditions == Interface::ADVANCED_LITHOSPHERE_CALCULATOR );
   const GridMap* presentDayCrustThickness = ( isALC ? dynamic_cast<const GridMap*>( m_crustFormation->getInitialThicknessMap() ) :
      dynamic_cast<const GridMap*>( m_crustFormation->getInputThicknessMap() ) );
   const GridMap* presentDayMantleThickness = ( isALC ? dynamic_cast<const GridMap*>( m_mantleFormation->getInitialThicknessMap() ) :
      dynamic_cast<const GridMap*>( m_mantleFormation->getInputThicknessMap() ) );

   AdditionFunctor add;
   SubtractionFunctor subtract;

   GridMap* presentDayBasementThickness = getFactory()->produceGridMap( 0, 0, presentDayCrustThickness, presentDayMantleThickness, add );
   MutablePaleoFormationPropertyList::const_iterator crustThicknessIter;
   MutablePaleoFormationPropertyList::const_iterator mantleThicknessIter;

   if ( isALC ) {
      // the m_mantlePaleoThicknesses size may not be the same as m_crustPaleoThicknesses
      for ( mantleThicknessIter = m_mantlePaleoThicknesses.begin(); mantleThicknessIter != m_mantlePaleoThicknesses.end(); ++mantleThicknessIter ) {

         PaleoFormationProperty* crustThicknessMap = 0;
         PaleoFormationProperty* mantleThicknessMap = *mantleThicknessIter;

         const double age = mantleThicknessMap->getSnapshot()->getTime();
         for ( crustThicknessIter = m_crustPaleoThicknesses.begin(); crustThicknessIter != m_crustPaleoThicknesses.end(); ++crustThicknessIter ) {
            if ( ( *crustThicknessIter )->getSnapshot()->getTime() == age ) {
               crustThicknessMap = *crustThicknessIter;
               break;
            }
         }
         assert( crustThicknessMap != 0 );

         mantleThicknessMap->computeMap( Interface::MantleThicknessHistoryInstanceThicknessMap,
            presentDayBasementThickness,
            dynamic_cast<const GridMap *>( crustThicknessMap->getMap( Interface::CrustThinningHistoryInstanceThicknessMap ) ),
            subtract );
      }
   }
   else {
      assert( m_crustPaleoThicknesses.size() == m_mantlePaleoThicknesses.size() );

      for ( crustThicknessIter = m_crustPaleoThicknesses.begin(), mantleThicknessIter = m_mantlePaleoThicknesses.begin();
         crustThicknessIter != m_crustPaleoThicknesses.end();
         ++crustThicknessIter, ++mantleThicknessIter ) {

         PaleoFormationProperty* crustThicknessMap = *crustThicknessIter;
         PaleoFormationProperty* mantleThicknessMap = *mantleThicknessIter;

         mantleThicknessMap->computeMap( Interface::MantleThicknessHistoryInstanceThicknessMap,
            presentDayBasementThickness,
            dynamic_cast<const GridMap *>( crustThicknessMap->getMap( Interface::CrustThinningHistoryInstanceThicknessMap ) ),
            subtract );
      }

   }

   delete presentDayBasementThickness;
}


Interface::PaleoFormationPropertyList * ProjectHandle::getMantlePaleoThicknessHistory() const {

   if ( m_mantlePaleoThicknesses.size() == 0 ){
      return 0;
   }

   Interface::PaleoFormationPropertyList * mantleThinningHistoryList = new Interface::PaleoFormationPropertyList;

   MutablePaleoFormationPropertyList::const_iterator mantleThinningHistoryIter;

   PaleoFormationProperty* firstItem = *m_mantlePaleoThicknesses.begin();

   if ( firstItem->getChild( Interface::MantleThicknessHistoryInstanceThicknessMap ) == 0 ) {
      computeMantlePaleoThicknessHistory();
   }

   for ( mantleThinningHistoryIter = m_mantlePaleoThicknesses.begin(); mantleThinningHistoryIter != m_mantlePaleoThicknesses.end(); ++mantleThinningHistoryIter )
   {
      PaleoFormationProperty * mantleThinningHistoryInstance = *mantleThinningHistoryIter;
      mantleThinningHistoryList->push_back( mantleThinningHistoryInstance );
   }

   return mantleThinningHistoryList;
}

Interface::PaleoSurfacePropertyList * ProjectHandle::getHeatFlowHistory() const {

   Interface::PaleoSurfacePropertyList * heatFlowHistoryList = new Interface::PaleoSurfacePropertyList;

   MutablePaleoSurfacePropertyList::const_iterator heatFlowHistoryIter;

   for ( heatFlowHistoryIter = m_heatFlowHistory.begin(); heatFlowHistoryIter != m_heatFlowHistory.end(); ++heatFlowHistoryIter )
   {
      PaleoSurfaceProperty * heatFlowHistory = *heatFlowHistoryIter;
      heatFlowHistoryList->push_back( heatFlowHistory );
   }

   return heatFlowHistoryList;
}


Interface::PaleoPropertyList * ProjectHandle::getSurfaceDepthHistory() const
{
   Interface::PaleoPropertyList * surfaceDepthHistoryList = new Interface::PaleoPropertyList;

   MutablePaleoPropertyList::const_iterator surfaceDepthHistoryIter;

   for ( surfaceDepthHistoryIter = m_surfaceDepthHistory.begin(); surfaceDepthHistoryIter != m_surfaceDepthHistory.end(); ++surfaceDepthHistoryIter )
   {
      PaleoProperty * surfaceDepthHistoryInstance = *surfaceDepthHistoryIter;
      surfaceDepthHistoryList->push_back( surfaceDepthHistoryInstance );
   }

   return surfaceDepthHistoryList;
}




Interface::PaleoPropertyList * ProjectHandle::getSurfaceTemperatureHistory() const
{
   Interface::PaleoPropertyList * surfaceTemperatureHistoryList = new Interface::PaleoPropertyList;

   MutablePaleoPropertyList::const_iterator surfaceTemperatureHistoryIter;

   for ( surfaceTemperatureHistoryIter = m_surfaceTemperatureHistory.begin(); surfaceTemperatureHistoryIter != m_surfaceTemperatureHistory.end(); ++surfaceTemperatureHistoryIter )
   {
      PaleoProperty * surfaceTemperatureHistoryInstance = *surfaceTemperatureHistoryIter;
      surfaceTemperatureHistoryList->push_back( surfaceTemperatureHistoryInstance );
   }

   return surfaceTemperatureHistoryList;
}

Interface::TouchstoneMapList * ProjectHandle::getTouchstoneMaps( void ) const
{
   Interface::TouchstoneMapList * touchstoneMapList = new Interface::TouchstoneMapList;

   MutableTouchstoneMapList::const_iterator touchstoneMapIter;

   for ( touchstoneMapIter = m_touchstoneMaps.begin(); touchstoneMapIter != m_touchstoneMaps.end(); ++touchstoneMapIter )
   {
      TouchstoneMap * touchstoneMap = *touchstoneMapIter;
      touchstoneMapList->push_back( touchstoneMap );
   }
   return touchstoneMapList;
}

Interface::AllochthonousLithologyDistributionList * ProjectHandle::getAllochthonousLithologyDistributions( const Interface::AllochthonousLithology * allochthonousLithology ) const
{
   if ( allochthonousLithology == nullptr )
   {
      return nullptr;
   }

   Interface::AllochthonousLithologyDistributionList* allochthonousLithologyDistributionList = new Interface::AllochthonousLithologyDistributionList;
   MutableAllochthonousLithologyDistributionList::const_iterator distributionIter;

   for ( distributionIter = m_allochthonousLithologyDistributions.begin(); distributionIter != m_allochthonousLithologyDistributions.end(); ++distributionIter )
   {

      const Interface::AllochthonousLithologyDistribution * lithologyDistribution = *distributionIter;

      if ( allochthonousLithology->getFormationName() == lithologyDistribution->getFormationName() ) {
         allochthonousLithologyDistributionList->push_back( lithologyDistribution );
      }

   }

   return allochthonousLithologyDistributionList;
}

Interface::AllochthonousLithologyInterpolationList * ProjectHandle::getAllochthonousLithologyInterpolations( const Interface::AllochthonousLithology * allochthonousLithology ) const
{
   if ( allochthonousLithology == nullptr )
   {
      return nullptr;
   }

   Interface::AllochthonousLithologyInterpolationList* allochthonousLithologyInterpolationList = new Interface::AllochthonousLithologyInterpolationList;
   MutableAllochthonousLithologyInterpolationList::const_iterator interpolationIter;

   for ( interpolationIter = m_allochthonousLithologyInterpolations.begin(); interpolationIter != m_allochthonousLithologyInterpolations.end(); ++interpolationIter )
   {

      const Interface::AllochthonousLithologyInterpolation * lithologyInterpolation = *interpolationIter;

      if ( allochthonousLithology->getFormationName() == lithologyInterpolation->getFormationName() ) {
         allochthonousLithologyInterpolationList->push_back( lithologyInterpolation );
      }

   }

   return allochthonousLithologyInterpolationList;
}

Interface::OutputPropertyList * ProjectHandle::getTimeOutputProperties() const {

   Interface::OutputPropertyList * outputPropertyList = new Interface::OutputPropertyList;

   MutableOutputPropertyList::const_iterator outputPropertyIter;

   for ( outputPropertyIter = m_timeOutputProperties.begin(); outputPropertyIter != m_timeOutputProperties.end(); ++outputPropertyIter )
   {
      OutputProperty * outputProperty = *outputPropertyIter;
      outputPropertyList->push_back( outputProperty );
   }

   return outputPropertyList;
}

Interface::LithologyHeatCapacitySampleList * ProjectHandle::getLithologyHeatCapacitySampleList( const Interface::LithoType* litho ) const {

   Interface::LithologyHeatCapacitySampleList * heatCapacityList = new Interface::LithologyHeatCapacitySampleList;

   MutableLithologyHeatCapacitySampleList::const_iterator sampleIter;

   for ( sampleIter = m_lithologyHeatCapacitySamples.begin(); sampleIter != m_lithologyHeatCapacitySamples.end(); ++sampleIter ) {

      LithologyHeatCapacitySample * heatCapacitySample = *sampleIter;

      if ( litho == 0 or heatCapacitySample->getLithologyName() == litho->getName() ) {
         heatCapacityList->push_back( heatCapacitySample );
      }

   }

   return heatCapacityList;
}

Interface::LithologyThermalConductivitySampleList * ProjectHandle::getLithologyThermalConductivitySampleList( const Interface::LithoType* litho ) const {

   Interface::LithologyThermalConductivitySampleList * thermalConductivityList = new Interface::LithologyThermalConductivitySampleList;

   MutableLithologyThermalConductivitySampleList::const_iterator sampleIter;

   for ( sampleIter = m_lithologyThermalConductivitySamples.begin(); sampleIter != m_lithologyThermalConductivitySamples.end(); ++sampleIter ) {

      LithologyThermalConductivitySample * thermalConductivitySample = *sampleIter;

      if ( litho == 0 or thermalConductivitySample->getLithologyName() == litho->getName() ) {
         thermalConductivityList->push_back( thermalConductivitySample );
      }

   }

   return thermalConductivityList;
}


Interface::FluidHeatCapacitySampleList * ProjectHandle::getFluidHeatCapacitySampleList( const Interface::FluidType* fluid ) const {

   Interface::FluidHeatCapacitySampleList * heatCapacityList = new Interface::FluidHeatCapacitySampleList;

   MutableFluidHeatCapacitySampleList::const_iterator sampleIter;

   for ( sampleIter = m_fluidHeatCapacitySamples.begin(); sampleIter != m_fluidHeatCapacitySamples.end(); ++sampleIter ) {

      FluidHeatCapacitySample * heatCapacitySample = *sampleIter;

      if ( fluid == 0 or heatCapacitySample->getFluid() == fluid ) {
         heatCapacityList->push_back( heatCapacitySample );
      }

   }

   return heatCapacityList;
}

Interface::FluidThermalConductivitySampleList * ProjectHandle::getFluidThermalConductivitySampleList( const Interface::FluidType* fluid ) const {

   Interface::FluidThermalConductivitySampleList * thermalConductivityList = new Interface::FluidThermalConductivitySampleList;

   MutableFluidThermalConductivitySampleList::const_iterator sampleIter;

   for ( sampleIter = m_fluidThermalConductivitySamples.begin(); sampleIter != m_fluidThermalConductivitySamples.end(); ++sampleIter ) {

      FluidThermalConductivitySample * thermalConductivitySample = *sampleIter;

      if ( fluid == 0 or thermalConductivitySample->getFluid() == fluid ) {
         thermalConductivityList->push_back( thermalConductivitySample );
      }

   }

   return thermalConductivityList;
}

Interface::RelatedProjectList * ProjectHandle::getRelatedProjectList() const {

   Interface::RelatedProjectList * relatedProjects = new Interface::RelatedProjectList;

   MutableRelatedProjectList::const_iterator relatedProjectIter;

   for ( relatedProjectIter = m_relatedProjects.begin(); relatedProjectIter != m_relatedProjects.end(); ++relatedProjectIter ) {
      RelatedProject * project = *relatedProjectIter;
      relatedProjects->push_back( project );
   }

   return relatedProjects;
}

Interface::FaultCollectionList * ProjectHandle::getFaultCollections( const Interface::Formation * formation ) const
{
   Interface::FaultCollectionList * faultCollectionList = new Interface::FaultCollectionList;

   MutableFaultCollectionList::const_iterator faultCollectionIter;

   for ( faultCollectionIter = m_faultCollections.begin(); faultCollectionIter != m_faultCollections.end(); ++faultCollectionIter )
   {
      FaultCollection * faultCollection = *faultCollectionIter;
      if ( formation && !faultCollection->appliesToFormation( formation ) ) continue;
#if 0
      cerr << "found fault collection " << faultCollection->getName () << " for formation " << formation->getName () << endl;
#endif
      faultCollectionList->push_back( faultCollection );
   }
   return faultCollectionList;
}

Interface::ConstrainedOverpressureIntervalList* ProjectHandle::getConstrainedOverpressureIntervalList( const Formation* formation ) const {

   Interface::ConstrainedOverpressureIntervalList * intervalList = new Interface::ConstrainedOverpressureIntervalList;

   MutableConstrainedOverpressureIntervalList::const_iterator intervalIter;

   for ( intervalIter = m_constrainedOverpressureIntervals.begin(); intervalIter != m_constrainedOverpressureIntervals.end(); ++intervalIter )
   {
      ConstrainedOverpressureInterval * interval = *intervalIter;

      if ( formation == 0 or formation == interval->getFormation() ) {
         intervalList->push_back( interval );
      }

   }

   return intervalList;
}


Interface::TrapList * ProjectHandle::getTraps( const Interface::Reservoir * reservoir,
   const Interface::Snapshot * snapshot, unsigned int id ) const
{
   Interface::TrapList * trapList = new Interface::TrapList;

   MutableTrapList::const_iterator trapIter;

   for ( trapIter = m_traps.begin(); trapIter != m_traps.end(); ++trapIter )
   {
      Trap * trap = *trapIter;

      if ( trap->matchesConditions( (Reservoir *)reservoir, (Snapshot *)snapshot, id ) )
         trapList->push_back( trap );
   }
   return trapList;
}

const Interface::Trap * ProjectHandle::findTrap( const Interface::Reservoir * reservoir,
   const Interface::Snapshot * snapshot, unsigned int id ) const
{
   MutableTrapList::const_iterator trapIter;

   for ( trapIter = m_traps.begin(); trapIter != m_traps.end(); ++trapIter )
   {
      Trap * trap = *trapIter;

      if ( trap->matchesConditions( (Reservoir *)reservoir, (Snapshot *)snapshot, id ) )
         return trap;
   }
   return 0;
}

Interface::MigrationList * ProjectHandle::getMigrations( const string & process, const Interface::Formation * sourceFormation,
   const Interface::Snapshot * sourceSnapshot, const Interface::Reservoir * sourceReservoir, const Interface::Trapper * sourceTrapper,
   const Interface::Snapshot * destinationSnapshot, const Interface::Reservoir * destinationReservoir, const Interface::Trapper * destinationTrapper
   ) const
{
   Interface::MigrationList * migrationList = new Interface::MigrationList;

   MutableMigrationList::const_iterator migrationIter;

   for ( migrationIter = m_migrations.begin(); migrationIter != m_migrations.end(); ++migrationIter )
   {
      Migration * migration = *migrationIter;

      if ( migration->matchesConditions( process, dynamic_cast<const Formation *> ( sourceFormation ),
         (const Snapshot *)sourceSnapshot, (const Reservoir *)sourceReservoir, (const Trapper *)sourceTrapper,
         (const Snapshot *)destinationSnapshot, (const Reservoir *)destinationReservoir, (const Trapper *)destinationTrapper ) )
      {
         migrationList->push_back( migration );
      }
   }

   return migrationList;
}

void ProjectHandle::numberInputValues( void )
{
   MutableInputValueList::iterator inputValueIter;

   unsigned int maxIndexUsed = 0;
   unsigned int index;

   for ( inputValueIter = m_inputValues.begin(); inputValueIter != m_inputValues.end(); ++inputValueIter )
   {
      InputValue * inputValue = *inputValueIter;
      if ( ( index = inputValue->applyIndex( maxIndexUsed + 1 ) ) > maxIndexUsed ) maxIndexUsed = index;
   }
}


void ProjectHandle::loadPropertyGridMaps( Interface::PropertyValueList * propertyValues ) const
{
   if ( !propertyValues ) return;
   Interface::PropertyValueList::iterator propertyValueIter;

   for ( propertyValueIter = propertyValues->begin(); propertyValueIter != propertyValues->end(); ++propertyValueIter )
   {
      PropertyValue * propertyValue = (PropertyValue *)( *propertyValueIter );
      propertyValue->getGridMap();
   }
}

void ProjectHandle::loadInputGridMaps( void ) const
{
   MutableInputValueList::const_iterator inputValueIter;

   for ( inputValueIter = m_inputValues.begin(); inputValueIter != m_inputValues.end(); ++inputValueIter )
   {
      InputValue * inputValue = *inputValueIter;
      inputValue->getGridMap();
   }
}

Interface::InputValueList * ProjectHandle::getInputValues( void ) const
{
   Interface::InputValueList * inputValueList = new Interface::InputValueList;

   MutableInputValueList::const_iterator inputValueIter;

   for ( inputValueIter = m_inputValues.begin(); inputValueIter != m_inputValues.end(); ++inputValueIter )
   {
      InputValue * inputValue = *inputValueIter;
      inputValueList->push_back( inputValue );
   }
   return inputValueList;
}

Interface::PropertyList * ProjectHandle::getProperties( bool all, int selectionFlags, const Interface::Snapshot * snapshot,
   const Interface::Reservoir * reservoir, const Interface::Formation * formation,
   const Interface::Surface * surface, int propertyTypes ) const
{
   Interface::PropertyList * propertyList = new Interface::PropertyList;

   MutablePropertyList::const_iterator propertyIter;

   for ( propertyIter = m_properties.begin(); propertyIter != m_properties.end(); ++propertyIter )
   {
      Property * property = *propertyIter;
      if ( all || property->hasPropertyValues( selectionFlags, (Snapshot *)snapshot, (Reservoir *)reservoir,
         dynamic_cast<const Formation *>( formation ), dynamic_cast<const Surface *>( surface ), propertyTypes ) )
      {
         propertyList->push_back( property );
      }
   }
   return propertyList;
}

Interface::PropertyListPtr ProjectHandle::getProperties ( const DataModel::PropertyAttribute attr ) const {

   Interface::PropertyListPtr propertyList = Interface::PropertyListPtr ( new Interface::PropertyList );

   for ( size_t i = 0; i < m_properties.size (); ++i ) {

      if ( m_properties [ i ]->getPropertyAttribute () == attr ) {
         propertyList->push_back ( m_properties [ i ]);
      }

   }

   return propertyList;
}


bool ProjectHandle::hasPropertyValues( int selectionFlags, const Property * property, const Snapshot * snapshot,
   const Reservoir * reservoir, const Formation * formation, const Surface * surface, int propertyType ) const
{
   MutablePropertyValueList::const_iterator propertyValueIter;

   for ( propertyValueIter = m_propertyValues.begin();
      propertyValueIter != m_propertyValues.end(); ++propertyValueIter )
   {
      PropertyValue *propertyValue = *propertyValueIter;

      if ( propertyValue->matchesConditions( selectionFlags, property, snapshot,
         reservoir, formation, surface, propertyType ) )
      {
         return true;
      }
   }
   return false;
}

Interface::PropertyValueList * ProjectHandle::getPropertyValues( int selectionFlags,
   const Interface::Property * property, const Interface::Snapshot * snapshot,
   const Interface::Reservoir * reservoir, const Interface::Formation * formation, const Interface::Surface * surface,
   int propertyType ) const
{
   return  getPropertyValuesForList( m_propertyValues, selectionFlags,
                                     property, snapshot,
                                     reservoir, formation, surface,
                                     propertyType );
}

Interface::PropertyValueList * ProjectHandle::getPropertyUnrecordedValues( int selectionFlags,
   const Interface::Property * property, const Interface::Snapshot * snapshot,
   const Interface::Reservoir * reservoir, const Interface::Formation * formation, const Interface::Surface * surface,
   int propertyType ) const
{
   return  getPropertyValuesForList( m_recordLessMapPropertyValues, selectionFlags,
      property, snapshot,
      reservoir, formation, surface,
      propertyType );
}

Interface::PropertyValueList * ProjectHandle::getPropertyValuesForList( MutablePropertyValueList list,
   int selectionFlags, const Interface::Property * property, const Interface::Snapshot * snapshot,
   const Interface::Reservoir * reservoir, const Interface::Formation * formation, const Interface::Surface * surface,
   int propertyType ) const
{
   Interface::PropertyValueList * propertyValueList = new Interface::PropertyValueList;

   MutablePropertyValueList::const_iterator propertyValueIter;

   for (propertyValueIter = list.begin();
      propertyValueIter != list.end();
      ++propertyValueIter)
   {
      PropertyValue * propertyValue = *propertyValueIter;

      if (propertyValue->matchesConditions( selectionFlags, (Property *)property, (Snapshot *)snapshot, (Reservoir *)reservoir,
         dynamic_cast<const Formation *>(formation), dynamic_cast<const Surface *>(surface), propertyType ))
      {
         //Alfred  propertyValueList->push_back (const_cast<Interface::PropertyValue*> (propertyValue));
         propertyValueList->push_back( propertyValue );
      }
   }

   /// The PropertyValueList needs to be sorted so that user applications know what to expect
   sort( propertyValueList->begin(), propertyValueList->end(), PropertyValue::SortByAgeAndDepoAge );
   return propertyValueList;

}

unsigned int ProjectHandle::deletePropertyValueGridMaps( int selectionFlags,
   const Property * property, const Snapshot * snapshot,
   const Reservoir * reservoir, const Formation * formation, const Surface * surface,
   int propertyType ) const
{
   unsigned int nrDeleted = 0;
   MutablePropertyValueList::const_iterator propertyValueIter;

   for ( propertyValueIter = m_propertyValues.begin();
      propertyValueIter != m_propertyValues.end();
      ++propertyValueIter )
   {
      PropertyValue * propertyValue = *propertyValueIter;

      if ( propertyValue->matchesConditions( selectionFlags, property, snapshot,
         reservoir, formation, surface, propertyType ) )
      {
         // skip over produced propertyvalue gridmaps for the time being
         if ( propertyValue->getStorage() == TIMEIOTBL && propertyValue->getRecord() == 0 ) continue;

         GridMap * localGridMap = propertyValue->hasGridMap();
         if ( localGridMap )
         {
            delete localGridMap;
            ++nrDeleted;
         }
      }
   }
   return nrDeleted;
}

void ProjectHandle::deletePropertyValues( int selectionFlags,
   const Property * property, const Snapshot * snapshot,
   const Reservoir * reservoir, const Formation * formation, const Surface * surface,
   int propertyType )
{
   MutablePropertyValueList::iterator propertyValueIter;

   propertyValueIter = m_propertyValues.begin();
   while ( propertyValueIter != m_propertyValues.end() )
   {
      PropertyValue * propertyValue = *propertyValueIter;

      if ( propertyValue->matchesConditions( selectionFlags, property, snapshot,
         reservoir, formation, surface, propertyType ) )
      {
         propertyValueIter = m_propertyValues.erase( propertyValueIter );

         if ( propertyValue->getRecord() and propertyValue->getStorage() != SNAPSHOTIOTBL )
         {
            propertyValue->getRecord()->getTable()->deleteRecord( propertyValue->getRecord() );
         }
         delete propertyValue;
      }
      else
      {
         ++propertyValueIter;
      }
   }
}
unsigned int ProjectHandle::deletePropertiesValuesMaps( const Snapshot * snapshot )
{
   MutablePropertyValueList::iterator propertyValueIter;
   unsigned int nrDeleted = 0;
   propertyValueIter = m_propertyValues.begin();
   while ( propertyValueIter != m_propertyValues.end() )
   {
      PropertyValue * propertyValue = *propertyValueIter;
      if( propertyValue->getSnapshot() == snapshot ) {

         GridMap * localGridMap = propertyValue->hasGridMap();
         if ( localGridMap )
         {
            delete localGridMap;
            ++nrDeleted;
         }
         propertyValueIter = m_propertyValues.erase( propertyValueIter );

      }
      else
      {
         ++propertyValueIter;
      }
   }
   return nrDeleted;
}

void splitFilePath( const string & filePath, string & directoryName, string & fileName )
{
   size_t slashPos = filePath.rfind( '/' );
   if ( slashPos != string::npos )
   {
      directoryName = filePath.substr( 0, slashPos );
      fileName = filePath.substr( slashPos + 1, string::npos );
   }
   else
   {
      directoryName = ".";
      fileName = filePath;
   }
}

void ProjectHandle::printPropertyValues( Interface::PropertyValueList * propertyValues ) const
{
   Interface::PropertyValueList::iterator propertyValueIter;

   string tmpString;
   for ( propertyValueIter = propertyValues->begin(); propertyValueIter != propertyValues->end(); ++propertyValueIter )
   {
      PropertyValue * propertyValue = (PropertyValue *)( *propertyValueIter );
      propertyValue->asString( tmpString );
      cerr << tmpString;
   }
}
/// Utilities to parse a HDF5 file
void ProjectHandle::setCurrentSnapshot( const Snapshot * snapshot )
{
   m_currentSnapshot = snapshot;
}

/// Utilities to parse a HDF5 file
const Snapshot * ProjectHandle::getCurrentSnapshot( void )
{
   return m_currentSnapshot;
}

/// Utilities to parse a HDF5 file
void ProjectHandle::setCurrentProperty( const Property * property )
{
   m_currentProperty = property;
}

/// Utilities to parse a HDF5 file
const Property * ProjectHandle::getCurrentProperty( void )
{
   return m_currentProperty;
}

/// Utilities to parse a HDF5 file
void ProjectHandle::setCurrentPropertyValueName( const string & name )
{
   m_currentPropertyValueName = name;
}

/// Utilities to parse a HDF5 file
const string & ProjectHandle::getCurrentPropertyValueName( void )
{
   return m_currentPropertyValueName;
}

const Interface::Grid * ProjectHandle::getInputGrid( void ) const
{
   if ( m_inputGrid == 0 )
   {
      database::Table *projectIoTbl = getTable( "ProjectIoTbl" );

      assert( projectIoTbl );

      assert( projectIoTbl->size() != 0 );
      Record *projectIoRecord = projectIoTbl->getRecord( 0 );

      assert( projectIoRecord );

      int numI, numJ;
      double deltaI, deltaJ;
      double minI, minJ;
      double maxI, maxJ;

      numI = database::getNumberX( projectIoRecord );
      numJ = database::getNumberY( projectIoRecord );

      deltaI = database::getDeltaX( projectIoRecord );
      deltaJ = database::getDeltaY( projectIoRecord );

      minI = database::getXCoord( projectIoRecord );
      minJ = database::getYCoord( projectIoRecord );

      maxI = minI + deltaI * ( numI - 1 );
      maxJ = minJ + deltaJ * ( numJ - 1 );

      m_inputGrid = getFactory()->produceGrid( getHighResolutionOutputGrid(), minI, minJ, maxI, maxJ, numI, numJ );
   }

   return m_inputGrid;
}

const Interface::Grid * ProjectHandle::getLowResolutionOutputGrid( void ) const
{
   if ( m_lowResOutputGrid == 0 )
   {
      database::Table *projectIoTbl = getTable( "ProjectIoTbl" );

      assert( projectIoTbl );

      assert( projectIoTbl->size() != 0 );
      Record *projectIoRecord = projectIoTbl->getRecord( 0 );

      assert( projectIoRecord );

      int numI, numJ;
      double deltaI, deltaJ;
      double minI, minJ;
      double maxI, maxJ;
      int offsetI, offsetJ;
      int scaleI, scaleJ;

      numI = database::getWindowXMax( projectIoRecord ) - database::getWindowXMin( projectIoRecord ) + 1;
      numJ = database::getWindowYMax( projectIoRecord ) - database::getWindowYMin( projectIoRecord ) + 1;

      deltaI = database::getDeltaX( projectIoRecord );
      deltaJ = database::getDeltaY( projectIoRecord );

      minI = database::getXCoord( projectIoRecord ) + database::getWindowXMin( projectIoRecord ) * database::getDeltaX( projectIoRecord );
      minJ = database::getYCoord( projectIoRecord ) + database::getWindowYMin( projectIoRecord ) * database::getDeltaY( projectIoRecord );

      maxI = minI + deltaI * ( numI - 1 );
      maxJ = minJ + deltaJ * ( numJ - 1 );

      offsetI = database::getOffsetX( projectIoRecord );
      offsetJ = database::getOffsetY( projectIoRecord );

      scaleI = database::getScaleX( projectIoRecord );
      scaleJ = database::getScaleY( projectIoRecord );

      numI = ( numI - offsetI - 1 ) / scaleI + 1;
      numJ = ( numJ - offsetJ - 1 ) / scaleJ + 1;

      minI = minI + offsetI * deltaI;
      minJ = minJ + offsetJ * deltaJ;

      deltaI = scaleI * deltaI;
      deltaJ = scaleJ * deltaJ;

      maxI = minI + deltaI * ( numI - 1 );
      maxJ = minJ + deltaJ * ( numJ - 1 );

      checkForValidPartitioning( "Unknown", numI, numJ ); // NOOP in case of serial data access

      m_lowResOutputGrid = getFactory()->produceGrid( getHighResolutionOutputGrid(), minI, minJ, maxI, maxJ, numI, numJ );
   }

   return m_lowResOutputGrid;
}

const Interface::Grid * ProjectHandle::getHighResolutionOutputGrid( void ) const
{
   if ( m_highResOutputGrid == 0 )
   {
      database::Table *projectIoTbl = getTable( "ProjectIoTbl" );

      assert( projectIoTbl );

      assert( projectIoTbl->size() != 0 );
      Record *projectIoRecord = projectIoTbl->getRecord( 0 );

      assert( projectIoRecord );

      int numI, numJ;
      int lowResNumI, lowResNumJ;
      double deltaI, deltaJ;
      double minI, minJ;
      double maxI, maxJ;

      numI = database::getWindowXMax( projectIoRecord ) - database::getWindowXMin( projectIoRecord ) + 1;
      numJ = database::getWindowYMax( projectIoRecord ) - database::getWindowYMin( projectIoRecord ) + 1;

      deltaI = database::getDeltaX( projectIoRecord );
      deltaJ = database::getDeltaY( projectIoRecord );

      minI = database::getXCoord( projectIoRecord ) + database::getWindowXMin( projectIoRecord ) * database::getDeltaX( projectIoRecord );
      minJ = database::getYCoord( projectIoRecord ) + database::getWindowYMin( projectIoRecord ) * database::getDeltaY( projectIoRecord );

      maxI = minI + deltaI * ( numI - 1 );
      maxJ = minJ + deltaJ * ( numJ - 1 );

      checkForValidPartitioning( "Unknown", numI, numJ ); // NOOP in case of serial data access

      int offsetI, offsetJ;
      int scaleI, scaleJ;

      offsetI = database::getOffsetX( projectIoRecord );
      offsetJ = database::getOffsetY( projectIoRecord );

      scaleI = database::getScaleX( projectIoRecord );
      scaleJ = database::getScaleY( projectIoRecord );


      lowResNumI = ( numI - offsetI - 1 ) / scaleI + 1;
      lowResNumJ = ( numJ - offsetJ - 1 ) / scaleJ + 1;

      m_highResOutputGrid = getFactory()->produceGrid( minI, minJ, maxI, maxJ, numI, numJ, lowResNumI, lowResNumJ );
   }
   return m_highResOutputGrid;
}

const Interface::Snapshot * ProjectHandle::findSnapshot( double time, int type ) const
{
   // first, try the highway
   const double tolerance = 1e-7;
   MutableSnapshotList::const_iterator snapshotIter;

   for ( snapshotIter = m_snapshots.begin(); snapshotIter != m_snapshots.end(); ++snapshotIter )
   {
      const Snapshot * snapshot = *snapshotIter;
      if ( ( snapshot->getType() & type ) &&
         snapshot->getTime() >= time - tolerance && snapshot->getTime() <= time + tolerance )
      {
         // Note that we return an Interface::Snapshot
         return snapshot;
      }
   }

   // The highway failed, take the scenic road.
   const Snapshot * nearestSnapshot = 0;
   double nearestDifference = 1e12;
   for ( snapshotIter = m_snapshots.begin(); snapshotIter != m_snapshots.end(); ++snapshotIter )
   {
      const Snapshot * snapshot = *snapshotIter;
      if ( ( snapshot->getType() & type ) )
      {
         double difference = std::abs( time - snapshot->getTime() );
         if ( difference < nearestDifference )
         {
            nearestDifference = difference;
            nearestSnapshot = snapshot;
         }
      }
   }


   return nearestSnapshot;
}

void ProjectHandle::sortSnapshots()
{
   std::sort( m_snapshots.begin(), m_snapshots.end(), SnapshotLessThan() );
}

void ProjectHandle::printSnapshotTable() const
{
  MutableSnapshotList::const_iterator snapshotIter;

   cout << "Snapshots: " << endl;
   for ( snapshotIter = m_snapshots.begin(); snapshotIter != m_snapshots.end(); ++ snapshotIter )
   {
      const Snapshot * snapshot = *snapshotIter;
      cout << snapshot->getTime() << ", " << ( snapshot->getType() == MINOR ? "minor " : ( snapshot->getType() == MAJOR ? "major " :  "unknown ")) << endl;
   }

}
const Interface::Snapshot * ProjectHandle::findNextSnapshot( double time, int type ) const
{
   // first, try the highway
   MutableSnapshotList::const_reverse_iterator snapshotIter;

   for ( snapshotIter = m_snapshots.rbegin(); snapshotIter != m_snapshots.rend(); ++ snapshotIter )
   {
      const Snapshot * snapshot = *snapshotIter;
      if ( ( snapshot->getType() & type ) && snapshot->getTime() <= time )
      {
         // Note that we return an Interface::Snapshot
         return snapshot;
      }
   }

   return 0;
}
const Interface::Snapshot * ProjectHandle::findPreviousSnapshot( double time, int type ) const
{
   // first, try the highway
   MutableSnapshotList::const_iterator snapshotIter;

   for ( snapshotIter = m_snapshots.begin(); snapshotIter != m_snapshots.end(); ++ snapshotIter )
   {
      const Snapshot * snapshot = *snapshotIter;
      if ( ( snapshot->getType() & type ) && snapshot->getTime() > time )
      {
         // Note that we return an Interface::Snapshot
         return snapshot;
      }
   }

   return 0;
}

const Interface::Reservoir * ProjectHandle::findReservoir( const string & name ) const
{
   MutableReservoirList::const_iterator reservoirIter;

   for ( reservoirIter = m_reservoirs.begin(); reservoirIter != m_reservoirs.end(); ++reservoirIter )
   {
      const Reservoir * reservoir = *reservoirIter;
      if ( reservoir->getName() == name || reservoir->getMangledName() == name )
      {
         // Note that we return an Interface::Reservoir
         return reservoir;
      }
   }
   return 0;
}

const Interface::Formation * ProjectHandle::findFormation( const string & name ) const
{
   MutableFormationList::const_iterator formationIter;

   if ( name == "" ) return 0;

   for ( formationIter = m_formations.begin(); formationIter != m_formations.end(); ++formationIter )
   {
      const Formation * formation = *formationIter;
      if ( formation->getName() == name || formation->getMangledName() == name )
      {
         // Note that we return an Interface::Formation
         return formation;
      }
   }
   return 0;
}


const Interface::FluidType * ProjectHandle::findFluid( const string & name ) const
{
   MutableFluidTypeList::const_iterator fluidIter;

   for ( fluidIter = m_fluidTypes.begin(); fluidIter != m_fluidTypes.end(); ++fluidIter )
   {
      const FluidType * fluid = *fluidIter;

      if ( fluid->getName() == name )
      {
         // Note that we return an Interface::FluidType
         return fluid;
      }
   }

   return 0;
}

const Interface::LithoType * ProjectHandle::findLithoType( const string & name ) const
{
   MutableLithoTypeList::const_iterator lithoTypeIter;

   if ( name == "" ) return 0;

   for ( lithoTypeIter = m_lithoTypes.begin(); lithoTypeIter != m_lithoTypes.end(); ++lithoTypeIter )
   {
      const LithoType * lithoType = *lithoTypeIter;
      if ( lithoType->getName() == name )
      {
         // Note that we return an Interface::LithoType
         return lithoType;
      }
   }
   return 0;
}

const Interface::SourceRock * ProjectHandle::findSourceRock( const string & name ) const
{
   MutableSourceRockList::const_iterator sourceRockIter;

   if ( name == "" ) return 0;

   for ( sourceRockIter = m_sourceRocks.begin(); sourceRockIter != m_sourceRocks.end(); ++sourceRockIter )
   {
      const SourceRock * sourceRock = *sourceRockIter;
      //      if (sourceRock->getLayerName () == name)
      if ( sourceRock->getType() == name )
      {
         return sourceRock;
      }
   }
   return 0;
}

const Interface::Surface * ProjectHandle::findSurface( const string & name ) const
{
   MutableSurfaceList::const_iterator surfaceIter;

   if ( name == "" ) return 0;

   for ( surfaceIter = m_surfaces.begin(); surfaceIter != m_surfaces.end(); ++surfaceIter )
   {
      const Surface * surface = *surfaceIter;
      if ( surface->getName() == name || surface->getMangledName() == name )
      {
         // Note that we return an Interface::Surface
         return surface;
      }
   }
   return 0;
}

const Interface::Property * ProjectHandle::findProperty( const string & name ) const
{
   MutablePropertyList::const_iterator propertyIter;
   for (propertyIter = m_properties.begin();
      propertyIter != m_properties.end();
      ++propertyIter)
   {
      const Property * property = *propertyIter;
      if (WildMatch( property->getCauldronName().c_str(), name.c_str() ) ||
         WildMatch( property->getUserName().c_str(), name.c_str() ))
      {
         // Note that we return an Interface::Property
         return property;
      }
   }
   /// @todo To be fixed by requirement 61411
   //LogHandler( LogHandler::WARNING_SEVERITY ) << "Property '" << name << "' could not be found by the ProjectHandle.";
   return 0;
}

const Interface::OutputProperty * ProjectHandle::findTimeOutputProperty( const string & propertyName ) const
{
   MutableOutputPropertyList::const_iterator propertyIter;

   for ( propertyIter = m_timeOutputProperties.begin();
      propertyIter != m_timeOutputProperties.end();
      ++propertyIter )
   {
      const OutputProperty * property = *propertyIter;

      if ( property->getName() == propertyName )
         //       if (WildMatch (property->getName ().c_str (), propertyName.c_str ()))
      {
         // Note that we return an Interface::OutputProperty
         return property;
      }
   }
   return 0;
}

/// Find the InputValue  with the given attributes
const Interface::InputValue * ProjectHandle::findInputValue( const string & tableName, const string & mapName ) const
{
   MutableInputValueList::const_iterator inputValueIter;

   for ( inputValueIter = m_inputValues.begin();
      inputValueIter != m_inputValues.end();
      ++inputValueIter )
   {
      const InputValue * inputValue = *inputValueIter;

      if ( inputValue->getReferringTableName() == tableName && inputValue->getMapName() == mapName )
      {
         // Note that we return an Interface::InputValue
         return inputValue;
      }
   }

   return 0;
}

const Interface::AllochthonousLithology * ProjectHandle::findAllochthonousLithology( const string& formationName ) const
{

   MutableAllochthonousLithologyList::const_iterator allochthonousLithologyIter;

   if ( formationName == "" ) return 0;

   for ( allochthonousLithologyIter = m_allochthonousLithologies.begin(); allochthonousLithologyIter != m_allochthonousLithologies.end(); ++allochthonousLithologyIter )
   {
      const Interface::AllochthonousLithology * allochthonousLithology = *allochthonousLithologyIter;

      if ( allochthonousLithology->getFormationName() == formationName )
      {
         return allochthonousLithology;
      }

   }

   return 0;
}


GridMap * ProjectHandle::loadInputMap( const string & referringTable, const string & mapName )
{
   const InputValue * inputValue = (InputValue *)findInputValue( referringTable, mapName );
   if ( !inputValue ) return 0;

   return (GridMap *)inputValue->getGridMap();
}

bool ProjectHandle::loadBiodegradationParameters()
{
   m_biodegradationParameters = 0;
   database::Table* bioDegradIoTbl = getTable( "BioDegradIoTbl" );
   if ( !bioDegradIoTbl )
      return false;

   Record* biodegradationRecord = bioDegradIoTbl->getRecord( 0 );
   if ( biodegradationRecord )
   {
      m_biodegradationParameters = getFactory()->produceBiodegradationParameters(
         this, biodegradationRecord );
      return true;
   }
   else
      return false;
}

const BiodegradationParameters* ProjectHandle::getBiodegradationParameters() const
{
   return m_biodegradationParameters;
}

const CrustFormation* ProjectHandle::getCrustFormation() const
{
   return m_crustFormation;
}

const MantleFormation* ProjectHandle::getMantleFormation() const
{
   return m_mantleFormation;
}

const Interface::RunParameters* ProjectHandle::getRunParameters() const
{
   return m_runParameters;
}

const Interface::ProjectData* ProjectHandle::getProjectData() const
{
   return m_projectData;
}

bool ProjectHandle::loadFracturePressureFunctionParameters()
{
   m_fracturePressureFunctionParameters = 0;

   database::Table* runOptionsIoTbl = getTable( "RunOptionsIoTbl" );
   if ( !runOptionsIoTbl )
      return false;

   Record* runOptionsIoTblRecord = runOptionsIoTbl->getRecord( 0 );

   database::Table* pressureFuncIoTbl = getTable( "PressureFuncIoTbl" );
   if ( !pressureFuncIoTbl )
      return false;

   Record* pressureFuncIoTblRecord = pressureFuncIoTbl->getRecord( 0 );
   for ( size_t r = 0; r < pressureFuncIoTbl->size(); ++r )
   {
      Record* curPressureFuncIoTblRecord = pressureFuncIoTbl->getRecord( static_cast<int>( r ) );
      if ( database::getSelected( curPressureFuncIoTblRecord ) == 1 )
      {
         pressureFuncIoTblRecord = curPressureFuncIoTblRecord;
         break;
      }
   }

   if ( runOptionsIoTblRecord && pressureFuncIoTblRecord )
   {
      m_fracturePressureFunctionParameters = getFactory()->produceFracturePressureFunctionParameters(
         this, runOptionsIoTblRecord, pressureFuncIoTblRecord );
      return true;
   }

   return false;
}

const FracturePressureFunctionParameters* ProjectHandle::getFracturePressureFunctionParameters() const
{
   return m_fracturePressureFunctionParameters;
}

bool ProjectHandle::loadDiffusionLeakageParameters()
{
   m_diffusionLeakageParameters = 0;

   database::Table* diffusionIoTbl = getTable( "DiffusionIoTbl" );
   if ( !diffusionIoTbl )
      return false;

   Record* diffusionLeakageRecord = diffusionIoTbl->getRecord( 0 );
   if ( diffusionLeakageRecord )
   {
      m_diffusionLeakageParameters = getFactory()->produceDiffusionLeakageParameters(
         this, diffusionLeakageRecord );
      return true;
   }
   else
      return false;
}


void ProjectHandle::loadLangmuirIsotherms() {

   database::Table* langmuirIsothermTable = getTable( "LangmuirAdsorptionCapacityIsothermSetIoTbl" );
   database::Table::iterator tblIter;

   for ( tblIter = langmuirIsothermTable->begin(); tblIter != langmuirIsothermTable->end(); ++tblIter ) {

      LangmuirAdsorptionIsothermSample* sample = getFactory()->produceLangmuirAdsorptionIsothermSample( this, *tblIter );

      m_langmuirIsotherms.push_back( sample );
   }

   std::sort( m_langmuirIsotherms.begin(), m_langmuirIsotherms.end(), LangmuirAdsorptionIsothermSampleLessThan() );
}

void ProjectHandle::loadLangmuirTOCEntries() {

   database::Table* langmuirIsothermTable = getTable( "LangmuirAdsorptionCapacityTOCFunctionIoTbl" );
   database::Table::iterator tblIter;

   for ( tblIter = langmuirIsothermTable->begin(); tblIter != langmuirIsothermTable->end(); ++tblIter ) {

      LangmuirAdsorptionTOCEntry* sample = getFactory()->produceLangmuirAdsorptionTOCEntry( this, *tblIter );

      m_langmuirTocAdsorptionEntries.push_back( sample );
   }

}


void ProjectHandle::loadPointHistories() {

   /*
      database::Table* pointHistoryTable = getTable ( "AdsorptionHistoryIoTbl" );
      database::Table::iterator tableIter;

      for ( tableIter = pointHistoryTable->begin (); tableIter != pointHistoryTable->end (); ++tableIter ) {
      PointAdsorptionHistory* newHistory = getFactory ()->producePointAdsorptionHistory ( this, *tableIter );
      m_adsorptionPointHistoryList.push_back ( newHistory );
      }
      */
   database::Table* pointHistoryTable = getTable( "GenexHistoryLocationIoTbl" );
   database::Table::iterator tableIter;

   for ( tableIter = pointHistoryTable->begin(); tableIter != pointHistoryTable->end(); ++tableIter ) {
      PointAdsorptionHistory* newHistory = getFactory()->producePointAdsorptionHistory( this, *tableIter );
      m_adsorptionPointHistoryList.push_back( newHistory );
   }

}

void ProjectHandle::loadIrreducibleWaterSaturationSample() {

   database::Table* irreducibleWaterSaturationTable = getTable( "IrreducibleWaterSaturationIoTbl" );

   if ( irreducibleWaterSaturationTable != 0 and irreducibleWaterSaturationTable->size() >= 1 ) {
      m_irreducibleWaterSample = getFactory()->produceIrreducibleWaterSaturationSample( this, irreducibleWaterSaturationTable->getRecord( 0 ) );
   }
   else {
      m_irreducibleWaterSample = 0;
   }

}


void ProjectHandle::loadSGDensitySample() {

   database::Table* densityTable = getTable( "SGDensityIoTbl" );

   if ( densityTable != 0 and densityTable->size() > 0 ) {
      m_sgDensitySample = getFactory()->produceSGDensitySample( this, densityTable->getRecord( 0 ) );
   }
   else {
      m_sgDensitySample = 0;
   }

}


const DiffusionLeakageParameters* ProjectHandle::getDiffusionLeakageParameters() const
{
   return m_diffusionLeakageParameters;
}

/// Connect Formation objects and Surface objects
bool ProjectHandle::connectSurfaces( void )
{
   MutableSurfaceList::iterator surfaceIter;
   MutableFormationList::iterator formationIter;

   formationIter = m_formations.begin();
   Formation * formation = 0;
   Surface * topSurface = 0;
   Surface * bottomSurface = 0;

   for ( surfaceIter = m_surfaces.begin(); surfaceIter != m_surfaces.end(); ++surfaceIter )
   {
      bottomSurface = *surfaceIter;


      if ( formation )
      {
         formation->setTopSurface( topSurface );
         formation->setBottomSurface( bottomSurface );

         topSurface->setBottomFormation( formation );
         bottomSurface->setTopFormation( formation );
      }

      if ( formationIter != m_formations.end() )
      {
         formation = *formationIter;
         ++formationIter;
      }
      else
      {
         formation = 0;
      }

      topSurface = bottomSurface;
   }

   return true;
}

/// Connect Reservoir objects to their Formation objects
bool ProjectHandle::connectReservoirs( void )
{
   MutableReservoirList::iterator reservoirIter;

   for ( reservoirIter = m_reservoirs.begin(); reservoirIter != m_reservoirs.end(); ++reservoirIter )
   {
      Reservoir * reservoir = *reservoirIter;
      const Formation * formation = dynamic_cast<const Formation *>( findFormation( reservoir->getFormationName() ) );
      assert( formation != 0 );
      reservoir->setFormation( formation );
   }
   return true;
}

/// Connect Trap objects to their Reservoir objects and Snapshot objects
bool ProjectHandle::connectTraps( void )
{
   MutableTrapList::iterator trapIter;

   for ( trapIter = m_traps.begin(); trapIter != m_traps.end(); ++trapIter )
   {
      Trap * trap = *trapIter;
      const string & name = database::getReservoirName( trap->getRecord() );
      const Reservoir * reservoir = (const Reservoir *)findReservoir( name );
      if ( reservoir != 0 )
      {
         trap->setReservoir( reservoir );
      }
      else
      {
         delete * trapIter;
         m_traps.erase( trapIter );
         --trapIter;
         continue;
      }

      double time = database::getAge( trap->getRecord() );
      const Snapshot * snapshot = (const Snapshot *)findSnapshot( time );
      if ( snapshot != 0 )
      {
         trap->setSnapshot( snapshot );
      }
      else
      {
         delete * trapIter;
         m_traps.erase( trapIter );
         --trapIter;
         continue;
      }
   }
   return true;
}

/// check of the m_trappers is not empty
bool ProjectHandle::trappersAreAvailable()
{
   return !m_trappers.empty();
}

/// Connect Trapper objects to their Reservoir objects and Snapshot objects
bool ProjectHandle::connectTrappers( void )
{
   MutableTrapperList::iterator trapperIter;

   for ( trapperIter = m_trappers.begin(); trapperIter != m_trappers.end(); ++trapperIter )
   {
      Trapper * trapper = *trapperIter;
      const string & name = database::getReservoirName( trapper->getRecord() );
      const Reservoir * reservoir = (const Reservoir *)findReservoir( name );
      if ( reservoir != 0 )
      {
         trapper->setReservoir( reservoir );
      }
      else
      {
         delete * trapperIter;
         m_trappers.erase( trapperIter );
         --trapperIter;
         continue;
      }

      double time = database::getAge( trapper->getRecord() );
      const Snapshot * snapshot = (const Snapshot *)findSnapshot( time );
      if ( snapshot != 0 )
      {
         trapper->setSnapshot( snapshot );
      }
      else
      {
         delete * trapperIter;
         m_trappers.erase( trapperIter );
         --trapperIter;
         continue;
      }
   }
   return true;
}

/// Connect Migration objects to their source and destination objects
bool ProjectHandle::connectMigrations( void )
{
   MutableMigrationList::iterator migrationIter;

   int increment = 1;

   for ( migrationIter = m_migrations.begin(); migrationIter != m_migrations.end(); migrationIter += increment )
   {
      increment = 1;
      Migration * migration = *migrationIter;

      try
      {
         double sourceAge = database::getSourceAge( migration->getRecord() );
         const Snapshot * sourceSnapshot = (const Snapshot *)findSnapshot( sourceAge );
         if ( sourceSnapshot == 0 ) throw RecordException( "Undefined sourceSnapshot: %", sourceAge );
         migration->setSourceSnapshot( sourceSnapshot );

         double destinationAge = database::getDestinationAge( migration->getRecord() );
         const Snapshot * destinationSnapshot = (const Snapshot *)findSnapshot( destinationAge );
         if ( destinationSnapshot == 0 ) throw RecordException( "Undefined destinationSnapshot: %", destinationAge );
         migration->setDestinationSnapshot( destinationSnapshot );

         const string & sourceFormationName = database::getSourceRockName( migration->getRecord() );
         if ( sourceFormationName != "" )
         {
            const Formation * sourceFormation = dynamic_cast<const Formation *>( findFormation( sourceFormationName ) );
            if ( sourceFormation == 0 ) throw RecordException( "Undefined sourceFormation: %", sourceFormationName );
            migration->setSourceFormation( sourceFormation );
         }

         const string & sourceReservoirName = database::getSourceReservoirName( migration->getRecord() );
         if ( sourceReservoirName != "" )
         {
            const Reservoir * sourceReservoir = (const Reservoir *)findReservoir( sourceReservoirName );
            if ( sourceReservoir == 0 ) throw RecordException( "Undefined sourceReservoir: %", sourceReservoirName );
            migration->setSourceReservoir( sourceReservoir );
         }

         const string & destinationReservoirName = database::getDestinationReservoirName( migration->getRecord() );
         if ( destinationReservoirName != "" )
         {
            const Reservoir * destinationReservoir = (const Reservoir *)findReservoir( destinationReservoirName );
            if ( destinationReservoir == 0 ) throw RecordException( "Undefined destinationReservoir: %", destinationReservoirName );
            migration->setDestinationReservoir( destinationReservoir );
         }

         int sourceTrapperId = database::getSourceTrapID( migration->getRecord() );
         if ( sourceTrapperId > 0 )
         {
            Trapper * sourceTrapper = findTrapper( migration->getSourceReservoir(), migration->getSourceSnapshot(), sourceTrapperId, 0 );
            if ( sourceTrapper == 0 ) throw RecordException( "Cannot find Trapper: %:%:%", sourceAge, sourceReservoirName, sourceTrapperId );
            migration->setSourceTrapper( sourceTrapper );
         }

         int destinationTrapperId = database::getDestinationTrapID( migration->getRecord() );
         if ( destinationTrapperId > 0 )
         {
            Trapper * destinationTrapper = findTrapper( migration->getDestinationReservoir(), migration->getDestinationSnapshot(), destinationTrapperId, 0 );
            if ( destinationTrapper == 0 ) throw RecordException( "Cannot find Trapper: %:%:%", destinationAge, destinationReservoirName, destinationTrapperId );
            migration->setDestinationTrapper( destinationTrapper );
         }
      }
      catch ( RecordException & recordException )
      {
         cerr << "Error: " << recordException.what() << ", removing offending Migration record" << endl;
         delete * migrationIter;
         migrationIter = m_migrations.erase( migrationIter );
         increment = 0;
         continue;
      }
   }
   return true;
}


bool ProjectHandle::connectUpAndDownstreamTrappers( void ) const
{
   database::Table* migrationTbl = getTable( "MigrationIoTbl" );
   database::Table::iterator tblIter;

   Reservoir * previousReservoir = 0;
   Snapshot * previousSnapshot = 0;

   for ( tblIter = migrationTbl->begin(); tblIter != migrationTbl->end(); ++tblIter )
   {
      Record * migrationRecord = *tblIter;
      if ( database::getMigrationProcess( migrationRecord ) == "Spill" )
      {
         Snapshot * snapshot = (Snapshot *)findSnapshot( database::getSourceAge( migrationRecord ) );
         assert( snapshot );

         Reservoir * reservoir = (Reservoir *)findReservoir( database::getSourceReservoirName( migrationRecord ) );
         assert( reservoir );

         if ( ( reservoir != previousReservoir || snapshot != previousSnapshot ) && previousReservoir && previousSnapshot )
         {
            previousReservoir->setTrappersUpAndDownstreamConnected( previousSnapshot->getTime() );
         }

         if ( reservoir->trappersAreUpAndDownstreamConnected( snapshot->getTime() ) ) continue;

         int upstreamTrapperId = database::getSourceTrapID( migrationRecord );
         int downstreamTrapperId = database::getDestinationTrapID( migrationRecord );
         if ( upstreamTrapperId <= 0 || downstreamTrapperId <= 0 || upstreamTrapperId == downstreamTrapperId ) continue;

         Trapper * upstreamTrapper = findTrapper( ( Interface::Reservoir * ) reservoir, ( Interface::Snapshot * ) snapshot, upstreamTrapperId, 0 );
         Trapper * downstreamTrapper = findTrapper( ( Interface::Reservoir * ) reservoir, ( Interface::Snapshot * ) snapshot, downstreamTrapperId, 0 );
         if ( upstreamTrapper == 0 || downstreamTrapper == 0 ) continue;

         if ( upstreamTrapper->getDownstreamTrapper() != 0 || upstreamTrapper->getDownstreamTrapper() == downstreamTrapper ) continue;

         upstreamTrapper->setDownstreamTrapper( downstreamTrapper );
         downstreamTrapper->addUpstreamTrapper( upstreamTrapper );
      }
   }

   if ( previousReservoir && previousSnapshot )
   {
      previousReservoir->setTrappersUpAndDownstreamConnected( previousSnapshot->getTime() );
   }

   return true;
}

struct CmpTrapIdToValue
{
  bool operator()(const Trapper* trapper, unsigned int trapperId) const
  {
    return trapper->getId() < trapperId;
  }
};

Interface::Trapper * ProjectHandle::findTrapper( const Interface::MutableTrapperList & trappers, const Interface::Reservoir * reservoir,
   const Interface::Snapshot * snapshot, unsigned int id, unsigned int persistentId ) const
{
  // Trappers are sorted on id, so when findTrapper() is called with an id != 0, we can use
  // bisection to quickly find the location of the first trapper with that id. If id == 0,
  // a (slow) linear search is performed.

  if (id != 0)
  {
    Interface::MutableTrapperList::const_iterator lower = std::lower_bound(
      trappers.begin(),
      trappers.end(),
      id,
      CmpTrapIdToValue());

    Interface::MutableTrapperList::const_iterator iter = lower;
    for (; iter != trappers.end() && (*iter)->getId() == id; ++iter)
    {
      if ((*iter)->matchesConditions(reservoir, snapshot, id, persistentId))
        return (*iter);
    }

    return 0;
  }
  else
  {
    Interface::MutableTrapperList::const_iterator trapperIter;

    for (trapperIter = trappers.begin(); trapperIter != trappers.end(); ++trapperIter)
    {
      Trapper * trapper = *trapperIter;

      if (trapper->matchesConditions((Reservoir *)reservoir, (Snapshot *)snapshot, id, persistentId))
        return trapper;
    }
    return 0;
  }
}

Interface::Trapper * ProjectHandle::findTrapper( const Interface::Reservoir * reservoir,
   const Interface::Snapshot * snapshot, unsigned int id, unsigned int persistentId ) const
{
  return findTrapper( m_trappers, reservoir, snapshot, id, persistentId );
}

Interface::TrapperList* ProjectHandle::getTrappers(const Interface::Reservoir* reservoir,
  const Interface::Snapshot* snapshot, unsigned int id, unsigned int persistentId) const
{
  Interface::TrapperList* trapperList = new Interface::TrapperList;

  Interface::MutableTrapperList::const_iterator trapperIter;

  for (trapperIter = m_trappers.begin(); trapperIter != m_trappers.end(); ++trapperIter)
  {
    Trapper * trapper = *trapperIter;

    if (trapper->matchesConditions(reservoir, snapshot, id, persistentId))
      trapperList->push_back(trapper);
  }

  return trapperList;
}


void ProjectHandle::deleteTimeOutputProperties() {

   MutableOutputPropertyList::const_iterator propIter;

   for ( propIter = m_timeOutputProperties.begin(); propIter != m_timeOutputProperties.end(); ++propIter ) {
      OutputProperty * property = *propIter;
      delete property;
   }

   m_timeOutputProperties.clear();
}



void ProjectHandle::deleteLithologyThermalConductivitySamples() {

   MutableLithologyThermalConductivitySampleList::iterator sampleIter;

   for ( sampleIter = m_lithologyThermalConductivitySamples.begin(); sampleIter != m_lithologyThermalConductivitySamples.end(); ++sampleIter ) {
      LithologyThermalConductivitySample * sample = *sampleIter;
      delete sample;
   }

   m_lithologyThermalConductivitySamples.clear();
}

void ProjectHandle::deleteLithologyHeatCapacitySamples() {

   MutableLithologyHeatCapacitySampleList::const_iterator sampleIter;

   for ( sampleIter = m_lithologyHeatCapacitySamples.begin(); sampleIter != m_lithologyHeatCapacitySamples.end(); ++sampleIter ) {
      LithologyHeatCapacitySample * sample = *sampleIter;
      delete sample;
   }

   m_lithologyHeatCapacitySamples.clear();
}


void ProjectHandle::deleteFluidHeatCapacitySamples() {

   MutableFluidHeatCapacitySampleList::const_iterator sampleIter;

   for ( sampleIter = m_fluidHeatCapacitySamples.begin(); sampleIter != m_fluidHeatCapacitySamples.end(); ++sampleIter ) {
      FluidHeatCapacitySample * sample = *sampleIter;
      delete sample;
   }

   m_fluidHeatCapacitySamples.clear();
}

void ProjectHandle::deleteFluidThermalConductivitySamples() {

   MutableFluidThermalConductivitySampleList::const_iterator sampleIter;

   for ( sampleIter = m_fluidThermalConductivitySamples.begin(); sampleIter != m_fluidThermalConductivitySamples.end(); ++sampleIter ) {
      FluidThermalConductivitySample * sample = *sampleIter;
      delete sample;
   }

   m_fluidThermalConductivitySamples.clear();
}


void ProjectHandle::deleteRelatedProjects() {

   MutableRelatedProjectList::const_iterator relatedProjectIter;

   for ( relatedProjectIter = m_relatedProjects.begin(); relatedProjectIter != m_relatedProjects.end(); ++relatedProjectIter ) {
      RelatedProject * project = *relatedProjectIter;
      delete project;
   }

   m_relatedProjects.clear();
}


void ProjectHandle::deleteConstrainedOverpressureIntervals() {

   MutableConstrainedOverpressureIntervalList::iterator constraintIter;

   for ( constraintIter = m_constrainedOverpressureIntervals.begin(); constraintIter != m_constrainedOverpressureIntervals.end(); ++constraintIter ) {
      ConstrainedOverpressureInterval* interval = *constraintIter;
      delete interval;
   }

}


void ProjectHandle::deleteSnapshots( void )
{
   MutableSnapshotList::const_iterator snapshotIter;

   for ( snapshotIter = m_snapshots.begin(); snapshotIter != m_snapshots.end(); ++snapshotIter )
   {
      Snapshot * snapshot = *snapshotIter;
      delete snapshot;
   }
   m_snapshots.clear();
}

void ProjectHandle::deleteLithoTypes( void )
{
   MutableLithoTypeList::const_iterator lithoTypeIter;

   for ( lithoTypeIter = m_lithoTypes.begin(); lithoTypeIter != m_lithoTypes.end(); ++lithoTypeIter )
   {
      LithoType * lithoType = *lithoTypeIter;
      delete lithoType;
   }
   m_lithoTypes.clear();
}

void ProjectHandle::deleteSourceRocks( void )
{
   MutableSourceRockList::const_iterator sourceRockIter;

   for ( sourceRockIter = m_sourceRocks.begin(); sourceRockIter != m_sourceRocks.end(); ++sourceRockIter )
   {
      SourceRock * sourceRock = *sourceRockIter;
      delete sourceRock;
   }
   m_sourceRocks.clear();
}

void ProjectHandle::deleteSurfaces( void )
{
   MutableSurfaceList::const_iterator surfaceIter;

   for ( surfaceIter = m_surfaces.begin(); surfaceIter != m_surfaces.end(); ++surfaceIter )
   {
      Surface * surface = *surfaceIter;
      delete surface;
   }
   m_surfaces.clear();
}

void ProjectHandle::deleteFormations( void )
{
   MutableFormationList::const_iterator formationIter;

   for ( formationIter = m_formations.begin(); formationIter != m_formations.end(); ++formationIter )
   {
      Formation * formation = *formationIter;
      delete formation;
   }
   m_formations.clear();
}

void ProjectHandle::deleteFluidTypes() {

   MutableFluidTypeList::iterator fluidIter;

   for ( fluidIter = m_fluidTypes.begin(); fluidIter != m_fluidTypes.end(); ++fluidIter )
   {
      FluidType* fluid = ( *fluidIter );
      delete fluid;
   }

   m_fluidTypes.clear();
}

void ProjectHandle::deleteReservoirs( void )
{
   MutableReservoirList::const_iterator reservoirIter;

   for ( reservoirIter = m_reservoirs.begin(); reservoirIter != m_reservoirs.end(); ++reservoirIter )
   {
      Reservoir * reservoir = *reservoirIter;
      delete reservoir;
   }
   m_reservoirs.clear();
}

void ProjectHandle::deleteMobileLayers( void )
{
   MutableMobileLayerList::const_iterator mobileLayerIter;

   for ( mobileLayerIter = m_mobileLayers.begin(); mobileLayerIter != m_mobileLayers.end(); ++mobileLayerIter )
   {
      MobileLayer * mobileLayer = *mobileLayerIter;
      delete mobileLayer;
   }
   m_mobileLayers.clear();
}

void ProjectHandle::deleteTouchstoneMaps( void )
{
   MutableTouchstoneMapList::const_iterator touchstoneMapIter;

   for ( touchstoneMapIter = m_touchstoneMaps.begin(); touchstoneMapIter != m_touchstoneMaps.end(); ++touchstoneMapIter )
   {
      TouchstoneMap * touchstoneMap = *touchstoneMapIter;
      delete touchstoneMap;
   }
   m_touchstoneMaps.clear();
}

void ProjectHandle::deleteAllochthonousLithologies( void ) {

   MutableAllochthonousLithologyList::const_iterator allochthonousLithologyIter;

   for ( allochthonousLithologyIter = m_allochthonousLithologies.begin(); allochthonousLithologyIter != m_allochthonousLithologies.end(); ++allochthonousLithologyIter )
   {
      AllochthonousLithology * allochthonousLithology = *allochthonousLithologyIter;
      delete allochthonousLithology;
   }

   m_allochthonousLithologies.clear();
}



void ProjectHandle::deleteAllochthonousLithologyDistributions( void ) {

   MutableAllochthonousLithologyDistributionList::const_iterator allochthonousLithologyDistributionIter;

   for ( allochthonousLithologyDistributionIter = m_allochthonousLithologyDistributions.begin();
      allochthonousLithologyDistributionIter != m_allochthonousLithologyDistributions.end();
      ++allochthonousLithologyDistributionIter )
   {
      AllochthonousLithologyDistribution * allochthonousLithologyDistribution = *allochthonousLithologyDistributionIter;
      delete allochthonousLithologyDistribution;
   }

   m_allochthonousLithologyDistributions.clear();
}


void ProjectHandle::deleteAllochthonousLithologyInterpolations( void ) {

   MutableAllochthonousLithologyInterpolationList::const_iterator allochthonousLithologyInterpolationIter;

   for ( allochthonousLithologyInterpolationIter = m_allochthonousLithologyInterpolations.begin();
      allochthonousLithologyInterpolationIter != m_allochthonousLithologyInterpolations.end();
      ++allochthonousLithologyInterpolationIter )
   {
      AllochthonousLithologyInterpolation * allochthonousLithologyInterpolation = *allochthonousLithologyInterpolationIter;
      delete allochthonousLithologyInterpolation;
   }

   m_allochthonousLithologyInterpolations.clear();
}


void ProjectHandle::deleteTraps( void )
{
   MutableTrapList::const_iterator trapIter;

   for ( trapIter = m_traps.begin(); trapIter != m_traps.end(); ++trapIter )
   {
      Trap * trap = *trapIter;
      delete trap;
   }
   m_traps.clear();
}

void ProjectHandle::deleteTrappers( void )
{
   MutableTrapperList::const_iterator trapperIter;

   for ( trapperIter = m_trappers.begin(); trapperIter != m_trappers.end(); ++trapperIter )
   {
      Trapper * trapper = *trapperIter;
      delete trapper;
   }
   m_trappers.clear();
}

void ProjectHandle::deleteMigrations( void )
{
   MutableMigrationList::const_iterator migrationIter;

   for ( migrationIter = m_migrations.begin(); migrationIter != m_migrations.end(); ++migrationIter )
   {
      Migration * migration = *migrationIter;
      delete migration;
   }
   m_migrations.clear();
}

void ProjectHandle::deleteIgneousIntrusions() {

   MutableIgneousIntrusionEventList::iterator intrusionIter;

   for ( intrusionIter = m_igneousIntrusionEvents.begin(); intrusionIter != m_igneousIntrusionEvents.end(); ++intrusionIter )
   {
      IgneousIntrusionEvent* intrusionEvent = *intrusionIter;

      delete intrusionEvent;

   }

   m_igneousIntrusionEvents.clear();
}

void ProjectHandle::deleteInputValues( void )
{
   MutableInputValueList::const_iterator inputValueIter;

   for ( inputValueIter = m_inputValues.begin(); inputValueIter != m_inputValues.end(); ++inputValueIter )
   {
      InputValue * inputValue = *inputValueIter;
      delete inputValue;
   }
   m_inputValues.clear();
}

void ProjectHandle::deletePermafrost() {

   MutablePermafrostEventList::iterator permafrostIter;

   for ( permafrostIter = m_permafrostEvents.begin(); permafrostIter != m_permafrostEvents.end(); ++permafrostIter )
   {
      PermafrostEvent* permafrostEvent = *permafrostIter;

      delete permafrostEvent;

   }

   m_permafrostEvents.clear();
}

void ProjectHandle::deleteProperties( void )
{
   MutablePropertyList::const_iterator propertyIter;

   for ( propertyIter = m_properties.begin(); propertyIter != m_properties.end(); ++propertyIter )
   {
      Property * property = *propertyIter;
      delete property;
   }
   m_properties.clear();
}

void ProjectHandle::deletePropertyValues( void )
{
   MutablePropertyValueList::const_iterator propertyValueIter;

   for ( propertyValueIter = m_propertyValues.begin();
      propertyValueIter != m_propertyValues.end();
      ++propertyValueIter )
   {
      PropertyValue * propertyValue = *propertyValueIter;
      delete propertyValue;
   }
   m_propertyValues.clear();
}

void ProjectHandle::deleteRecordLessMapPropertyValues( void )
{
   MutablePropertyValueList::const_iterator propertyValueIter;

   for ( propertyValueIter = m_recordLessMapPropertyValues.begin();
      propertyValueIter != m_recordLessMapPropertyValues.end();
      ++propertyValueIter )
   {
      PropertyValue * propertyValue = *propertyValueIter;
      delete propertyValue;
   }
   m_recordLessMapPropertyValues.clear();
}

void ProjectHandle::deleteRecordLessVolumePropertyValues( void )
{
   MutablePropertyValueList::const_iterator propertyValueIter;

   for ( propertyValueIter = m_recordLessVolumePropertyValues.begin();
      propertyValueIter != m_recordLessVolumePropertyValues.end();
      ++propertyValueIter )
   {
      PropertyValue * propertyValue = *propertyValueIter;
      delete propertyValue;
   }
   m_recordLessVolumePropertyValues.clear();
}

void ProjectHandle::deleteBiodegradationParameters( void )
{
   delete m_biodegradationParameters;
}

void ProjectHandle::deleteCrustFormation( void )
{
   delete m_crustFormation;
}

void ProjectHandle::deleteMantleFormation( void )
{
   delete m_mantleFormation;
}

void ProjectHandle::deleteFracturePressureFunctionParameters( void )
{
   delete m_fracturePressureFunctionParameters;
}

void ProjectHandle::deleteDiffusionLeakageParameters( void )
{
   delete m_diffusionLeakageParameters;
}

void ProjectHandle::deleteHeatFlowHistory( void ) {

   MutablePaleoSurfacePropertyList::const_iterator heatFlowHistoryIter;

   for ( heatFlowHistoryIter = m_heatFlowHistory.begin(); heatFlowHistoryIter != m_heatFlowHistory.end(); ++heatFlowHistoryIter )
   {
      PaleoSurfaceProperty * heatFlowInstance = *heatFlowHistoryIter;
      delete heatFlowInstance;
   }

}

void ProjectHandle::deleteCrustThinningHistory( void ) {

   MutablePaleoFormationPropertyList::const_iterator crustThinningHistoryIter;

   for ( crustThinningHistoryIter = m_crustPaleoThicknesses.begin(); crustThinningHistoryIter != m_crustPaleoThicknesses.end(); ++crustThinningHistoryIter )
   {
      PaleoFormationProperty * crustThinningInstance = *crustThinningHistoryIter;
      delete crustThinningInstance;
   }

}

void ProjectHandle::deleteMantleThicknessHistory( void ) {

   MutablePaleoFormationPropertyList::const_iterator mantleThicknessHistoryIter;

   for ( mantleThicknessHistoryIter = m_mantlePaleoThicknesses.begin(); mantleThicknessHistoryIter != m_mantlePaleoThicknesses.end(); ++mantleThicknessHistoryIter )
   {
      PaleoFormationProperty * mantleThicknessInstance = *mantleThicknessHistoryIter;
      delete mantleThicknessInstance;
   }

}

void ProjectHandle::deleteRunParameters( void ) {

   if ( m_runParameters != 0 ) {
      delete m_runParameters;
   }

}

void ProjectHandle::deleteProjectData( void ) {

   if ( m_projectData != 0 ) {
      delete m_projectData;
   }

}

void ProjectHandle::setSimulationDetails ( const std::string& simulatorName,
                                           const std::string& simulatorMode,
                                           const std::string& simulatorCommandLineParams ) {

   database::Table* simulationDetailsIoTbl = getTable( "SimulationDetailsIoTbl" );
   database::Record* sdRecord = simulationDetailsIoTbl->createRecord();

   int lastSequenceNumber = 0;

   if ( m_simulationDetails.size () > 0 ) {
      // Sequence of simulation details should be ordered, so the last entry should have the largest seqnence number.
      lastSequenceNumber = m_simulationDetails [ m_simulationDetails.size () - 1 ]->getSimulationSequenceNumber ();
   }

   database::setSimulatorName ( sdRecord, simulatorName );
   database::setSimulatorMode ( sdRecord, simulatorMode );
   database::setSimulatorCommandLineParameters ( sdRecord, simulatorCommandLineParams );
   database::setSimulationSequenceNumber ( sdRecord, lastSequenceNumber + 1 );
   database::setNumberOfCores ( sdRecord, m_size );
}

SimulationDetailsListPtr ProjectHandle::getSimulationDetails () const {

   SimulationDetailsListPtr result = SimulationDetailsListPtr ( new SimulationDetailsList ( m_simulationDetails.size ()));

   for ( size_t i = 0; i < m_simulationDetails.size (); ++i ) {
      (*result)[ i ] = m_simulationDetails [ i ];
   }

   return result;
}

const SimulationDetails* ProjectHandle::getDetailsOfLastSimulation ( const std::string& simulatorName ) const {

   MutableSimulationDetailsList::const_reverse_iterator simDetailsIter;

   for ( simDetailsIter = m_simulationDetails.rbegin (); simDetailsIter != m_simulationDetails.rend (); ++simDetailsIter ) {

      if ((*simDetailsIter)->getSimulatorName () == simulatorName ) {
         return *simDetailsIter;
      }
   }


   return 0;
}

void ProjectHandle::deleteSimulationDetails () {

   for ( size_t i = 0; i < m_simulationDetails.size (); ++i ) {
      delete m_simulationDetails [ i ];
      m_simulationDetails [ i ] = 0;
   }

   m_simulationDetails.clear ();
}


void ProjectHandle::deleteSurfaceDepthHistory( void ) {

   MutablePaleoPropertyList::const_iterator surfaceDepthHistoryIter;

   for ( surfaceDepthHistoryIter = m_surfaceDepthHistory.begin(); surfaceDepthHistoryIter != m_surfaceDepthHistory.end(); ++surfaceDepthHistoryIter )
   {
      PaleoProperty * surfaceDepthInstance = *surfaceDepthHistoryIter;
      delete surfaceDepthInstance;
   }

}

void ProjectHandle::deleteSurfaceTemperatureHistory( void ) {

   MutablePaleoPropertyList::const_iterator surfaceTemperatureHistoryIter;

   for ( surfaceTemperatureHistoryIter = m_surfaceTemperatureHistory.begin(); surfaceTemperatureHistoryIter != m_surfaceTemperatureHistory.end(); ++surfaceTemperatureHistoryIter )
   {
      PaleoProperty * surfaceTemperatureInstance = *surfaceTemperatureHistoryIter;
      delete surfaceTemperatureInstance;
   }

}

void ProjectHandle::deleteSGDensitySample() {

   if ( m_sgDensitySample != 0 ) {
      delete m_sgDensitySample;
      m_sgDensitySample = 0;
   }

}

void ProjectHandle::deleteFaultCollections() {

   MutableFaultCollectionList::const_iterator faultCollectionIter;

   for ( faultCollectionIter = m_faultCollections.begin(); faultCollectionIter != m_faultCollections.end(); ++faultCollectionIter )
   {
      FaultCollection * faultCollectionInstance = *faultCollectionIter;
      delete faultCollectionInstance;
   }

   m_faultCollections.clear();

}


void ProjectHandle::deleteIrreducibleWaterSaturationSample() {

   if ( m_irreducibleWaterSample != 0 ) {
      delete m_irreducibleWaterSample;
   }

}

void ProjectHandle::deleteLangmuirIsotherms() {

   MutableLangmuirAdsorptionIsothermSampleList::iterator langIter;

   for ( langIter = m_langmuirIsotherms.begin(); langIter != m_langmuirIsotherms.end(); ++langIter ) {
      delete ( *langIter );
   }

}

void ProjectHandle::deleteLangmuirTOCEntries() {

   MutableLangmuirAdsorptionTOCEntryList::iterator langIter;

   for ( langIter = m_langmuirTocAdsorptionEntries.begin(); langIter != m_langmuirTocAdsorptionEntries.end(); ++langIter ) {
      delete ( *langIter );
   }

}

void ProjectHandle::deletePointHistories() {

   MutablePointAdsorptionHistoryList::iterator histIter;

   for ( histIter = m_adsorptionPointHistoryList.begin(); histIter != m_adsorptionPointHistoryList.end(); ++histIter ) {
      delete ( *histIter );
   }

   m_adsorptionPointHistoryList.clear();
}


/// Get a project's output directory
std::string ProjectHandle::getOutputDir( void ) const
{
   return getProjectName() + Utilities::Names::CauldronOutputDir;
}

void ProjectHandle::resetSnapshotIoTbl(  ) const
{

   Table * table = getTable( "SnapshotIoTbl" );
   if ( !table ) return;

   for ( size_t i = 0; i < table->size(); ++i )
   {
      Record * record = table->getRecord( static_cast<int>( i ) );
      setSnapshotFileName( record, "" );
   }
}


const Grid * ProjectHandle::findOutputGrid( int numI, int numJ ) const
{
   if ( getLowResolutionOutputGrid()->numIGlobal() == numI && getLowResolutionOutputGrid()->numJGlobal() == numJ )
   {
      return getLowResolutionOutputGrid();
   }
   else if ( getHighResolutionOutputGrid()->numIGlobal() == numI && getHighResolutionOutputGrid()->numJGlobal() == numJ )
   {
      return getHighResolutionOutputGrid();
   }
   else
   {
      return 0;
   }
}

const Grid * ProjectHandle::findGrid( int numI, int numJ ) const
{
   if ( getInputGrid()->numIGlobal() == numI && getInputGrid()->numJGlobal() == numJ )
   {
      return getInputGrid();
   }
   else
   {
      return findOutputGrid( numI, numJ );
   }
}

Interface::PointAdsorptionHistoryList* ProjectHandle::getPointAdsorptionHistoryList( const std::string& sourceRockFormationName ) const {

   Interface::PointAdsorptionHistoryList* historyList = new Interface::PointAdsorptionHistoryList;
   MutablePointAdsorptionHistoryList::const_iterator pointIter;

   for ( pointIter = m_adsorptionPointHistoryList.begin(); pointIter != m_adsorptionPointHistoryList.end(); ++pointIter ) {

      if ( sourceRockFormationName == "" or( *pointIter )->getFormationName() == sourceRockFormationName ) {
         historyList->push_back( *pointIter );
      }

   }

   return historyList;
}

Interface::LangmuirAdsorptionIsothermSampleList* ProjectHandle::getLangmuirAdsorptionIsothermSampleList( const std::string& functionName ) const {

   Interface::LangmuirAdsorptionIsothermSampleList* isothermList = new Interface::LangmuirAdsorptionIsothermSampleList;
   MutableLangmuirAdsorptionIsothermSampleList::const_iterator isothermIter;

   for ( isothermIter = m_langmuirIsotherms.begin(); isothermIter != m_langmuirIsotherms.end(); ++isothermIter ) {

      if ( ( *isothermIter )->getLangmuirName() == functionName ) {
         isothermList->push_back( *isothermIter );
      }

   }

   return isothermList;
}


const Interface::LangmuirAdsorptionTOCEntry* ProjectHandle::getLangmuirAdsorptionTOCEntry( const std::string& langmuirName ) const {

   const Interface::LangmuirAdsorptionTOCEntry* tocEntry = 0;
   MutableLangmuirAdsorptionTOCEntryList::const_iterator tocEntryIter;

   for ( tocEntryIter = m_langmuirTocAdsorptionEntries.begin(); tocEntryIter != m_langmuirTocAdsorptionEntries.end(); ++tocEntryIter ) {

      if ( ( *tocEntryIter )->getLangmuirName() == langmuirName ) {
         tocEntry = *tocEntryIter;
      }

   }

   return tocEntry;
}

const Interface::IrreducibleWaterSaturationSample* ProjectHandle::getIrreducibleWaterSaturationSample() const {
   return m_irreducibleWaterSample;
}

const Interface::SGDensitySample* ProjectHandle::getSGDensitySample() const {
   return m_sgDensitySample;
}

bool ProjectHandle::containsSulphur() const {

   MutableSourceRockList::const_iterator sourceRockIter;
   for ( sourceRockIter = m_sourceRocks.begin(); sourceRockIter != m_sourceRocks.end(); ++sourceRockIter ) {
      if ( !( ( *sourceRockIter )->getLayerName().empty() ) and( *sourceRockIter )->getScVRe05() != DefaultUndefinedValue and( *sourceRockIter )->getScVRe05() > 0.0 ) {
         return true;
      }
   }

   MutableFormationList::const_iterator formationIter;
   for ( formationIter = m_formations.begin(); formationIter != m_formations.end(); ++formationIter ) {
      Formation * formation = *formationIter;
      if ( formation->isSourceRock() ) {
         const SourceRock * sourceRock1 = formation->getSourceRock1();
         if ( sourceRock1 != 0 and sourceRock1->getScVRe05() != DefaultUndefinedValue and sourceRock1->getScVRe05() > 0.0 ) {
            return true;
         }
         if ( formation->getEnableSourceRockMixing() ) {
            const SourceRock * sourceRock2 = formation->getSourceRock2();
            if ( sourceRock2 != 0 and sourceRock2->getScVRe05() != DefaultUndefinedValue and sourceRock2->getScVRe05() > 0.0 ) {
               return true;
            }
         }
      }
   }
   return false;
}

void ProjectHandle::loadPermafrostData() {

   database::Table* permafrostIoTbl = getTable( "PermafrostIoTbl" );

   m_permafrostEvents.clear();
   m_permafrost = false;

   if ( permafrostIoTbl != 0 ) {
      Record *projectIoRecord = permafrostIoTbl->getRecord( 0 );
      if ( projectIoRecord != 0 ) {
         PermafrostEvent * permafrostRecord = getFactory()->producePermafrostEvent( this, projectIoRecord );
         m_permafrostEvents.push_back( permafrostRecord );

         m_permafrost = ( database::getPermafrostInd( projectIoRecord ) == 1 );
      }
   }
}

DataAccess::Interface::PermafrostEvent * ProjectHandle::getPermafrostData() const {

   if ( m_permafrostEvents.size() != 0 ) {
      return *m_permafrostEvents.begin();
   }
   return 0;
}

bool  ProjectHandle::getPermafrost() const {

   return m_permafrost;

}

void ProjectHandle::setPermafrost( const bool aPermafrost )
{
   m_permafrost = aPermafrost;

   DataAccess::Interface::PermafrostEvent * permafrostRecord = getPermafrostData();
   if ( permafrostRecord != 0 ) {
      permafrostRecord->setPermafrost( aPermafrost );
   }
}


double ProjectHandle::getPreviousIgneousIntrusionTime( const double Current_Time ){
   MutableIgneousIntrusionEventList::const_iterator intrusionIter;
   for ( intrusionIter = m_igneousIntrusionEvents.begin(); intrusionIter != m_igneousIntrusionEvents.end(); ++intrusionIter )
   {
      if ( Current_Time == (*intrusionIter)->getEndOfIntrusion()->getTime() )
      {
         m_previousIgneousIntrusionTime = Current_Time;
      }
   }
   return m_previousIgneousIntrusionTime;
}

MapWriter * ProjectHandle::getMapPropertyValuesWriter() {

   return m_mapPropertyValuesWriter;
}

bool ProjectHandle::isPrimaryDouble() const {

   return m_primaryDouble;
}

void ProjectHandle::setPrimaryDouble( const bool PrimaryFlag ) {

   m_primaryDouble = PrimaryFlag;
}

bool ProjectHandle::isPrimaryProperty( const string propertyName ) const {
   return m_primaryList.count( propertyName ) == 0 ? false : true;
}<|MERGE_RESOLUTION|>--- conflicted
+++ resolved
@@ -87,7 +87,6 @@
 #include "Interface/PropertyValue.h"
 #include "Interface/RelatedProject.h"
 #include "Interface/Reservoir.h"
-//@TODO_Check
 #include "Interface/ReservoirOptions.h"
 #include "Interface/RunParameters.h"
 #include "Interface/SimulationDetails.h"
@@ -121,7 +120,6 @@
 #include "errorhandling.h"
 #include "LogHandler.h"
 #include "ConstantsNames.h"
-//@TODO_Check
 
 // FileSystem library
 #include "FilePath.h"
@@ -217,17 +215,12 @@
    return *m_globalOperations;
 }
 
-<<<<<<< HEAD
 ProjectHandle::ProjectHandle(database::ProjectFileHandlerPtr pfh, const string & name, const string & accessMode, ObjectFactory* objectFactory ) :
    m_name( name ), m_accessMode( READWRITE ), m_projectFileHandler(pfh),
    m_tableCTC                         ( *this ),
    m_tableCTCRiftingHistory           ( *this ),
    m_tableOceanicCrustThicknessHistory( *this ),
-   m_activityOutputGrid( 0 ), m_mapPropertyValuesWriter( 0 ), m_primaryList( words, words + 12 )
-=======
-ProjectHandle::ProjectHandle( database::ProjectFileHandlerPtr pfh, const string & name, const string & accessMode, ObjectFactory* objectFactory ) :
-   m_name( name ), m_accessMode( READWRITE ), m_projectFileHandler( pfh ), m_activityOutputGrid( 0 ), m_mapPropertyValuesWriter( 0 ), m_primaryList( words, words + 20 )
->>>>>>> 716898d9
+   m_activityOutputGrid( 0 ), m_mapPropertyValuesWriter( 0 ), m_primaryList( words, words + 20 )
 {
    (void) accessMode; // ignore warning about unused parameter
 
