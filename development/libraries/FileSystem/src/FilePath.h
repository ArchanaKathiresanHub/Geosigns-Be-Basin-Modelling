//                                                                      
// Copyright (C) 2012-2014 Shell International Exploration & Production.
// All rights reserved.
// 
// Developed under license for Shell by PDS BV.
// 
// Confidential and proprietary source code of Shell.
// Do not distribute without written permission from Shell.
// 

/// @file FilePath.h 
/// @brief This file keeps FilePath class declaration 

#ifndef IBS_FILE_PATH_H
#define IBS_FILE_PATH_H

#include "Path.h"

namespace ibs {

   /// @class File FilePath.h "FilePath.h"
   /// @brief Class FilePath is a wrapper for os independent typical file operations like exist/size/delete
   class FilePath : public Path
   {
   public:
      /// @brief Constructor
      FilePath( const std::string & filePath );
 
      /// @brief Copy constructor
      FilePath( const Path & aPath ) : Path( aPath ) { ; }
     
      /// @brief Destructor
      virtual ~FilePath();   

      /// @brief delete file
      void remove();

      /// @brief Extract from the path file name
      /// @return file name which is usually the last part of the path
      std::string fileName() const;
   
      /// @brief Cut from the path a file name with extension and return back the rest
      /// @return path to the file without file name
      std::string filePath() const;
      
      /// @brief Extract from the path file name without extension
      /// @return file name without extension
      std::string fileNameNoExtension() const;

      /// @brief Extract from the path file name extension
      /// @return file name extension. If file has no extension, return empty string
      std::string fileNameExtension() const;

      /// @brief Copy file to the given path
      /// @parma destPath destination path for the file
      bool copyFile( const Path & destPath ); 

<<<<<<< HEAD
      /// @brief Return full path to the application executable which called this method
      /// @return path to executable
      static std::string pathToExecutable();
=======
      /// @brief Create symbolic link to the given path
      /// @param destPath destination path for the link
      /// @return true on success, false on any error
      bool linkFile( const Path & destPath );
>>>>>>> 1fba87c1

   private:
   };
} // ibs

#endif // IBS_FILE_PATH_H<|MERGE_RESOLUTION|>--- conflicted
+++ resolved
@@ -52,19 +52,14 @@
       std::string fileNameExtension() const;
 
       /// @brief Copy file to the given path
-      /// @parma destPath destination path for the file
+      /// @param destPath destination path for the file
+      /// @return true on success, false on any error
       bool copyFile( const Path & destPath ); 
 
-<<<<<<< HEAD
-      /// @brief Return full path to the application executable which called this method
-      /// @return path to executable
-      static std::string pathToExecutable();
-=======
       /// @brief Create symbolic link to the given path
       /// @param destPath destination path for the link
       /// @return true on success, false on any error
       bool linkFile( const Path & destPath );
->>>>>>> 1fba87c1
 
    private:
    };
