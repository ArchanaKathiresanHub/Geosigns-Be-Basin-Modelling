--- conflicted
+++ resolved
@@ -3,11 +3,8 @@
 #endif
 #include "mpi.h"
 #include "PetscVectors.h"
-#include <iostream>
-<<<<<<< HEAD
-=======
-using namespace std;
->>>>>>> c5211c1e
+#include <iostream>
+using namespace std;
 
 //#include "globaldefs.h"
 
