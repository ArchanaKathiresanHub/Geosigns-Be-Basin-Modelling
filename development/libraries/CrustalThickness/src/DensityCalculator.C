#include "DensityCalculator.h"

#include "Interface/Snapshot.h"
#include "Interface/Surface.h"
#include "Interface/Formation.h"
#include "Interface/CrustFormation.h"
#include "Interface/LithoType.h"
#include "Interface/Property.h"
#include "Interface/PropertyValue.h"
#include "Interface/ProjectHandle.h"
#include "Interface/ObjectFactory.h"

#include <iostream>
#include <fstream>
#include <sstream>
#include <math.h>

const double GRAVITY = 9.81;

//------------------------------------------------------------//
DensityCalculator::DensityCalculator() {

   m_depthBasementMap = 0; 
   m_depthWaterBottomMap = 0; 
   m_pressureBasementMap = 0; 
   m_pressureWaterBottomMap = 0;

   m_sedimentDensity = 0.0;
   m_waterBottomDepthValue = 0.0;
   m_sedimentThickness = 0.0;
   m_topBasementDepthValue = 0.0;
} 

//------------------------------------------------------------//
void DensityCalculator::loadData( Interface::ProjectHandle* projectHandle, const string & baseSurfaceName ) {

   bool debug = false;

   const Interface::Snapshot * zeroSnapshot = projectHandle->findSnapshot (0);
   
   const Interface::Property * depthProperty =  projectHandle->findProperty("Depth");
   if (!depthProperty) {
      string s = "Could not find property named Depth.";
      throw s;
   }
   const Interface::Property * pressureProperty = projectHandle->findProperty("LithoStaticPressure");
   if (!pressureProperty) {
      string s = "Could not find property named LithoStaticPressure.";
      throw s;
   }
   // Find the depth of the bottom of sediment
   const Interface::Surface * bottomOfSedimentSurface;

   if( baseSurfaceName == "" ) {

      const Interface::CrustFormation * formationCrust = dynamic_cast<const Interface::CrustFormation *>(projectHandle->getCrustFormation ());
      
      if (!formationCrust) {
         string s = "Could not find Crust Formation.";
         throw s;
      }
      bottomOfSedimentSurface = formationCrust->getTopSurface();
      
      if(debug && projectHandle->getRank() == 0) {
         cout << "Crust formation: " << formationCrust->getName() << ", surface above " << bottomOfSedimentSurface->getName() << "." << endl;
      }
      //cout << "Take the default one : " << bottomOfSedimentSurface->getName()  << endl;
   } else {
      bottomOfSedimentSurface = projectHandle->findSurface ( baseSurfaceName );

      if (!bottomOfSedimentSurface) {
         stringstream ss;
         ss << "Could not find user defined base surface of the rift event: " << baseSurfaceName;
         throw ss.str();
      } else {
         if( projectHandle->getRank() == 0 ) {
            cout << "Take surface " << bottomOfSedimentSurface->getName() << " as the base of syn-rift" << endl;
         }
      }
    }

   // Find the pressure property of the bottom of sediment
   const Interface::Formation * bottomFormation = bottomOfSedimentSurface->getTopFormation ();

   Interface::PropertyValueList * propertyValues = projectHandle->getPropertyValues (SURFACE | FORMATION | FORMATIONSURFACE,
                                                                                     pressureProperty, zeroSnapshot, 0, bottomFormation, 0, VOLUME);
   if (propertyValues->size() != 1) {
      stringstream ss;
      ss << "Could not find property LithoStaticPressure for formation " << bottomFormation->getName() <<  " at age " << zeroSnapshot->getTime() << "." << endl;

      throw ss.str();
   }
   const Interface::PropertyValue * pressureBasement = (* propertyValues)[0];
   
   // Find the depth of the top of sediment
   Interface::FormationList * myFormations = projectHandle->getFormations (zeroSnapshot, true);
   const Interface::Formation * formationWB = (*myFormations)[0]; // find Water bottom
 
  if (!formationWB) {
      string s = "Could not find topformation.";
      throw s;
   } 

   const Interface::Surface * topOfSedimentSurface = formationWB->getTopSurface();

   if(debug && projectHandle->getRank() == 0) {
      cout << "Top formation: " << formationWB->getName() << "; surface below " << topOfSedimentSurface->getName() << "." << endl;
   }
   
   // Find the pressure property of the top of sediment
   propertyValues = projectHandle->getPropertyValues (SURFACE | FORMATION | FORMATIONSURFACE, pressureProperty, zeroSnapshot, 0, formationWB, 0, VOLUME);

   if (propertyValues->size() != 1) {
      stringstream ss;
      ss << "Could not find property LithoStaticPressure for formation." << formationWB->getName() << " at age " << zeroSnapshot->getTime() << "."<< endl;

      throw ss.str();
   }
   const Interface::PropertyValue * pressureWaterBottom = (* propertyValues)[0];

   m_depthBasementMap    = const_cast<Interface::GridMap *>(bottomOfSedimentSurface->getInputDepthMap());
   m_depthWaterBottomMap = const_cast<Interface::GridMap *>(topOfSedimentSurface->getInputDepthMap());
   m_pressureBasementMap    = pressureBasement->getGridMap();
   m_pressureWaterBottomMap = pressureWaterBottom->getGridMap();

}
#if 0
//------------------------------------------------------------//
void DensityCalculator::setWaterBottomDepthMap( Interface::ProjectHandle* projectHandle ) {
   
   Interface::PaleoPropertyList * pList = projectHandle->getSurfaceDepthHistory();
   
   for( int i = 0; i < pList->size(); ++ i ) {
      if( pList[i]->getSnapshot()->getTime() == 0 ) {
         m_depthWaterBottomMap = pList[i]->getMap();
         break;
      }
   }
}
#endif
//------------------------------------------------------------//
void DensityCalculator::retrieveData() {

   m_depthBasementMap->retrieveData ();
   m_depthWaterBottomMap->retrieveData ();
   m_pressureBasementMap->retrieveData ();
   m_pressureWaterBottomMap->retrieveData ();
}

//------------------------------------------------------------//
void DensityCalculator::restoreData() {

   m_depthBasementMap->restoreData ();
   m_depthWaterBottomMap->restoreData ();
   m_pressureBasementMap->restoreData ();
   m_pressureWaterBottomMap->restoreData ();
}
//------------------------------------------------------------//
void DensityCalculator::computeNode( unsigned int i, unsigned int j ) {

 
   m_topBasementDepthValue = m_depthBasementMap->getValue (i, j) ;
   m_waterBottomDepthValue = m_depthWaterBottomMap->getValue (i, j);

   if((m_topBasementDepthValue != m_depthBasementMap->getUndefinedValue()) &&   
      (m_waterBottomDepthValue != m_depthWaterBottomMap->getUndefinedValue())) {
   
      m_sedimentThickness = m_topBasementDepthValue - m_waterBottomDepthValue;
   } else {
      m_sedimentThickness = Interface::DefaultUndefinedMapValue; // or 0.0?  
   }
   
   unsigned int maxK = m_pressureWaterBottomMap->getDepth() - 1 ;

   double pressureTopBasementValue = m_pressureBasementMap->getValue (i, j);
   double pressureWaterBottomValue = m_pressureWaterBottomMap->getValue (i, j, maxK);

   m_sedimentDensity = Interface::DefaultUndefinedMapValue;

   if((pressureTopBasementValue != m_pressureBasementMap->getUndefinedValue()) &&
      (pressureWaterBottomValue != m_pressureWaterBottomMap->getUndefinedValue()) &&
      (m_sedimentThickness != Interface::DefaultUndefinedMapValue)) {
   
      // Integrated sediment density calculated across grid using pressure at WaterBottom and TopBasement surfaces
      if( m_sedimentThickness != 0.0 ) {
         m_sedimentDensity = ((pressureTopBasementValue - pressureWaterBottomValue) * 1e6 ) / (GRAVITY * m_sedimentThickness);
      } 
   } 
}
//------------------------------------------------------------//
double DensityCalculator::getTopBasementDepthValue() const {
   if( m_topBasementDepthValue != m_depthBasementMap->getUndefinedValue() ) {
      return m_topBasementDepthValue;
   } else {
      return Interface::DefaultUndefinedMapValue;
   }
}
//------------------------------------------------------------//
double DensityCalculator::getSedimentDensity() const {
   return m_sedimentDensity;
}
//------------------------------------------------------------//
double DensityCalculator::getWLS( const double backstrippingMantleDensity, const double densityDiff ) const {

   double WLS = Interface::DefaultUndefinedMapValue;

   if( m_waterBottomDepthValue != m_depthWaterBottomMap->getUndefinedValue() && m_sedimentThickness != Interface::DefaultUndefinedMapValue ) {
      if( m_sedimentDensity != Interface::DefaultUndefinedMapValue ) {
         WLS = m_waterBottomDepthValue + m_sedimentThickness * (backstrippingMantleDensity - m_sedimentDensity) * densityDiff;
      } else {
         if(( m_sedimentThickness == 0 ) && ( m_sedimentDensity == Interface::DefaultUndefinedMapValue )) {
            WLS = m_waterBottomDepthValue;
         }
      }
       
      if(WLS < 0 ) WLS = 0;
   } 
   return WLS;
   // if( m_waterBottomDepthValue != m_depthWaterBottomMap->getUndefinedValue() && m_sedimentThickness != Interface::DefaultUndefinedMapValue ) {
   //    if( m_sedimentDensity != Interface::DefaultUndefinedMapValue ) {
   //       WLS = m_waterBottomDepthValue + m_sedimentThickness * (backstrippingMantleDensity - m_sedimentDensity) * densityDiff;
   //    } else {
   //       // WLS = m_waterBottomDepthValue;
   //    }
       
   //    if(WLS < 0 ) WLS = 0;
   // } 
   // return WLS;
<<<<<<< HEAD
}
=======
}
//------------------------------------------------------------//
PropertyManager::PropertyManager ( GeoPhysics::ProjectHandle* projectHandle ) :
   DerivedProperties::DerivedPropertyManager ( projectHandle ) {
      

}  
>>>>>>> 1fba87c1
<|MERGE_RESOLUTION|>--- conflicted
+++ resolved
@@ -10,6 +10,8 @@
 #include "Interface/ProjectHandle.h"
 #include "Interface/ObjectFactory.h"
 
+#include "LithostaticPressureFormationCalculator.h"
+
 #include <iostream>
 #include <fstream>
 #include <sstream>
@@ -22,32 +24,29 @@
 
    m_depthBasementMap = 0; 
    m_depthWaterBottomMap = 0; 
-   m_pressureBasementMap = 0; 
-   m_pressureWaterBottomMap = 0;
 
    m_sedimentDensity = 0.0;
    m_waterBottomDepthValue = 0.0;
+
    m_sedimentThickness = 0.0;
    m_topBasementDepthValue = 0.0;
 } 
 
 //------------------------------------------------------------//
-void DensityCalculator::loadData( Interface::ProjectHandle* projectHandle, const string & baseSurfaceName ) {
+void DensityCalculator::loadData( GeoPhysics::ProjectHandle* projectHandle, const string & baseSurfaceName ) {
 
    bool debug = false;
 
+   PropertyManager derivedManager (projectHandle);
+
    const Interface::Snapshot * zeroSnapshot = projectHandle->findSnapshot (0);
-   
-   const Interface::Property * depthProperty =  projectHandle->findProperty("Depth");
-   if (!depthProperty) {
-      string s = "Could not find property named Depth.";
-      throw s;
-   }
-   const Interface::Property * pressureProperty = projectHandle->findProperty("LithoStaticPressure");
+   const DataModel::AbstractProperty* pressureProperty = derivedManager.getProperty ( "LithoStaticPressure" );
+  
    if (!pressureProperty) {
       string s = "Could not find property named LithoStaticPressure.";
       throw s;
    }
+
    // Find the depth of the bottom of sediment
    const Interface::Surface * bottomOfSedimentSurface;
 
@@ -80,48 +79,28 @@
     }
 
    // Find the pressure property of the bottom of sediment
-   const Interface::Formation * bottomFormation = bottomOfSedimentSurface->getTopFormation ();
-
-   Interface::PropertyValueList * propertyValues = projectHandle->getPropertyValues (SURFACE | FORMATION | FORMATIONSURFACE,
-                                                                                     pressureProperty, zeroSnapshot, 0, bottomFormation, 0, VOLUME);
-   if (propertyValues->size() != 1) {
-      stringstream ss;
-      ss << "Could not find property LithoStaticPressure for formation " << bottomFormation->getName() <<  " at age " << zeroSnapshot->getTime() << "." << endl;
-
-      throw ss.str();
-   }
-   const Interface::PropertyValue * pressureBasement = (* propertyValues)[0];
-   
+   m_pressureBasement = derivedManager.getSurfaceProperty ( pressureProperty, zeroSnapshot, bottomOfSedimentSurface );
+    
    // Find the depth of the top of sediment
    Interface::FormationList * myFormations = projectHandle->getFormations (zeroSnapshot, true);
    const Interface::Formation * formationWB = (*myFormations)[0]; // find Water bottom
- 
-  if (!formationWB) {
+   
+   if (!formationWB) {
       string s = "Could not find topformation.";
       throw s;
    } 
-
+   
    const Interface::Surface * topOfSedimentSurface = formationWB->getTopSurface();
-
+   
    if(debug && projectHandle->getRank() == 0) {
       cout << "Top formation: " << formationWB->getName() << "; surface below " << topOfSedimentSurface->getName() << "." << endl;
    }
    
    // Find the pressure property of the top of sediment
-   propertyValues = projectHandle->getPropertyValues (SURFACE | FORMATION | FORMATIONSURFACE, pressureProperty, zeroSnapshot, 0, formationWB, 0, VOLUME);
-
-   if (propertyValues->size() != 1) {
-      stringstream ss;
-      ss << "Could not find property LithoStaticPressure for formation." << formationWB->getName() << " at age " << zeroSnapshot->getTime() << "."<< endl;
-
-      throw ss.str();
-   }
-   const Interface::PropertyValue * pressureWaterBottom = (* propertyValues)[0];
-
+   m_pressureWaterBottom = derivedManager.getSurfaceProperty ( pressureProperty, zeroSnapshot, topOfSedimentSurface );
+ 
    m_depthBasementMap    = const_cast<Interface::GridMap *>(bottomOfSedimentSurface->getInputDepthMap());
    m_depthWaterBottomMap = const_cast<Interface::GridMap *>(topOfSedimentSurface->getInputDepthMap());
-   m_pressureBasementMap    = pressureBasement->getGridMap();
-   m_pressureWaterBottomMap = pressureWaterBottom->getGridMap();
 
 }
 #if 0
@@ -143,8 +122,8 @@
 
    m_depthBasementMap->retrieveData ();
    m_depthWaterBottomMap->retrieveData ();
-   m_pressureBasementMap->retrieveData ();
-   m_pressureWaterBottomMap->retrieveData ();
+   m_pressureBasement->retrieveData ();
+   m_pressureWaterBottom->retrieveData ();
 }
 
 //------------------------------------------------------------//
@@ -152,8 +131,8 @@
 
    m_depthBasementMap->restoreData ();
    m_depthWaterBottomMap->restoreData ();
-   m_pressureBasementMap->restoreData ();
-   m_pressureWaterBottomMap->restoreData ();
+   m_pressureBasement->restoreData ();
+   m_pressureWaterBottom->restoreData ();
 }
 //------------------------------------------------------------//
 void DensityCalculator::computeNode( unsigned int i, unsigned int j ) {
@@ -170,15 +149,13 @@
       m_sedimentThickness = Interface::DefaultUndefinedMapValue; // or 0.0?  
    }
    
-   unsigned int maxK = m_pressureWaterBottomMap->getDepth() - 1 ;
-
-   double pressureTopBasementValue = m_pressureBasementMap->getValue (i, j);
-   double pressureWaterBottomValue = m_pressureWaterBottomMap->getValue (i, j, maxK);
+   double pressureTopBasementValue = m_pressureBasement->get (i, j);
+   double pressureWaterBottomValue = m_pressureWaterBottom->get (i, j);
 
    m_sedimentDensity = Interface::DefaultUndefinedMapValue;
 
-   if((pressureTopBasementValue != m_pressureBasementMap->getUndefinedValue()) &&
-      (pressureWaterBottomValue != m_pressureWaterBottomMap->getUndefinedValue()) &&
+   if((pressureTopBasementValue != m_pressureBasement->getUndefinedValue()) &&
+      (pressureWaterBottomValue != m_pressureWaterBottom->getUndefinedValue()) &&
       (m_sedimentThickness != Interface::DefaultUndefinedMapValue)) {
    
       // Integrated sediment density calculated across grid using pressure at WaterBottom and TopBasement surfaces
@@ -199,6 +176,7 @@
 double DensityCalculator::getSedimentDensity() const {
    return m_sedimentDensity;
 }
+
 //------------------------------------------------------------//
 double DensityCalculator::getWLS( const double backstrippingMantleDensity, const double densityDiff ) const {
 
@@ -226,14 +204,10 @@
    //    if(WLS < 0 ) WLS = 0;
    // } 
    // return WLS;
-<<<<<<< HEAD
-}
-=======
 }
 //------------------------------------------------------------//
 PropertyManager::PropertyManager ( GeoPhysics::ProjectHandle* projectHandle ) :
    DerivedProperties::DerivedPropertyManager ( projectHandle ) {
       
 
-}  
->>>>>>> 1fba87c1
+}  