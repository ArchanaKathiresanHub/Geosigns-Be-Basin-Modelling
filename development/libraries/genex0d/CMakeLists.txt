set( GENEX0D_LIB_NAME "genex0dLib" )

include_directories(
    src
    utilities
)

include_directories( SYSTEM
    ${CMAKE_CURRENT_BINARY_DIR}
    ${HDF5_INCLUDE_DIRS}
)

create_bm_library( TARGET ${GENEX0D_LIB_NAME}
                   LIBRARIES cmbapi
                   DataExtraction
                   DataMining
                   genex6
                   genex6_kernel
                   DataAccess
                   SerialDataAccess
                   EosPack
                   CBMGenerics
                   TableIO
                   FileSystem
                   utilities
                   Serial_Hdf5
                   GeoPhysics
                   AbstractDerivedProperties
                   ${HDF5_LIBRARIES}
)

if (WIN32)
  # Windows.h defines 'min' and 'max' macros if NOMINMAX is not defined. These
  # macros collide with std::min and std::max
  add_definitions(-DNOMINMAX)
endif()

if (BM_USE_FLEXLM)
   include_directories( ${FLEXLM_INCLUDE_DIRS})
   target_link_libraries(${GENEX0D_LIB_NAME} ${FLEXLM_LIBRARIES})
endif(BM_USE_FLEXLM)

# Add unit tests

set(CFGFLS "${PROJECT_SOURCE_DIR}/geocase/misc")

#copy_test_file(AcquiferScale1.project3d)
#copy_test_file(Acquifer.HDF)
#copy_test_file(AcquiferScale1_CauldronOutputDir/HydrostaticTemperature_Results.HDF)

#add_gtest( NAME "Genex0dInputManager"
#    SOURCES src/Genex0dInputManager.cpp test/TestGenex0dInputManager.cpp
#    LIBRARIES ${GENEX0D_LIB_NAME}
#    FOLDER "${BASE_FOLDER}/${GENEX0D_LIB_NAME}"
#)

#add_gtest( NAME "Genex0dFormationManager"
#    SOURCES src/Genex0dFormationManager.cpp test/TestGenex0dFormationManager.cpp
#    LIBRARIES ${GENEX0D_LIB_NAME} DataAccess SerialDataAccess
#    FOLDER "${BASE_FOLDER}/${GENEX0D_LIB_NAME}"
#)

#add_gtest( NAME "Genex0dProjectManager"
#    SOURCES src/Genex0dProjectManager.cpp test/TestGenex0dProjectManager.cpp
#    LIBRARIES ${GENEX0D_LIB_NAME} utilities cmbapi DataAccess SerialDataAccess TableIO ${HDF5_LIBRARIES} FileSystem
#    FOLDER "${BASE_FOLDER}/${GENEX0D_LIB_NAME}"
#)

#add_gtest( NAME "Genex0dSourceRock"
#    SOURCES src/Genex0dSourceRock.cpp test/TestGenex0dSourceRock.cpp
#    LIBRARIES ${GENEX0D_LIB_NAME} utilities DataAccess SerialDataAccess TableIO ${HDF5_LIBRARIES}
#    ENV_VARS GENEX5DIR=${CFGFLS}/genex50 GENEX6DIR=${CFGFLS}/genex60 OTGCDIR=${CFGFLS}/OTGC
#             CTCDIR=${CFGFLS} EOSPACKDIR=${CFGFLS}/eospack
#    FOLDER "${BASE_FOLDER}/${GENEX0D_LIB_NAME}"
#)

# Configure file
configure_file( src/History_Project_genex_Pot_MFSSR_Langhian_HI_1.dat
${PROJECT_BINARY_DIR}/misc/History_Project_genex_Pot_MFSSR_Langhian_HI_1.dat COPYONLY )

<<<<<<< HEAD
#add_gtest( NAME "Genex0dSourceRock"
#    SOURCES src/Genex0dSourceRock.cpp test/TestGenex0dSourceRock.cpp
#    LIBRARIES ${GENEX0D_LIB_NAME} utilities DataAccess SerialDataAccess TableIO ${HDF5_LIBRARIES}
#    ENV_VARS GENEX5DIR=${CFGFLS}/genex50 GENEX6DIR=${CFGFLS}/genex60 OTGCDIR=${CFGFLS}/OTGC
#             CTCDIR=${CFGFLS} EOSPACKDIR=${CFGFLS}/eospack
#    FOLDER "${BASE_FOLDER}/${GENEX0D_LIB_NAME}"
#)
=======
>>>>>>> 807cd96a
<|MERGE_RESOLUTION|>--- conflicted
+++ resolved
@@ -78,7 +78,7 @@
 configure_file( src/History_Project_genex_Pot_MFSSR_Langhian_HI_1.dat
 ${PROJECT_BINARY_DIR}/misc/History_Project_genex_Pot_MFSSR_Langhian_HI_1.dat COPYONLY )
 
-<<<<<<< HEAD
+
 #add_gtest( NAME "Genex0dSourceRock"
 #    SOURCES src/Genex0dSourceRock.cpp test/TestGenex0dSourceRock.cpp
 #    LIBRARIES ${GENEX0D_LIB_NAME} utilities DataAccess SerialDataAccess TableIO ${HDF5_LIBRARIES}
@@ -86,5 +86,3 @@
 #             CTCDIR=${CFGFLS} EOSPACKDIR=${CFGFLS}/eospack
 #    FOLDER "${BASE_FOLDER}/${GENEX0D_LIB_NAME}"
 #)
-=======
->>>>>>> 807cd96a
