#include "SurfacePropertyOffsetCalculator.h"

#include "AbstractFormation.h"
#include "FormationProperty.h"
#include "FormationPropertyAtSurface.h"


DerivedProperties::SurfacePropertyOffsetCalculator::SurfacePropertyOffsetCalculator ( const DataModel::AbstractProperty* property ) : m_property ( property ) {

   if ( m_property != 0 ) {
      addPropertyName ( m_property->getName ());
   }

}

<<<<<<< HEAD

void DerivedProperties::SurfacePropertyOffsetCalculator::calculate ( AbstractPropertyManager&           propManager,
                                                                     const DataModel::AbstractSnapshot* snapshot,
                                                                     const DataModel::AbstractSurface*  surface,
                                                                          SurfacePropertyList&         derivedProperties ) const {
=======
const DataModel::AbstractFormation* DerivedProperties::SurfacePropertyOffsetCalculator::getAdjacentFormation ( const DataModel::AbstractSurface* surface ) const {

   if ( surface == 0 ) {
      return 0;
   }
>>>>>>> 1fba87c1

   const DataModel::AbstractFormation* formationAbove = surface->getTopFormation ();
   const DataModel::AbstractFormation* formationBelow = surface->getBottomFormation ();

   if ( formationAbove != 0 and ( formationBelow == 0 or formationBelow->getName () == "Crust" )) {
<<<<<<< HEAD
      formationProperty = propManager.getFormationProperty ( m_property, snapshot, formationAbove );
   } else {
      formationProperty = propManager.getFormationProperty ( m_property, snapshot, formationBelow );
=======
      return formationAbove;
   } else if ( formationBelow != 0 ) {
      return formationBelow;
   } else {
      return 0;
>>>>>>> 1fba87c1
   }

}

void DerivedProperties::SurfacePropertyOffsetCalculator::calculate ( AbstractPropertyManager&           propManager,
                                                                     const DataModel::AbstractSnapshot* snapshot,
                                                                     const DataModel::AbstractSurface*  surface,
                                                                           SurfacePropertyList&         derivedProperties ) const {

   const DataModel::AbstractFormation* formation = getAdjacentFormation ( surface );
   FormationPropertyPtr formationProperty;

   if ( formation != 0 ) {
      SurfacePropertyPtr result;

      formationProperty = propManager.getFormationProperty ( m_property, snapshot, formation );

      if ( formationProperty != 0 ) {
         result = SurfacePropertyPtr ( new FormationPropertyAtSurface ( formationProperty, surface ));
         derivedProperties.push_back ( result );
      }

   }

<<<<<<< HEAD
=======
}

bool DerivedProperties::SurfacePropertyOffsetCalculator::isComputable ( const AbstractPropertyManager&      propManager,
                                                                        const DataModel::AbstractSnapshot*  snapshot,
                                                                        const DataModel::AbstractSurface*   surface ) const {

   const DataModel::AbstractFormation* formation = getAdjacentFormation ( surface );

   if ( formation != 0 ) {
      return propManager.formationPropertyIsComputable ( m_property, snapshot, formation );
   } else {
      return false;
   }

>>>>>>> 1fba87c1
}<|MERGE_RESOLUTION|>--- conflicted
+++ resolved
@@ -5,43 +5,36 @@
 #include "FormationPropertyAtSurface.h"
 
 
-DerivedProperties::SurfacePropertyOffsetCalculator::SurfacePropertyOffsetCalculator ( const DataModel::AbstractProperty* property ) : m_property ( property ) {
+DerivedProperties::SurfacePropertyOffsetCalculator::SurfacePropertyOffsetCalculator ( const DataModel::AbstractProperty* property,
+                                                                                      const std::vector<std::string>&    dependentPropertyNames ) :
+   m_property ( property )
+{
 
    if ( m_property != 0 ) {
       addPropertyName ( m_property->getName ());
    }
 
+   for ( size_t i = 0; i < dependentPropertyNames.size (); ++i ) {
+      addDependentPropertyName ( dependentPropertyNames [ i ]);
+   }
+
 }
 
-<<<<<<< HEAD
-
-void DerivedProperties::SurfacePropertyOffsetCalculator::calculate ( AbstractPropertyManager&           propManager,
-                                                                     const DataModel::AbstractSnapshot* snapshot,
-                                                                     const DataModel::AbstractSurface*  surface,
-                                                                          SurfacePropertyList&         derivedProperties ) const {
-=======
 const DataModel::AbstractFormation* DerivedProperties::SurfacePropertyOffsetCalculator::getAdjacentFormation ( const DataModel::AbstractSurface* surface ) const {
 
    if ( surface == 0 ) {
       return 0;
    }
->>>>>>> 1fba87c1
 
    const DataModel::AbstractFormation* formationAbove = surface->getTopFormation ();
    const DataModel::AbstractFormation* formationBelow = surface->getBottomFormation ();
 
    if ( formationAbove != 0 and ( formationBelow == 0 or formationBelow->getName () == "Crust" )) {
-<<<<<<< HEAD
-      formationProperty = propManager.getFormationProperty ( m_property, snapshot, formationAbove );
-   } else {
-      formationProperty = propManager.getFormationProperty ( m_property, snapshot, formationBelow );
-=======
       return formationAbove;
    } else if ( formationBelow != 0 ) {
       return formationBelow;
    } else {
       return 0;
->>>>>>> 1fba87c1
    }
 
 }
@@ -66,8 +59,6 @@
 
    }
 
-<<<<<<< HEAD
-=======
 }
 
 bool DerivedProperties::SurfacePropertyOffsetCalculator::isComputable ( const AbstractPropertyManager&      propManager,
@@ -82,5 +73,4 @@
       return false;
    }
 
->>>>>>> 1fba87c1
 }