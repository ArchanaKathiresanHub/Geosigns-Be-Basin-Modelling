--- conflicted
+++ resolved
@@ -213,11 +213,7 @@
       {
          ok = ok ? ErrorHandler::NoError == caldModel.setTableValue( s_crustIoTblName, i, s_crustIoTblAgeCol,       t[t.size() - i - 1] ) : ok;
          ok = ok ? ErrorHandler::NoError == caldModel.setTableValue( s_crustIoTblName, i, s_crustIoTblThicknessCol, d[d.size() - i - 1] ) : ok;
-<<<<<<< HEAD
-         ok = ok ? ErrorHandler::NoError == caldModel.setTableValue( s_crustIoTblName, i, s_crustIoTblMapNameCol, m[m.size() - i - 1] ) : ok;
-=======
          ok = ok ? ErrorHandler::NoError == caldModel.setTableValue( s_crustIoTblName, i, s_crustIoTblMapNameCol,   m[m.size() - i - 1] ) : ok;
->>>>>>> f20e05e0
      }
      if ( !ok ) { throw ErrorHandler::Exception( caldModel.errorCode() ) << caldModel.errorMessage(); }
    }
