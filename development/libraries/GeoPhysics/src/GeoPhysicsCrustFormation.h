--- conflicted
+++ resolved
@@ -31,26 +31,12 @@
 namespace GeoPhysics {
 
    class GeoPhysicsCrustFormation : virtual public GeoPhysics::Formation,
-<<<<<<< HEAD
-                                    virtual public DataAccess::Interface::CrustFormation {
-
-   public :
-
-      GeoPhysicsCrustFormation ( DataAccess::Interface::ProjectHandle* projectHandle,
-                                 database::Record*                     record );
-
-
-      ~GeoPhysicsCrustFormation ();
-
-      /// \return True since this is a crust formation
-      bool isCrust () const noexcept;
-=======
       virtual public DataAccess::Interface::CrustFormation {
 
    public:
 
-      GeoPhysicsCrustFormation( DataAccess::Interface::ProjectHandle* projectHandle,
-                                database::Record*                          record );
+      GeoPhysicsCrustFormation ( DataAccess::Interface::ProjectHandle* projectHandle,
+                                 database::Record*                     record );
 
 
       ~GeoPhysicsCrustFormation();
@@ -85,12 +71,9 @@
          return DataAccess::Interface::BasementFormation::computeFaultGridMap( localGrid, snapshot ); }
       unsigned int                                          getElementRefinement() const { return DataAccess::Interface::BasementFormation::getElementRefinement(); }
 
-      // Inherited from CrustFormation
-      const DataAccess::Interface::GridMap                * getInputThicknessMap()       const { return DataAccess::Interface::CrustFormation::getInputThicknessMap(); }
-      int                                                   getDepositionSequence()      const { return DataAccess::Interface::CrustFormation::getDepositionSequence(); }
-      void                                                  asString( string & str )     const { return DataAccess::Interface::CrustFormation::asString( str ); }
-
->>>>>>> f20e05e0
+      /// \return True since this is a crust formation
+      //@TODO_Check
+      bool isCrust () const noexcept;
 
       // Since this function is almost identical to the one in the GeoPhysicsMantleFormation,
       // would it be better to introduce a GeoPhysicsBasementFormation (derived from
