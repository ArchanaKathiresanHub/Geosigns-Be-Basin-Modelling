<<<<<<< HEAD
#include "BasementLithology.h"

#include <math.h>
#include <assert.h>
#include "GeoPhysicalConstants.h"
#include "Interface/LithologyHeatCapacitySample.h"
#include "Interface/LithologyThermalConductivitySample.h"

#include <sstream>

using std::stringstream;

using namespace GeoPhysics;

BasementLithology::BasementLithology (  DataAccess::Interface::ProjectHandle* projectHandle, 
                                        database::Record*                     record ) : 
   SimpleLithology( projectHandle, record ){ 
   setLithoType();
}


bool BasementLithology::setThermalModel( const string& aThermalModel ) {

   if( aThermalModel == "Low Conductivity Crust" ) {
      if( m_lithotype == CRUST || m_lithotype == BASALT  ) {
         m_thermalcondmodel = m_heatcapmodel = Interface::LOWCOND_MODEL;
      } else {
         cerr << "Wrong property model " << aThermalModel << " for Mantle" << endl;
         return false;
      }
         
   } else if( aThermalModel == "Standard Conductivity Crust") {
      if ( m_lithotype == CRUST || m_lithotype == BASALT ) {
         m_thermalcondmodel =  m_heatcapmodel = Interface::STANDARD_MODEL;
      } else  {
         cerr << "Wrong property model " << aThermalModel << " for Mantle" << endl;
         return false;
      }
   } else if( aThermalModel == "Legacy Crust" ) {
      if(  m_lithotype == MANTLE ) { 
         cerr << "Wrong property model " << aThermalModel << " for Mantle" << endl;
         return false;
      }
   } else if( aThermalModel == "Low Conductivity Mantle") {
      if( m_lithotype == MANTLE || m_lithotype == BASALT ) {   
         m_thermalcondmodel = m_heatcapmodel = Interface::LOWCOND_MODEL;
      } else {
         cerr << "Wrong property model " << aThermalModel << " for Crust" << endl;
         return false;
      }
   } else if( aThermalModel == "Standard Conductivity Mantle") {
      if( m_lithotype == MANTLE || m_lithotype == BASALT ) {
         m_thermalcondmodel = m_heatcapmodel = Interface::STANDARD_MODEL;
      } else {
         cerr << "Wrong property model " << aThermalModel << " for Crust" << endl;
         return false;
      }
   } else if( aThermalModel == "Legacy Mantle" ) {
      if ( m_lithotype == CRUST ) { 
         cerr << "Wrong property model " << aThermalModel << " for Crust" << endl;
         return false;
      }
   } else if( aThermalModel == "High Conductivity Mantle") {
      if( m_lithotype == MANTLE || m_lithotype == BASALT ){
         m_thermalcondmodel = m_heatcapmodel = Interface::HIGHCOND_MODEL;
      } else {
         cerr << "Wrong property model " << aThermalModel << " for Crust" << endl;
         return false;
      } 
   } else {
      cerr << "Unknown property model: " << aThermalModel << endl;
      return false;
   }

   return true;
   

}

void BasementLithology::setBasementLithoProperties( ConfigFileParameterAlc & aBP ) {
    m_constants = aBP;
}

void  BasementLithology::setLithoType() {

   if ( m_lithoname == "Crust" ) {
      m_lithotype = CRUST;
   } else if( m_lithoname == "Litho. Mantle" ) {
      m_lithotype = MANTLE;
   } else if( m_lithoname == DataAccess::Interface::ALCBasalt ) {
      m_lithotype = BASALT;
   } else {
      m_lithotype = UNKNOWN;
   }
}


double BasementLithology::thermCondPointHofmeister (const double inTemperature, const double inPressure) const  {
   // Pa in GPa, K in Kelvin

  double klat, krad;
  const double val1 = - (4 * 1.28 + 1 / 3) * 0.00002;
  const double val2 = 4.6 / 128.1;

  const double pressure = inPressure * 0.001; // convert to GPa
  const double temperature = inTemperature + 273.15; // convert C to K

  klat = 4.70 * pow(298 / temperature, 0.25) * exp(val1 * (temperature - 298.0)) * (1.0 + val2 * pressure);
  krad = 1.753E-02 + temperature * (-1.0365E-04 + temperature * (2.2451E-07 - 3.4071E-11 * temperature));

  return klat + krad;
}  

double BasementLithology::thermCondPointXu (const double inTemperature, const double inPressure) const  {
   // Pa in GPa, K in Kelvin

  const double pressure = inPressure * 0.001; // convert to GPa
  const double temperature = inTemperature + 273.15; // convert C to K

  double termCond = 4.1 * pow(298.0 / temperature, 0.493) * (1 + 0.032 * pressure);
  return termCond;
} 

double BasementLithology::thermCondPointWillis (const double inTemperature)  const {
   // Pa in GPa, K in Kelvin

  const double temperature = inTemperature + 273.15; // convert C to K

  double termCond = 4.6738 + temperature * (-0.0069356 + 0.0000031749 * temperature);
  return termCond;
} 

double BasementLithology::thermalconductivity(double t, double p) const 
{

   if(  m_lithotype == BASALT ) {
      return basaltThermalConductivity( t, p );
   }

   switch (m_thermalcondmodel) {

   case Interface::CONSTANT_MODEL: 
   case Interface::TABLE_MODEL: 
      return SimpleLithology::thermalconductivity( t );

   case Interface::LOWCOND_MODEL: {
      if( m_lithotype == CRUST ) {
         return crustThermCondLow( t );
      } else if ( m_lithotype == MANTLE ) {
         return mantleThermCondLow( t, p );
      } else {
         cout << m_lithoname << endl;
         assert(0);
      }
   }
   case Interface::HIGHCOND_MODEL: {
      if ( m_lithotype == MANTLE ) {
         return mantleThermCondHigh( t, p );
      } else {
         cout << m_lithoname << endl;
         assert(0);
      }
   }
   case Interface::STANDARD_MODEL: {
      if( m_lithotype == CRUST ) {
         return crustThermCondStandard( t );
      } else if ( m_lithotype == MANTLE ) {
         return mantleThermCondStandard( t );
      } else {
         cout << m_lithoname << endl;
         assert(0);
      }
   }
      
   default: {
      cout << m_lithoname << endl;
      assert(0);
   }
   }
   return 0;
   
}

double BasementLithology::basaltThermalConductivity( double t, double p ) const 
{

   switch ( m_thermalcondmodel ) {

   case Interface::CONSTANT_MODEL: 
   case Interface::TABLE_MODEL: 
      return  thermCondBasalt( t );

   case Interface::LOWCOND_MODEL: 
      return thermCondBasalt( t );

   case Interface::HIGHCOND_MODEL: 
      return thermCondBasalt( t );

   case Interface::STANDARD_MODEL: 
      return thermCondBasalt( t );
      
   default: {
      cout << "basaltThermalConductivity: " <<  m_lithoname << endl;
      assert(0);
   }
   }
   return 0;
   
}


double BasementLithology::getDensity( double t, double p ) const
{
 
  if( m_lithotype == BASALT ) {
     return getBasaltDensity( t, p ) ;
  }

  switch ( m_thermalcondmodel ) {

  case Interface::TABLE_MODEL:
  case Interface::CONSTANT_MODEL:
     return SimpleLithology::getDensity();

  case Interface::LOWCOND_MODEL: {
     if( m_lithotype == CRUST ) {
        return crustDensityLow( t, p );
     } else if ( m_lithotype == MANTLE ) {
        return mantleDensityLow( t, p );
     }  else {
        cout << m_lithoname << endl;
        assert(0);
     }
  }
  case Interface::HIGHCOND_MODEL: {
     if ( m_lithotype == MANTLE ) {
        return mantleDensityHigh( t, p );
     }  else {
        cout << m_lithoname << endl;
        assert(0);
     }
  }
  case Interface::STANDARD_MODEL: {
     if( m_lithotype == CRUST ) {
        return crustDensityStandard( t, p );
     } else if ( m_lithotype == MANTLE ) {
        return mantleDensityStandard( t, p );
     } else if( m_lithotype == BASALT ) {
        return densityBasalt( t, p );
     } else {
        cout << m_lithoname << endl;
        assert(0);
     }
  }
     
  default: {
     cout << m_lithoname << endl;
     assert(0);
  }
  }
  return 0;
  
}
double BasementLithology::getBasaltDensity( double t, double p ) const
{

  switch (m_thermalcondmodel) {

  case Interface::TABLE_MODEL:
  case Interface::CONSTANT_MODEL:

     return densityBasalt( t, p );

  case Interface::LOWCOND_MODEL: 
     return densityBasalt( t, p );

  case Interface::HIGHCOND_MODEL:
     return densityBasalt( t, p );

  case Interface::STANDARD_MODEL: 
     return densityBasalt( t, p );
     
  default: {
     cout << m_lithoname << endl;
     assert(0);
  }
  }

  return 0;
  
}
// Standard properties
//------------------------------------------------------------//

double BasementLithology::crustThermCondStandard (const double  inTemperature) const   {
   // input T in C
   double value = inTemperature + 273.15;
   assert( value >= 0 );

   double thermCond = 4.0 * pow( 273.15 / value, 0.5 ); // W/mK
   /*
   if( inTemperature < 575 ) {
      thermCond = 3.972 - inTemperature * (0.005473 + 3.464e-06 * inTemperature);
   } else {
      thermCond = 1.91 + inTemperature * (8.409e-06 - 9.457e-08 * inTemperature);
   }
   */
  return thermCond;
} 
//------------------------------------------------------------//

double BasementLithology::mantleThermCondStandard (const double  inTemperature) const   {
   // input T in C, k in W/mK
   double value = inTemperature + 273.15;
   assert( value >= 0 );

   double thermCond = 4.881 * pow( 273.15 / value, 0.4062 );

  return thermCond;
} 

//------------------------------------------------------------//
double BasementLithology::crustHeatCapStandard (const double inTemperature) const  {
   // input T in C
   /*
   const double temperature = inTemperature + 273.15;
   if( inTemperature < 575 ) {
      heatCap = 899.54 + 0.3864 * temperature - 5.0e06 / (temperature * temperature);
   } else {
      heatCap = 229.32 + 0.1456 * temperature - 4.7e06 / (temperature * temperature);
   }
   */
   double heatCap = 1418.8 - (742.48 * ( 273.15 / ( inTemperature + 273.15 ))); // J/kgK

   return heatCap;
} 
//------------------------------------------------------------//
double BasementLithology::mantleHeatCapStandard (const double inTemperature) const  {
   // input T in C, Cp in J/kgK
   double value = inTemperature + 273.15;
   assert( value >= 0 );

   double heatCap = 920 * pow( 273.15 / value, - 0.23 );

   return heatCap;
} 
//------------------------------------------------------------//
double BasementLithology::crustDensityStandard(const double  inTemperature, const double inLithostaticPressure) const {
   
   // P in Pa, T in C
   double standardDensity = m_constants.m_csRho * ((1.0 - m_constants.m_csA * inTemperature) + (m_constants.m_csB * inLithostaticPressure * MPa_To_Pa)); // kgm-3

   return standardDensity;
}
//------------------------------------------------------------//
double BasementLithology::mantleDensityStandard(const double  inTemperature, const double inLithostaticPressure) const {
   
   // P in Pa, T in C
   double standardDensity = m_constants.m_mRho * ((1.0 - m_constants.m_mA * inTemperature) + (m_constants.m_mB * inLithostaticPressure * MPa_To_Pa)); // kgm-3

   return standardDensity;
}
// High conductivity properties
//------------------------------------------------------------//

double BasementLithology::mantleThermCondHigh (const double  inTemperature, const double inLithostaticPressure)  const {
   // input T in C, k in W/mK, P in Pa
   double value = inTemperature + 273.15;
   assert( value >= 0 );

   double thermCond = 4.76861 * pow (273.15 / value, 0.3441) * (1 + 2.78482e-11 * inLithostaticPressure * MPa_To_Pa);

  return thermCond;
} 

//------------------------------------------------------------//
double BasementLithology::mantleHeatCapHigh (const double inTemperature) const {
   return mantleHeatCapStandard( inTemperature );
}
//------------------------------------------------------------//
double BasementLithology::mantleDensityHigh(const double  inTemperature, const double inLithostaticPressure)  const {
   return mantleDensityStandard( inTemperature, inLithostaticPressure  );
}
// Low conductivity properties
//------------------------------------------------------------//
double BasementLithology::crustThermCondLow (const double  inTemperature) const {
   // T in C, k in W/mK
   double value = inTemperature + 273.15;
   assert( value >= 0 );

   double thermCond = 3.5 * pow( 273.15/value, 0.75 );

  return thermCond;
} 
double BasementLithology::mantleThermCondLow (const double  inTemperature, const double inLithostaticPressure) const {
   // T in C, k in W/mK, P in Pa
   double value = inTemperature + 273.15;
   assert( value >= 0 );

   double thermCond = 4.2798 * pow( 273.15/value, 0.493 ) * (1 + 3.125e-11 * inLithostaticPressure * MPa_To_Pa);

  return thermCond;
} 

//------------------------------------------------------------//
double BasementLithology::crustHeatCapLow (const double inTemperature) const {
   // T in C, heatCap in  J/kgK
   double value = inTemperature + 273.15;
   assert( value >= 0 );

   double heatCap = 768.81 * pow( 273.15/ value, -0.33 );

   return heatCap;
}
//------------------------------------------------------------//
double BasementLithology::mantleHeatCapLow (const double inTemperature)  const {
   return  mantleHeatCapStandard( inTemperature );
}

//------------------------------------------------------------//
double BasementLithology::crustDensityLow(const double  inTemperature, const double inLithostaticPressure) const {
   
   return crustDensityStandard( inTemperature, inLithostaticPressure  ); 
}
//------------------------------------------------------------//
double BasementLithology::mantleDensityLow(const double  inTemperature, const double inLithostaticPressure) const {
   return mantleDensityStandard( inTemperature, inLithostaticPressure  ); 
}

//------------------------------------------------------------//
double BasementLithology::densityBasalt(const double  inTemperature, const double inLithostaticPressure) const {
   
   // P in Pa, T in C
   double standardDensity = m_constants.m_bRho * (( 1 -  m_constants.m_bA * inTemperature ) + (  m_constants.m_bB * inLithostaticPressure * MPa_To_Pa)); // kgm-3

   return standardDensity;
}

//------------------------------------------------------------//
double BasementLithology::heatCapBasalt (const double inTemperature) const {
   // T in C, heatCap in  J/kgK
   double value = inTemperature + 273.15;
   assert( value >= 0 );

   double heatCap = 838.5 * pow( 273.15/value, -0.298 );

   return heatCap;
}

//------------------------------------------------------------//
double BasementLithology::thermCondBasalt (const double inTemperature) const {
   // T in C, k in W/mK
   double value = inTemperature + 273.15;
   assert( value >= 0 );

   double termCond = 2.6 * pow( 273.15/value, 0.28 );

   return termCond;
} 

//------------------------------------------------------------//

double BasementLithology::heatcapacity(const double t) const
{
   switch (m_heatcapmodel)
    {
    case Interface::TABLE_MODEL:
    case Interface::CONSTANT_MODEL:{
       if( m_lithotype == BASALT ) {
          return heatCapBasalt( t );
       } else { 
          return SimpleLithology::heatcapacity(t);
       }
    }
  case Interface::LOWCOND_MODEL: {
     if( m_lithotype == CRUST ) {
        return crustHeatCapLow( t );
     } else if ( m_lithotype == MANTLE ) {
        return mantleHeatCapLow( t );
     } else if( m_lithotype == BASALT ) {
        return heatCapBasalt( t );
     } else {
        cout << m_lithoname << endl;
        assert(0);
     }
  }
    case Interface::HIGHCOND_MODEL: {
       if ( m_lithotype == MANTLE ) {
          return mantleHeatCapHigh( t );
       } else if( m_lithotype == BASALT ) {
          return heatCapBasalt( t );
       } else {
          cout << m_lithoname << endl;
          assert(0);
       }
    }
    case Interface::STANDARD_MODEL: {
       if( m_lithotype == CRUST ) {
          return crustHeatCapStandard( t );
       } else if ( m_lithotype == MANTLE ) {
          return mantleHeatCapStandard( t );
       } else if( m_lithotype == BASALT ) {
          return heatCapBasalt( t );
       } else {
          cout << m_lithoname << endl;
          assert(0);
       }
    }
    default: {
       cout << m_lithoname << endl;
       assert(0);
    }
    }
   return 0;
=======
//                                                                      
// Copyright (C) 2015-2016 Shell International Exploration & Production.
// All rights reserved.
// 
// Developed under license for Shell by PDS BV.
// 
// Confidential and proprietary source code of Shell.
// Do not distribute without written permission from Shell.
//

#include "BasementLithology.h"

#include "GeoPhysicalConstants.h"
#include "Interface/LithologyHeatCapacitySample.h"
#include "Interface/LithologyThermalConductivitySample.h"
#include "InterfaceInput.h"

// std library
#include <math.h>
#include <assert.h>
#include <sstream>
using std::stringstream;

// utilities library
#include "ConstantsMathematics.h"
using Utilities::Maths::MegaPaToPa;

using namespace GeoPhysics;
using namespace CrustalThicknessInterface;

namespace CrustalThicknessInterface {
void parseLine(const string &theString, const string &theDelimiter, vector<string> &theTokens);
}

BasementLithology::BasementLithology (  DataAccess::Interface::ProjectHandle* projectHandle,
                                        database::Record*                     record ) :
  SimpleLithology( projectHandle, record ){

   setLithoType();

}


bool BasementLithology::setThermalModel( const string& aThermalModel ) {

   if( aThermalModel == "Low Conductivity Crust" ) {
      if( m_lithotype == CRUST || m_lithotype == BASALT  ) {
         m_thermalcondmodel = m_heatcapmodel = Interface::LOWCOND_MODEL;
      } else {
         cerr << "Wrong property model " << aThermalModel << " for Mantle" << endl;
         return false;
      }

   } else if( aThermalModel == "Standard Conductivity Crust") {
      if ( m_lithotype == CRUST || m_lithotype == BASALT ) {
         m_thermalcondmodel =  m_heatcapmodel = Interface::STANDARD_MODEL;
      } else  {
         cerr << "Wrong property model " << aThermalModel << " for Mantle" << endl;
         return false;
      }
   } else if( aThermalModel == "Legacy Crust" ) {
      if(  m_lithotype == MANTLE ) {
         cerr << "Wrong property model " << aThermalModel << " for Mantle" << endl;
         return false;
      }
   } else if( aThermalModel == "Low Conductivity Mantle") {
      if( m_lithotype == MANTLE || m_lithotype == BASALT ) {
         m_thermalcondmodel = m_heatcapmodel = Interface::LOWCOND_MODEL;
      } else {
         cerr << "Wrong property model " << aThermalModel << " for Crust" << endl;
         return false;
      }
   } else if( aThermalModel == "Standard Conductivity Mantle") {
      if( m_lithotype == MANTLE || m_lithotype == BASALT ) {
         m_thermalcondmodel = m_heatcapmodel = Interface::STANDARD_MODEL;
      } else {
         cerr << "Wrong property model " << aThermalModel << " for Crust" << endl;
         return false;
      }
   } else if( aThermalModel == "Legacy Mantle" ) {
      if ( m_lithotype == CRUST ) {
         cerr << "Wrong property model " << aThermalModel << " for Crust" << endl;
         return false;
      }
   } else if( aThermalModel == "High Conductivity Mantle") {
      if( m_lithotype == MANTLE || m_lithotype == BASALT ){
         m_thermalcondmodel = m_heatcapmodel = Interface::HIGHCOND_MODEL;
      } else {
         cerr << "Wrong property model " << aThermalModel << " for Crust" << endl;
         return false;
      }
   } else {
      cerr << "Unknown property model: " << aThermalModel << endl;
      return false;
   }

   return true;


}

void BasementLithology::setBasementLithoProperties( BasementLithologyProps & aBP ) {
    m_constants = aBP;
}

void  BasementLithology::setLithoType() {

   if ( m_lithoname == "Crust" ) {
      m_lithotype = CRUST;
   } else if( m_lithoname == "Litho. Mantle" ) {
      m_lithotype = MANTLE;
   } else if( m_lithoname == DataAccess::Interface::ALCBasalt ) {
      m_lithotype = BASALT;
   } else {
      m_lithotype = UNKNOWN;
   }
}

double BasementLithology::thermCondPointXu (const double inTemperature, const double inPressure) const  {
   // Pa in GPa, K in Kelvin

  const double pressure = inPressure * 0.001; // convert to GPa
  const double temperature = inTemperature + 273.15; // convert C to K

  double termCond = 4.1 * pow(298.0 / temperature, 0.493) * (1 + 0.032 * pressure);
  return termCond;
}

double BasementLithology::thermCondPointWillis (const double inTemperature)  const {
   // Pa in GPa, K in Kelvin

  const double temperature = inTemperature + 273.15; // convert C to K

  double termCond = 4.6738 + temperature * (-0.0069356 + 0.0000031749 * temperature);
  return termCond;
}

double BasementLithology::thermalconductivity(double t, double p) const
{

   if(  m_lithotype == BASALT ) {
      return basaltThermalConductivity( t, p );
   }

   switch (m_thermalcondmodel) {

   case Interface::CONSTANT_MODEL:
   case Interface::TABLE_MODEL:
      return SimpleLithology::thermalconductivity( t );

   case Interface::LOWCOND_MODEL: {
      if( m_lithotype == CRUST ) {
         return crustThermCondLow( t );
      } else if ( m_lithotype == MANTLE ) {
         return mantleThermCondLow( t, p );
      } else {
         cout << m_lithoname << endl;
         assert(0);
      }
   }
   case Interface::HIGHCOND_MODEL: {
      if ( m_lithotype == MANTLE ) {
         return mantleThermCondHigh( t, p );
      } else {
         cout << m_lithoname << endl;
         assert(0);
      }
   }
   case Interface::STANDARD_MODEL: {
      if( m_lithotype == CRUST ) {
         return crustThermCondStandard( t );
      } else if ( m_lithotype == MANTLE ) {
         return mantleThermCondStandard( t );
      } else {
         cout << m_lithoname << endl;
         assert(0);
      }
   }

   default: {
      cout << m_lithoname << endl;
      assert(0);
   }
   }
   return 0;

}

double BasementLithology::basaltThermalConductivity( double t, double p ) const
{

   switch ( m_thermalcondmodel ) {

   case Interface::CONSTANT_MODEL:
   case Interface::TABLE_MODEL:
      return  thermCondBasalt( t );

   case Interface::LOWCOND_MODEL:
      return thermCondBasalt( t );

   case Interface::HIGHCOND_MODEL:
      return thermCondBasalt( t );

   case Interface::STANDARD_MODEL:
      return thermCondBasalt( t );

   default: {
      cout << "basaltThermalConductivity: " <<  m_lithoname << endl;
      assert(0);
   }
   }
   return 0;

}


double BasementLithology::getDensity( double t, double p ) const
{

  if( m_lithotype == BASALT ) {
     return getBasaltDensity( t, p ) ;
  }

  switch ( m_thermalcondmodel ) {

  case Interface::TABLE_MODEL:
  case Interface::CONSTANT_MODEL:
     return SimpleLithology::getDensity();

  case Interface::LOWCOND_MODEL: {
     if( m_lithotype == CRUST ) {
        return crustDensityLow( t, p );
     } else if ( m_lithotype == MANTLE ) {
        return mantleDensityLow( t, p );
     }  else {
        cout << m_lithoname << endl;
        assert(0);
     }
  }
  case Interface::HIGHCOND_MODEL: {
     if ( m_lithotype == MANTLE ) {
        return mantleDensityHigh( t, p );
     }  else {
        cout << m_lithoname << endl;
        assert(0);
     }
  }
  case Interface::STANDARD_MODEL: {
     if( m_lithotype == CRUST ) {
        return crustDensityStandard( t, p );
     } else if ( m_lithotype == MANTLE ) {
        return mantleDensityStandard( t, p );
     } else if( m_lithotype == BASALT ) {
        return densityBasalt( t, p );
     } else {
        cout << m_lithoname << endl;
        assert(0);
     }
  }

  default: {
     cout << m_lithoname << endl;
     assert(0);
  }
  }
  return 0;

}
double BasementLithology::getBasaltDensity( double t, double p ) const
{

  switch (m_thermalcondmodel) {

  case Interface::TABLE_MODEL:
  case Interface::CONSTANT_MODEL:

     return densityBasalt( t, p );

  case Interface::LOWCOND_MODEL:
     return densityBasalt( t, p );

  case Interface::HIGHCOND_MODEL:
     return densityBasalt( t, p );

  case Interface::STANDARD_MODEL:
     return densityBasalt( t, p );

  default: {
     cout << m_lithoname << endl;
     assert(0);
  }
  }

  return 0;

}
// Standard properties
//------------------------------------------------------------//

double BasementLithology::crustThermCondStandard (const double  inTemperature) const   {
   // input T in C
   double value = inTemperature + 273.15;
   assert( value >= 0 );

   double thermCond = 4.0 * pow( 273.15 / value, 0.5 ); // W/mK
   /*
   if( inTemperature < 575 ) {
      thermCond = 3.972 - inTemperature * (0.005473 + 3.464e-06 * inTemperature);
   } else {
      thermCond = 1.91 + inTemperature * (8.409e-06 - 9.457e-08 * inTemperature);
   }
   */
  return thermCond;
}
//------------------------------------------------------------//

double BasementLithology::mantleThermCondStandard (const double  inTemperature) const   {
   // input T in C, k in W/mK
   double value = inTemperature + 273.15;
   assert( value >= 0 );

   double thermCond = 4.881 * pow( 273.15 / value, 0.4062 );

  return thermCond;
}

//------------------------------------------------------------//
double BasementLithology::crustHeatCapStandard (const double inTemperature) const  {
   // input T in C
   /*
   const double temperature = inTemperature + 273.15;
   if( inTemperature < 575 ) {
      heatCap = 899.54 + 0.3864 * temperature - 5.0e06 / (temperature * temperature);
   } else {
      heatCap = 229.32 + 0.1456 * temperature - 4.7e06 / (temperature * temperature);
   }
   */
   double heatCap = 1418.8 - (742.48 * ( 273.15 / ( inTemperature + 273.15 ))); // J/kgK

   return heatCap;
}
//------------------------------------------------------------//
double BasementLithology::mantleHeatCapStandard (const double inTemperature) const  {
   // input T in C, Cp in J/kgK
   double value = inTemperature + 273.15;
   assert( value >= 0 );

   double heatCap = 920 * pow( 273.15 / value, - 0.23 );

   return heatCap;
}
//------------------------------------------------------------//
double BasementLithology::crustDensityStandard(const double  inTemperature, const double inLithostaticPressure) const {

   // P in Pa, T in C
   double standardDensity = m_constants.m_csRho * ((1.0 - m_constants.m_csA * inTemperature) + (m_constants.m_csB * inLithostaticPressure * MegaPaToPa)); // kgm-3

   return standardDensity;
}
//------------------------------------------------------------//
double BasementLithology::mantleDensityStandard(const double  inTemperature, const double inLithostaticPressure) const {

   // P in Pa, T in C
   double standardDensity = m_constants.m_mRho * ((1.0 - m_constants.m_mA * inTemperature) + (m_constants.m_mB * inLithostaticPressure * MegaPaToPa)); // kgm-3

   return standardDensity;
}
// High conductivity properties
//------------------------------------------------------------//

double BasementLithology::mantleThermCondHigh (const double  inTemperature, const double inLithostaticPressure)  const {
   // input T in C, k in W/mK, P in Pa
   double value = inTemperature + 273.15;
   assert( value >= 0 );

   double thermCond = 4.76861 * pow (273.15 / value, 0.3441) * (1 + 2.78482e-11 * inLithostaticPressure * MegaPaToPa);

  return thermCond;
}

//------------------------------------------------------------//
double BasementLithology::mantleHeatCapHigh (const double inTemperature) const {
   return mantleHeatCapStandard( inTemperature );
}
//------------------------------------------------------------//
double BasementLithology::mantleDensityHigh(const double  inTemperature, const double inLithostaticPressure)  const {
   return mantleDensityStandard( inTemperature, inLithostaticPressure  );
}
// Low conductivity properties
//------------------------------------------------------------//
double BasementLithology::crustThermCondLow (const double  inTemperature) const {
   // T in C, k in W/mK
   double value = inTemperature + 273.15;
   assert( value >= 0 );

   double thermCond = 3.5 * pow( 273.15/value, 0.75 );

  return thermCond;
}
double BasementLithology::mantleThermCondLow (const double  inTemperature, const double inLithostaticPressure) const {
   // T in C, k in W/mK, P in Pa
   double value = inTemperature + 273.15;
   assert( value >= 0 );

   double thermCond = 4.2798 * pow( 273.15/value, 0.493 ) * (1 + 3.125e-11 * inLithostaticPressure * MegaPaToPa);

  return thermCond;
}

//------------------------------------------------------------//
double BasementLithology::crustHeatCapLow (const double inTemperature) const {
   // T in C, heatCap in  J/kgK
   double value = inTemperature + 273.15;
   assert( value >= 0 );

   double heatCap = 768.81 * pow( 273.15/ value, -0.33 );

   return heatCap;
}
//------------------------------------------------------------//
double BasementLithology::mantleHeatCapLow (const double inTemperature)  const {
   return  mantleHeatCapStandard( inTemperature );
}

//------------------------------------------------------------//
double BasementLithology::crustDensityLow(const double  inTemperature, const double inLithostaticPressure) const {

   return crustDensityStandard( inTemperature, inLithostaticPressure  );
}
//------------------------------------------------------------//
double BasementLithology::mantleDensityLow(const double  inTemperature, const double inLithostaticPressure) const {
   return mantleDensityStandard( inTemperature, inLithostaticPressure  );
}

//------------------------------------------------------------//
double BasementLithology::densityBasalt(const double  inTemperature, const double inLithostaticPressure) const {

   // P in Pa, T in C
   double standardDensity = m_constants.m_bRho * (( 1 -  m_constants.m_bA * inTemperature ) + (  m_constants.m_bB * inLithostaticPressure * MegaPaToPa)); // kgm-3

   return standardDensity;
}

//------------------------------------------------------------//
double BasementLithology::heatCapBasalt (const double inTemperature) const {
   // T in C, heatCap in  J/kgK
   double value = inTemperature + 273.15;
   assert( value >= 0 );

   double heatCap = 838.5 * pow( 273.15/value, -0.298 );

   return heatCap;
}

//------------------------------------------------------------//
double BasementLithology::thermCondBasalt (const double inTemperature) const {
   // T in C, k in W/mK
   double value = inTemperature + 273.15;
   assert( value >= 0 );

   double termCond = 2.6 * pow( 273.15/value, 0.28 );

   return termCond;
}

//------------------------------------------------------------//

double BasementLithology::heatcapacity(const double t) const
{
   switch (m_heatcapmodel)
    {
    case Interface::TABLE_MODEL:
    case Interface::CONSTANT_MODEL:{
       if( m_lithotype == BASALT ) {
          return heatCapBasalt( t );
       } else {
          return SimpleLithology::heatcapacity(t);
       }
    }
  case Interface::LOWCOND_MODEL: {
     if( m_lithotype == CRUST ) {
        return crustHeatCapLow( t );
     } else if ( m_lithotype == MANTLE ) {
        return mantleHeatCapLow( t );
     } else if( m_lithotype == BASALT ) {
        return heatCapBasalt( t );
     } else {
        cout << m_lithoname << endl;
        assert(0);
     }
  }
    case Interface::HIGHCOND_MODEL: {
       if ( m_lithotype == MANTLE ) {
          return mantleHeatCapHigh( t );
       } else if( m_lithotype == BASALT ) {
          return heatCapBasalt( t );
       } else {
          cout << m_lithoname << endl;
          assert(0);
       }
    }
    case Interface::STANDARD_MODEL: {
       if( m_lithotype == CRUST ) {
          return crustHeatCapStandard( t );
       } else if ( m_lithotype == MANTLE ) {
          return mantleHeatCapStandard( t );
       } else if( m_lithotype == BASALT ) {
          return heatCapBasalt( t );
       } else {
          cout << m_lithoname << endl;
          assert(0);
       }
    }
    default: {
       cout << m_lithoname << endl;
       assert(0);
    }
    }
   return 0;
}

bool BasementLithologyProps::loadConfigurationFile( ifstream &ConfigurationFile ) {
   string line;
   vector<string> theTokens;
   string delim = ",";

   clean();

   size_t firstNotSpace;

   while( !ConfigurationFile.eof() ) {

      getline ( ConfigurationFile, line, '\n' );
      if( line.size() != 0 ) {
         firstNotSpace = line.find_first_not_of(" ");

         if( line[firstNotSpace] != '#' ) {

            if( line == CrustalThicknessInterface::TableLithoAndCrustProperties || line.find( CrustalThicknessInterface::TableLithoAndCrustProperties, 0) != string::npos ) {
               for(;;) {
                  getline (ConfigurationFile, line, '\n');

                  if( line == CrustalThicknessInterface::EndOfTable || line.size() == 0) {
                     break;
                  }

                  CrustalThicknessInterface::parseLine( line, delim, theTokens );

                  if( theTokens.size() == 2 ) {
                     if( theTokens[0] == CrustalThicknessInterface::lithosphereThicknessMin ) {
                        m_HLmin = atof( theTokens[1].c_str() );
                     } else if( theTokens[0] == CrustalThicknessInterface::maxNumberOfMantleElements ) {
                        m_HLMEmax = atoi( theTokens[1].c_str() );
                     }

                  } else {
                     theTokens.clear();
                     string s = "More or less arguments than expected.";
                     cerr << s << endl;
                     return false;
                  }
                  theTokens.clear();
               }
            } else if( line == CrustalThicknessInterface::TableStandardCrust || line.find( CrustalThicknessInterface::TableStandardCrust, 0) != string::npos ) {
               for(;;) {
                  getline (ConfigurationFile, line, '\n');

                  if( line == CrustalThicknessInterface::EndOfTable || line.size() == 0) {
                     break;
                  }

                  CrustalThicknessInterface::parseLine( line, delim, theTokens );

                  if( theTokens.size() == 2 ) {
                     if( theTokens[0] == CrustalThicknessInterface::Rho ) {
                        m_csRho = atof( theTokens[1].c_str() );
                     } else if( theTokens[0] == CrustalThicknessInterface::A ) {
                        m_csA = atof( theTokens[1].c_str() );
                     } else if( theTokens[0] == CrustalThicknessInterface::B ) {
                        m_csB = atof( theTokens[1].c_str() );
                     }

                  } else {
                     theTokens.clear();
                     string s = "More or less arguments than expected.";
                     cerr << s << endl;
                     return false;
                  }
                  theTokens.clear();
               }
             } else if( line == CrustalThicknessInterface::TableLowCondCrust || line.find( CrustalThicknessInterface::TableLowCondCrust, 0) != string::npos ) {
               for(;;) {
                  getline (ConfigurationFile, line, '\n');

                  if( line == CrustalThicknessInterface::EndOfTable || line.size() == 0) {
                     break;
                  }

                  CrustalThicknessInterface::parseLine( line, delim, theTokens );

                  if( theTokens.size() == 2 ) {
                     if( theTokens[0] == CrustalThicknessInterface::Rho ) {
                        m_clRho = atof( theTokens[1].c_str() );
                     } else if( theTokens[0] == CrustalThicknessInterface::A ) {
                        m_clA = atof( theTokens[1].c_str() );
                     } else if( theTokens[0] == CrustalThicknessInterface::B ) {
                        m_clB = atof( theTokens[1].c_str() );
                     }

                  } else {
                     theTokens.clear();
                     string s = "More or less arguments than expected.";
                     cerr << s << endl;
                     return false;
                  }
                  theTokens.clear();
               }
             } else if( line == CrustalThicknessInterface::TableBasalt || line.find( CrustalThicknessInterface::TableBasalt, 0) != string::npos ) {
               for(;;) {
                  getline (ConfigurationFile, line, '\n');

                  if( line == CrustalThicknessInterface::EndOfTable || line.size() == 0) {
                     break;
                  }

                  CrustalThicknessInterface::parseLine( line, delim, theTokens );

                  if( theTokens.size() == 2 ) {
                     if( theTokens[0] == CrustalThicknessInterface::Rho ) {
                        m_bRho = atof( theTokens[1].c_str() );
                     } else if( theTokens[0] == CrustalThicknessInterface::A ) {
                        m_bA = atof( theTokens[1].c_str() );
                     } else if( theTokens[0] == CrustalThicknessInterface::B ) {
                        m_bB = atof( theTokens[1].c_str() );
                     } else if( theTokens[0] == CrustalThicknessInterface::T ) {
                        m_bT = atof( theTokens[1].c_str() );
                     } else if( theTokens[0] == CrustalThicknessInterface::Heat ) {
                        m_bHeat = atof( theTokens[1].c_str() );
                     }

                  } else {
                     theTokens.clear();
                     string s = "More or less arguments than expected.";
                     cerr << s << endl;
                     return false;
                  }
                  theTokens.clear();
               }
             } else if( line == CrustalThicknessInterface::TableMantle || line.find( CrustalThicknessInterface::TableMantle, 0) != string::npos ) {
               for(;;) {
                  getline (ConfigurationFile, line, '\n');

                  if( line == CrustalThicknessInterface::EndOfTable || line.size() == 0) {
                     break;
                  }

                  CrustalThicknessInterface::parseLine( line, delim, theTokens );

                  if( theTokens.size() == 2 ) {
                     if( theTokens[0] == CrustalThicknessInterface::Rho ) {
                        m_mRho = atof( theTokens[1].c_str() );
                     } else if( theTokens[0] == CrustalThicknessInterface::A ) {
                        m_mA = atof( theTokens[1].c_str() );
                     } else if( theTokens[0] == CrustalThicknessInterface::B ) {
                        m_mB = atof( theTokens[1].c_str() );
                     }

                  } else {
                     theTokens.clear();
                     string s = "More or less arguments than expected.";
                     cerr << s << endl;
                     return false;
                  }
                  theTokens.clear();
               }
             }
         }
      }
   }

   /*
   if( m_csRho == 0 || m_clRho == 0 ||  m_bRho == 0 || m_mRho == 0 ||
       m_csA  == 0 || m_clA == 0 || m_bA == 0 || m_mA == 0 ||
       m_csB  == 0 || m_clB == 0 || m_bB == 0 || m_mB == 0 ||
       m_bT == 0|| m_bHeat == 0 || m_HLmin == 0 || m_HLMEmax == 0 ) {
      cerr << "Less arguments than expected in CTC configuraton file." << endl;
      return false;
   }
   cout << "m: " << m_mRho << "; " << m_mA << "; " << m_mB << "; " <<  endl;
   cout << "cl: " << m_clRho << "; " << m_clA << "; " << m_clB << "; " <<  endl;
   cout << "cs: " << m_csRho << "; " << m_csA << "; " << m_csB << "; " <<  endl;
   cout << "b: " << m_bRho << "; " <<  m_bA << "; " << m_bB << "; " <<  m_bT << "; " << m_bHeat << endl;
   */
   return true;
}
//------------------------------------------------------------//
BasementLithologyProps::BasementLithologyProps() {
   clean();
}

//------------------------------------------------------------//
void BasementLithologyProps::clean() {

   m_csRho = 0;
   m_clRho = 0;
   m_bRho = 0;
   m_mRho = 0;
   m_csA = 0;
   m_csB = 0;
   m_clA = 0;
   m_clB = 0;
   m_bA = 0;
   m_bB = 0;
   m_mA = 0;
   m_mB = 0;
   m_bT = 0;
   m_bHeat = 0;

   m_HLmin = 0;
   m_HLMEmax = 0;

}
//------------------------------------------------------------//
BasementLithologyProps& BasementLithologyProps::operator=( const BasementLithologyProps& aBP ) {

   m_csRho = aBP.m_csRho;
   m_clRho = aBP.m_clRho;
   m_bRho = aBP.m_bRho;
   m_mRho = aBP.m_mRho;
   m_csA = aBP.m_csA;
   m_csB = aBP.m_csB;
   m_clA = aBP.m_clA;
   m_clB = aBP.m_clB;
   m_bA = aBP.m_bA;
   m_bB = aBP.m_bB;
   m_mA = aBP.m_mA;
   m_mB = aBP.m_mB;
   m_bT = aBP.m_bT;
   m_bHeat = aBP.m_bHeat;

   m_HLmin = aBP.m_HLmin;
   m_HLMEmax = aBP.m_HLMEmax;

   return * this;
>>>>>>> 64375221
}<|MERGE_RESOLUTION|>--- conflicted
+++ resolved
@@ -1,22 +1,37 @@
-<<<<<<< HEAD
+//                                                                      
+// Copyright (C) 2015-2016 Shell International Exploration & Production.
+// All rights reserved.
+// 
+// Developed under license for Shell by PDS BV.
+// 
+// Confidential and proprietary source code of Shell.
+// Do not distribute without written permission from Shell.
+//
+
 #include "BasementLithology.h"
 
-#include <math.h>
-#include <assert.h>
 #include "GeoPhysicalConstants.h"
 #include "Interface/LithologyHeatCapacitySample.h"
 #include "Interface/LithologyThermalConductivitySample.h"
 
+// std library
+#include <math.h>
+#include <assert.h>
 #include <sstream>
-
 using std::stringstream;
 
+// utilities library
+#include "ConstantsMathematics.h"
+using Utilities::Maths::MegaPaToPa;
+
 using namespace GeoPhysics;
 
-BasementLithology::BasementLithology (  DataAccess::Interface::ProjectHandle* projectHandle, 
-                                        database::Record*                     record ) : 
-   SimpleLithology( projectHandle, record ){ 
+BasementLithology::BasementLithology (  DataAccess::Interface::ProjectHandle* projectHandle,
+                                        database::Record*                     record ) :
+  SimpleLithology( projectHandle, record ){
+
    setLithoType();
+
 }
 
 
@@ -29,7 +44,7 @@
          cerr << "Wrong property model " << aThermalModel << " for Mantle" << endl;
          return false;
       }
-         
+
    } else if( aThermalModel == "Standard Conductivity Crust") {
       if ( m_lithotype == CRUST || m_lithotype == BASALT ) {
          m_thermalcondmodel =  m_heatcapmodel = Interface::STANDARD_MODEL;
@@ -38,12 +53,12 @@
          return false;
       }
    } else if( aThermalModel == "Legacy Crust" ) {
-      if(  m_lithotype == MANTLE ) { 
+      if(  m_lithotype == MANTLE ) {
          cerr << "Wrong property model " << aThermalModel << " for Mantle" << endl;
          return false;
       }
    } else if( aThermalModel == "Low Conductivity Mantle") {
-      if( m_lithotype == MANTLE || m_lithotype == BASALT ) {   
+      if( m_lithotype == MANTLE || m_lithotype == BASALT ) {
          m_thermalcondmodel = m_heatcapmodel = Interface::LOWCOND_MODEL;
       } else {
          cerr << "Wrong property model " << aThermalModel << " for Crust" << endl;
@@ -57,7 +72,7 @@
          return false;
       }
    } else if( aThermalModel == "Legacy Mantle" ) {
-      if ( m_lithotype == CRUST ) { 
+      if ( m_lithotype == CRUST ) {
          cerr << "Wrong property model " << aThermalModel << " for Crust" << endl;
          return false;
       }
@@ -67,14 +82,14 @@
       } else {
          cerr << "Wrong property model " << aThermalModel << " for Crust" << endl;
          return false;
-      } 
+      }
    } else {
       cerr << "Unknown property model: " << aThermalModel << endl;
       return false;
    }
 
    return true;
-   
+
 
 }
 
@@ -95,32 +110,15 @@
    }
 }
 
-
-double BasementLithology::thermCondPointHofmeister (const double inTemperature, const double inPressure) const  {
+double BasementLithology::thermCondPointXu (const double inTemperature, const double inPressure) const  {
    // Pa in GPa, K in Kelvin
-
-  double klat, krad;
-  const double val1 = - (4 * 1.28 + 1 / 3) * 0.00002;
-  const double val2 = 4.6 / 128.1;
 
   const double pressure = inPressure * 0.001; // convert to GPa
   const double temperature = inTemperature + 273.15; // convert C to K
 
-  klat = 4.70 * pow(298 / temperature, 0.25) * exp(val1 * (temperature - 298.0)) * (1.0 + val2 * pressure);
-  krad = 1.753E-02 + temperature * (-1.0365E-04 + temperature * (2.2451E-07 - 3.4071E-11 * temperature));
-
-  return klat + krad;
-}  
-
-double BasementLithology::thermCondPointXu (const double inTemperature, const double inPressure) const  {
-   // Pa in GPa, K in Kelvin
-
-  const double pressure = inPressure * 0.001; // convert to GPa
-  const double temperature = inTemperature + 273.15; // convert C to K
-
   double termCond = 4.1 * pow(298.0 / temperature, 0.493) * (1 + 0.032 * pressure);
   return termCond;
-} 
+}
 
 double BasementLithology::thermCondPointWillis (const double inTemperature)  const {
    // Pa in GPa, K in Kelvin
@@ -129,9 +127,9 @@
 
   double termCond = 4.6738 + temperature * (-0.0069356 + 0.0000031749 * temperature);
   return termCond;
-} 
-
-double BasementLithology::thermalconductivity(double t, double p) const 
+}
+
+double BasementLithology::thermalconductivity(double t, double p) const
 {
 
    if(  m_lithotype == BASALT ) {
@@ -140,8 +138,8 @@
 
    switch (m_thermalcondmodel) {
 
-   case Interface::CONSTANT_MODEL: 
-   case Interface::TABLE_MODEL: 
+   case Interface::CONSTANT_MODEL:
+   case Interface::TABLE_MODEL:
       return SimpleLithology::thermalconductivity( t );
 
    case Interface::LOWCOND_MODEL: {
@@ -172,47 +170,47 @@
          assert(0);
       }
    }
-      
+
    default: {
       cout << m_lithoname << endl;
       assert(0);
    }
    }
    return 0;
-   
-}
-
-double BasementLithology::basaltThermalConductivity( double t, double p ) const 
+
+}
+
+double BasementLithology::basaltThermalConductivity( double t, double p ) const
 {
 
    switch ( m_thermalcondmodel ) {
 
-   case Interface::CONSTANT_MODEL: 
-   case Interface::TABLE_MODEL: 
+   case Interface::CONSTANT_MODEL:
+   case Interface::TABLE_MODEL:
       return  thermCondBasalt( t );
 
-   case Interface::LOWCOND_MODEL: 
+   case Interface::LOWCOND_MODEL:
       return thermCondBasalt( t );
 
-   case Interface::HIGHCOND_MODEL: 
+   case Interface::HIGHCOND_MODEL:
       return thermCondBasalt( t );
 
-   case Interface::STANDARD_MODEL: 
+   case Interface::STANDARD_MODEL:
       return thermCondBasalt( t );
-      
+
    default: {
       cout << "basaltThermalConductivity: " <<  m_lithoname << endl;
       assert(0);
    }
    }
    return 0;
-   
+
 }
 
 
 double BasementLithology::getDensity( double t, double p ) const
 {
- 
+
   if( m_lithotype == BASALT ) {
      return getBasaltDensity( t, p ) ;
   }
@@ -253,14 +251,14 @@
         assert(0);
      }
   }
-     
+
   default: {
      cout << m_lithoname << endl;
      assert(0);
   }
   }
   return 0;
-  
+
 }
 double BasementLithology::getBasaltDensity( double t, double p ) const
 {
@@ -272,15 +270,15 @@
 
      return densityBasalt( t, p );
 
-  case Interface::LOWCOND_MODEL: 
+  case Interface::LOWCOND_MODEL:
      return densityBasalt( t, p );
 
   case Interface::HIGHCOND_MODEL:
      return densityBasalt( t, p );
 
-  case Interface::STANDARD_MODEL: 
+  case Interface::STANDARD_MODEL:
      return densityBasalt( t, p );
-     
+
   default: {
      cout << m_lithoname << endl;
      assert(0);
@@ -288,7 +286,7 @@
   }
 
   return 0;
-  
+
 }
 // Standard properties
 //------------------------------------------------------------//
@@ -307,7 +305,7 @@
    }
    */
   return thermCond;
-} 
+}
 //------------------------------------------------------------//
 
 double BasementLithology::mantleThermCondStandard (const double  inTemperature) const   {
@@ -318,7 +316,7 @@
    double thermCond = 4.881 * pow( 273.15 / value, 0.4062 );
 
   return thermCond;
-} 
+}
 
 //------------------------------------------------------------//
 double BasementLithology::crustHeatCapStandard (const double inTemperature) const  {
@@ -334,7 +332,7 @@
    double heatCap = 1418.8 - (742.48 * ( 273.15 / ( inTemperature + 273.15 ))); // J/kgK
 
    return heatCap;
-} 
+}
 //------------------------------------------------------------//
 double BasementLithology::mantleHeatCapStandard (const double inTemperature) const  {
    // input T in C, Cp in J/kgK
@@ -344,20 +342,20 @@
    double heatCap = 920 * pow( 273.15 / value, - 0.23 );
 
    return heatCap;
-} 
+}
 //------------------------------------------------------------//
 double BasementLithology::crustDensityStandard(const double  inTemperature, const double inLithostaticPressure) const {
-   
+
    // P in Pa, T in C
-   double standardDensity = m_constants.m_csRho * ((1.0 - m_constants.m_csA * inTemperature) + (m_constants.m_csB * inLithostaticPressure * MPa_To_Pa)); // kgm-3
+   double standardDensity = m_constants.m_csRho * ((1.0 - m_constants.m_csA * inTemperature) + (m_constants.m_csB * inLithostaticPressure * MegaPaToPa)); // kgm-3
 
    return standardDensity;
 }
 //------------------------------------------------------------//
 double BasementLithology::mantleDensityStandard(const double  inTemperature, const double inLithostaticPressure) const {
-   
+
    // P in Pa, T in C
-   double standardDensity = m_constants.m_mRho * ((1.0 - m_constants.m_mA * inTemperature) + (m_constants.m_mB * inLithostaticPressure * MPa_To_Pa)); // kgm-3
+   double standardDensity = m_constants.m_mRho * ((1.0 - m_constants.m_mA * inTemperature) + (m_constants.m_mB * inLithostaticPressure * MegaPaToPa)); // kgm-3
 
    return standardDensity;
 }
@@ -369,10 +367,10 @@
    double value = inTemperature + 273.15;
    assert( value >= 0 );
 
-   double thermCond = 4.76861 * pow (273.15 / value, 0.3441) * (1 + 2.78482e-11 * inLithostaticPressure * MPa_To_Pa);
+   double thermCond = 4.76861 * pow (273.15 / value, 0.3441) * (1 + 2.78482e-11 * inLithostaticPressure * MegaPaToPa);
 
   return thermCond;
-} 
+}
 
 //------------------------------------------------------------//
 double BasementLithology::mantleHeatCapHigh (const double inTemperature) const {
@@ -392,16 +390,16 @@
    double thermCond = 3.5 * pow( 273.15/value, 0.75 );
 
   return thermCond;
-} 
+}
 double BasementLithology::mantleThermCondLow (const double  inTemperature, const double inLithostaticPressure) const {
    // T in C, k in W/mK, P in Pa
    double value = inTemperature + 273.15;
    assert( value >= 0 );
 
-   double thermCond = 4.2798 * pow( 273.15/value, 0.493 ) * (1 + 3.125e-11 * inLithostaticPressure * MPa_To_Pa);
+   double thermCond = 4.2798 * pow( 273.15/value, 0.493 ) * (1 + 3.125e-11 * inLithostaticPressure * MegaPaToPa);
 
   return thermCond;
-} 
+}
 
 //------------------------------------------------------------//
 double BasementLithology::crustHeatCapLow (const double inTemperature) const {
@@ -420,19 +418,19 @@
 
 //------------------------------------------------------------//
 double BasementLithology::crustDensityLow(const double  inTemperature, const double inLithostaticPressure) const {
-   
-   return crustDensityStandard( inTemperature, inLithostaticPressure  ); 
+
+   return crustDensityStandard( inTemperature, inLithostaticPressure  );
 }
 //------------------------------------------------------------//
 double BasementLithology::mantleDensityLow(const double  inTemperature, const double inLithostaticPressure) const {
-   return mantleDensityStandard( inTemperature, inLithostaticPressure  ); 
+   return mantleDensityStandard( inTemperature, inLithostaticPressure  );
 }
 
 //------------------------------------------------------------//
 double BasementLithology::densityBasalt(const double  inTemperature, const double inLithostaticPressure) const {
-   
+
    // P in Pa, T in C
-   double standardDensity = m_constants.m_bRho * (( 1 -  m_constants.m_bA * inTemperature ) + (  m_constants.m_bB * inLithostaticPressure * MPa_To_Pa)); // kgm-3
+   double standardDensity = m_constants.m_bRho * (( 1 -  m_constants.m_bA * inTemperature ) + (  m_constants.m_bB * inLithostaticPressure * MegaPaToPa)); // kgm-3
 
    return standardDensity;
 }
@@ -457,7 +455,7 @@
    double termCond = 2.6 * pow( 273.15/value, 0.28 );
 
    return termCond;
-} 
+}
 
 //------------------------------------------------------------//
 
@@ -469,7 +467,7 @@
     case Interface::CONSTANT_MODEL:{
        if( m_lithotype == BASALT ) {
           return heatCapBasalt( t );
-       } else { 
+       } else {
           return SimpleLithology::heatcapacity(t);
        }
     }
@@ -513,750 +511,4 @@
     }
     }
    return 0;
-=======
-//                                                                      
-// Copyright (C) 2015-2016 Shell International Exploration & Production.
-// All rights reserved.
-// 
-// Developed under license for Shell by PDS BV.
-// 
-// Confidential and proprietary source code of Shell.
-// Do not distribute without written permission from Shell.
-//
-
-#include "BasementLithology.h"
-
-#include "GeoPhysicalConstants.h"
-#include "Interface/LithologyHeatCapacitySample.h"
-#include "Interface/LithologyThermalConductivitySample.h"
-#include "InterfaceInput.h"
-
-// std library
-#include <math.h>
-#include <assert.h>
-#include <sstream>
-using std::stringstream;
-
-// utilities library
-#include "ConstantsMathematics.h"
-using Utilities::Maths::MegaPaToPa;
-
-using namespace GeoPhysics;
-using namespace CrustalThicknessInterface;
-
-namespace CrustalThicknessInterface {
-void parseLine(const string &theString, const string &theDelimiter, vector<string> &theTokens);
-}
-
-BasementLithology::BasementLithology (  DataAccess::Interface::ProjectHandle* projectHandle,
-                                        database::Record*                     record ) :
-  SimpleLithology( projectHandle, record ){
-
-   setLithoType();
-
-}
-
-
-bool BasementLithology::setThermalModel( const string& aThermalModel ) {
-
-   if( aThermalModel == "Low Conductivity Crust" ) {
-      if( m_lithotype == CRUST || m_lithotype == BASALT  ) {
-         m_thermalcondmodel = m_heatcapmodel = Interface::LOWCOND_MODEL;
-      } else {
-         cerr << "Wrong property model " << aThermalModel << " for Mantle" << endl;
-         return false;
-      }
-
-   } else if( aThermalModel == "Standard Conductivity Crust") {
-      if ( m_lithotype == CRUST || m_lithotype == BASALT ) {
-         m_thermalcondmodel =  m_heatcapmodel = Interface::STANDARD_MODEL;
-      } else  {
-         cerr << "Wrong property model " << aThermalModel << " for Mantle" << endl;
-         return false;
-      }
-   } else if( aThermalModel == "Legacy Crust" ) {
-      if(  m_lithotype == MANTLE ) {
-         cerr << "Wrong property model " << aThermalModel << " for Mantle" << endl;
-         return false;
-      }
-   } else if( aThermalModel == "Low Conductivity Mantle") {
-      if( m_lithotype == MANTLE || m_lithotype == BASALT ) {
-         m_thermalcondmodel = m_heatcapmodel = Interface::LOWCOND_MODEL;
-      } else {
-         cerr << "Wrong property model " << aThermalModel << " for Crust" << endl;
-         return false;
-      }
-   } else if( aThermalModel == "Standard Conductivity Mantle") {
-      if( m_lithotype == MANTLE || m_lithotype == BASALT ) {
-         m_thermalcondmodel = m_heatcapmodel = Interface::STANDARD_MODEL;
-      } else {
-         cerr << "Wrong property model " << aThermalModel << " for Crust" << endl;
-         return false;
-      }
-   } else if( aThermalModel == "Legacy Mantle" ) {
-      if ( m_lithotype == CRUST ) {
-         cerr << "Wrong property model " << aThermalModel << " for Crust" << endl;
-         return false;
-      }
-   } else if( aThermalModel == "High Conductivity Mantle") {
-      if( m_lithotype == MANTLE || m_lithotype == BASALT ){
-         m_thermalcondmodel = m_heatcapmodel = Interface::HIGHCOND_MODEL;
-      } else {
-         cerr << "Wrong property model " << aThermalModel << " for Crust" << endl;
-         return false;
-      }
-   } else {
-      cerr << "Unknown property model: " << aThermalModel << endl;
-      return false;
-   }
-
-   return true;
-
-
-}
-
-void BasementLithology::setBasementLithoProperties( BasementLithologyProps & aBP ) {
-    m_constants = aBP;
-}
-
-void  BasementLithology::setLithoType() {
-
-   if ( m_lithoname == "Crust" ) {
-      m_lithotype = CRUST;
-   } else if( m_lithoname == "Litho. Mantle" ) {
-      m_lithotype = MANTLE;
-   } else if( m_lithoname == DataAccess::Interface::ALCBasalt ) {
-      m_lithotype = BASALT;
-   } else {
-      m_lithotype = UNKNOWN;
-   }
-}
-
-double BasementLithology::thermCondPointXu (const double inTemperature, const double inPressure) const  {
-   // Pa in GPa, K in Kelvin
-
-  const double pressure = inPressure * 0.001; // convert to GPa
-  const double temperature = inTemperature + 273.15; // convert C to K
-
-  double termCond = 4.1 * pow(298.0 / temperature, 0.493) * (1 + 0.032 * pressure);
-  return termCond;
-}
-
-double BasementLithology::thermCondPointWillis (const double inTemperature)  const {
-   // Pa in GPa, K in Kelvin
-
-  const double temperature = inTemperature + 273.15; // convert C to K
-
-  double termCond = 4.6738 + temperature * (-0.0069356 + 0.0000031749 * temperature);
-  return termCond;
-}
-
-double BasementLithology::thermalconductivity(double t, double p) const
-{
-
-   if(  m_lithotype == BASALT ) {
-      return basaltThermalConductivity( t, p );
-   }
-
-   switch (m_thermalcondmodel) {
-
-   case Interface::CONSTANT_MODEL:
-   case Interface::TABLE_MODEL:
-      return SimpleLithology::thermalconductivity( t );
-
-   case Interface::LOWCOND_MODEL: {
-      if( m_lithotype == CRUST ) {
-         return crustThermCondLow( t );
-      } else if ( m_lithotype == MANTLE ) {
-         return mantleThermCondLow( t, p );
-      } else {
-         cout << m_lithoname << endl;
-         assert(0);
-      }
-   }
-   case Interface::HIGHCOND_MODEL: {
-      if ( m_lithotype == MANTLE ) {
-         return mantleThermCondHigh( t, p );
-      } else {
-         cout << m_lithoname << endl;
-         assert(0);
-      }
-   }
-   case Interface::STANDARD_MODEL: {
-      if( m_lithotype == CRUST ) {
-         return crustThermCondStandard( t );
-      } else if ( m_lithotype == MANTLE ) {
-         return mantleThermCondStandard( t );
-      } else {
-         cout << m_lithoname << endl;
-         assert(0);
-      }
-   }
-
-   default: {
-      cout << m_lithoname << endl;
-      assert(0);
-   }
-   }
-   return 0;
-
-}
-
-double BasementLithology::basaltThermalConductivity( double t, double p ) const
-{
-
-   switch ( m_thermalcondmodel ) {
-
-   case Interface::CONSTANT_MODEL:
-   case Interface::TABLE_MODEL:
-      return  thermCondBasalt( t );
-
-   case Interface::LOWCOND_MODEL:
-      return thermCondBasalt( t );
-
-   case Interface::HIGHCOND_MODEL:
-      return thermCondBasalt( t );
-
-   case Interface::STANDARD_MODEL:
-      return thermCondBasalt( t );
-
-   default: {
-      cout << "basaltThermalConductivity: " <<  m_lithoname << endl;
-      assert(0);
-   }
-   }
-   return 0;
-
-}
-
-
-double BasementLithology::getDensity( double t, double p ) const
-{
-
-  if( m_lithotype == BASALT ) {
-     return getBasaltDensity( t, p ) ;
-  }
-
-  switch ( m_thermalcondmodel ) {
-
-  case Interface::TABLE_MODEL:
-  case Interface::CONSTANT_MODEL:
-     return SimpleLithology::getDensity();
-
-  case Interface::LOWCOND_MODEL: {
-     if( m_lithotype == CRUST ) {
-        return crustDensityLow( t, p );
-     } else if ( m_lithotype == MANTLE ) {
-        return mantleDensityLow( t, p );
-     }  else {
-        cout << m_lithoname << endl;
-        assert(0);
-     }
-  }
-  case Interface::HIGHCOND_MODEL: {
-     if ( m_lithotype == MANTLE ) {
-        return mantleDensityHigh( t, p );
-     }  else {
-        cout << m_lithoname << endl;
-        assert(0);
-     }
-  }
-  case Interface::STANDARD_MODEL: {
-     if( m_lithotype == CRUST ) {
-        return crustDensityStandard( t, p );
-     } else if ( m_lithotype == MANTLE ) {
-        return mantleDensityStandard( t, p );
-     } else if( m_lithotype == BASALT ) {
-        return densityBasalt( t, p );
-     } else {
-        cout << m_lithoname << endl;
-        assert(0);
-     }
-  }
-
-  default: {
-     cout << m_lithoname << endl;
-     assert(0);
-  }
-  }
-  return 0;
-
-}
-double BasementLithology::getBasaltDensity( double t, double p ) const
-{
-
-  switch (m_thermalcondmodel) {
-
-  case Interface::TABLE_MODEL:
-  case Interface::CONSTANT_MODEL:
-
-     return densityBasalt( t, p );
-
-  case Interface::LOWCOND_MODEL:
-     return densityBasalt( t, p );
-
-  case Interface::HIGHCOND_MODEL:
-     return densityBasalt( t, p );
-
-  case Interface::STANDARD_MODEL:
-     return densityBasalt( t, p );
-
-  default: {
-     cout << m_lithoname << endl;
-     assert(0);
-  }
-  }
-
-  return 0;
-
-}
-// Standard properties
-//------------------------------------------------------------//
-
-double BasementLithology::crustThermCondStandard (const double  inTemperature) const   {
-   // input T in C
-   double value = inTemperature + 273.15;
-   assert( value >= 0 );
-
-   double thermCond = 4.0 * pow( 273.15 / value, 0.5 ); // W/mK
-   /*
-   if( inTemperature < 575 ) {
-      thermCond = 3.972 - inTemperature * (0.005473 + 3.464e-06 * inTemperature);
-   } else {
-      thermCond = 1.91 + inTemperature * (8.409e-06 - 9.457e-08 * inTemperature);
-   }
-   */
-  return thermCond;
-}
-//------------------------------------------------------------//
-
-double BasementLithology::mantleThermCondStandard (const double  inTemperature) const   {
-   // input T in C, k in W/mK
-   double value = inTemperature + 273.15;
-   assert( value >= 0 );
-
-   double thermCond = 4.881 * pow( 273.15 / value, 0.4062 );
-
-  return thermCond;
-}
-
-//------------------------------------------------------------//
-double BasementLithology::crustHeatCapStandard (const double inTemperature) const  {
-   // input T in C
-   /*
-   const double temperature = inTemperature + 273.15;
-   if( inTemperature < 575 ) {
-      heatCap = 899.54 + 0.3864 * temperature - 5.0e06 / (temperature * temperature);
-   } else {
-      heatCap = 229.32 + 0.1456 * temperature - 4.7e06 / (temperature * temperature);
-   }
-   */
-   double heatCap = 1418.8 - (742.48 * ( 273.15 / ( inTemperature + 273.15 ))); // J/kgK
-
-   return heatCap;
-}
-//------------------------------------------------------------//
-double BasementLithology::mantleHeatCapStandard (const double inTemperature) const  {
-   // input T in C, Cp in J/kgK
-   double value = inTemperature + 273.15;
-   assert( value >= 0 );
-
-   double heatCap = 920 * pow( 273.15 / value, - 0.23 );
-
-   return heatCap;
-}
-//------------------------------------------------------------//
-double BasementLithology::crustDensityStandard(const double  inTemperature, const double inLithostaticPressure) const {
-
-   // P in Pa, T in C
-   double standardDensity = m_constants.m_csRho * ((1.0 - m_constants.m_csA * inTemperature) + (m_constants.m_csB * inLithostaticPressure * MegaPaToPa)); // kgm-3
-
-   return standardDensity;
-}
-//------------------------------------------------------------//
-double BasementLithology::mantleDensityStandard(const double  inTemperature, const double inLithostaticPressure) const {
-
-   // P in Pa, T in C
-   double standardDensity = m_constants.m_mRho * ((1.0 - m_constants.m_mA * inTemperature) + (m_constants.m_mB * inLithostaticPressure * MegaPaToPa)); // kgm-3
-
-   return standardDensity;
-}
-// High conductivity properties
-//------------------------------------------------------------//
-
-double BasementLithology::mantleThermCondHigh (const double  inTemperature, const double inLithostaticPressure)  const {
-   // input T in C, k in W/mK, P in Pa
-   double value = inTemperature + 273.15;
-   assert( value >= 0 );
-
-   double thermCond = 4.76861 * pow (273.15 / value, 0.3441) * (1 + 2.78482e-11 * inLithostaticPressure * MegaPaToPa);
-
-  return thermCond;
-}
-
-//------------------------------------------------------------//
-double BasementLithology::mantleHeatCapHigh (const double inTemperature) const {
-   return mantleHeatCapStandard( inTemperature );
-}
-//------------------------------------------------------------//
-double BasementLithology::mantleDensityHigh(const double  inTemperature, const double inLithostaticPressure)  const {
-   return mantleDensityStandard( inTemperature, inLithostaticPressure  );
-}
-// Low conductivity properties
-//------------------------------------------------------------//
-double BasementLithology::crustThermCondLow (const double  inTemperature) const {
-   // T in C, k in W/mK
-   double value = inTemperature + 273.15;
-   assert( value >= 0 );
-
-   double thermCond = 3.5 * pow( 273.15/value, 0.75 );
-
-  return thermCond;
-}
-double BasementLithology::mantleThermCondLow (const double  inTemperature, const double inLithostaticPressure) const {
-   // T in C, k in W/mK, P in Pa
-   double value = inTemperature + 273.15;
-   assert( value >= 0 );
-
-   double thermCond = 4.2798 * pow( 273.15/value, 0.493 ) * (1 + 3.125e-11 * inLithostaticPressure * MegaPaToPa);
-
-  return thermCond;
-}
-
-//------------------------------------------------------------//
-double BasementLithology::crustHeatCapLow (const double inTemperature) const {
-   // T in C, heatCap in  J/kgK
-   double value = inTemperature + 273.15;
-   assert( value >= 0 );
-
-   double heatCap = 768.81 * pow( 273.15/ value, -0.33 );
-
-   return heatCap;
-}
-//------------------------------------------------------------//
-double BasementLithology::mantleHeatCapLow (const double inTemperature)  const {
-   return  mantleHeatCapStandard( inTemperature );
-}
-
-//------------------------------------------------------------//
-double BasementLithology::crustDensityLow(const double  inTemperature, const double inLithostaticPressure) const {
-
-   return crustDensityStandard( inTemperature, inLithostaticPressure  );
-}
-//------------------------------------------------------------//
-double BasementLithology::mantleDensityLow(const double  inTemperature, const double inLithostaticPressure) const {
-   return mantleDensityStandard( inTemperature, inLithostaticPressure  );
-}
-
-//------------------------------------------------------------//
-double BasementLithology::densityBasalt(const double  inTemperature, const double inLithostaticPressure) const {
-
-   // P in Pa, T in C
-   double standardDensity = m_constants.m_bRho * (( 1 -  m_constants.m_bA * inTemperature ) + (  m_constants.m_bB * inLithostaticPressure * MegaPaToPa)); // kgm-3
-
-   return standardDensity;
-}
-
-//------------------------------------------------------------//
-double BasementLithology::heatCapBasalt (const double inTemperature) const {
-   // T in C, heatCap in  J/kgK
-   double value = inTemperature + 273.15;
-   assert( value >= 0 );
-
-   double heatCap = 838.5 * pow( 273.15/value, -0.298 );
-
-   return heatCap;
-}
-
-//------------------------------------------------------------//
-double BasementLithology::thermCondBasalt (const double inTemperature) const {
-   // T in C, k in W/mK
-   double value = inTemperature + 273.15;
-   assert( value >= 0 );
-
-   double termCond = 2.6 * pow( 273.15/value, 0.28 );
-
-   return termCond;
-}
-
-//------------------------------------------------------------//
-
-double BasementLithology::heatcapacity(const double t) const
-{
-   switch (m_heatcapmodel)
-    {
-    case Interface::TABLE_MODEL:
-    case Interface::CONSTANT_MODEL:{
-       if( m_lithotype == BASALT ) {
-          return heatCapBasalt( t );
-       } else {
-          return SimpleLithology::heatcapacity(t);
-       }
-    }
-  case Interface::LOWCOND_MODEL: {
-     if( m_lithotype == CRUST ) {
-        return crustHeatCapLow( t );
-     } else if ( m_lithotype == MANTLE ) {
-        return mantleHeatCapLow( t );
-     } else if( m_lithotype == BASALT ) {
-        return heatCapBasalt( t );
-     } else {
-        cout << m_lithoname << endl;
-        assert(0);
-     }
-  }
-    case Interface::HIGHCOND_MODEL: {
-       if ( m_lithotype == MANTLE ) {
-          return mantleHeatCapHigh( t );
-       } else if( m_lithotype == BASALT ) {
-          return heatCapBasalt( t );
-       } else {
-          cout << m_lithoname << endl;
-          assert(0);
-       }
-    }
-    case Interface::STANDARD_MODEL: {
-       if( m_lithotype == CRUST ) {
-          return crustHeatCapStandard( t );
-       } else if ( m_lithotype == MANTLE ) {
-          return mantleHeatCapStandard( t );
-       } else if( m_lithotype == BASALT ) {
-          return heatCapBasalt( t );
-       } else {
-          cout << m_lithoname << endl;
-          assert(0);
-       }
-    }
-    default: {
-       cout << m_lithoname << endl;
-       assert(0);
-    }
-    }
-   return 0;
-}
-
-bool BasementLithologyProps::loadConfigurationFile( ifstream &ConfigurationFile ) {
-   string line;
-   vector<string> theTokens;
-   string delim = ",";
-
-   clean();
-
-   size_t firstNotSpace;
-
-   while( !ConfigurationFile.eof() ) {
-
-      getline ( ConfigurationFile, line, '\n' );
-      if( line.size() != 0 ) {
-         firstNotSpace = line.find_first_not_of(" ");
-
-         if( line[firstNotSpace] != '#' ) {
-
-            if( line == CrustalThicknessInterface::TableLithoAndCrustProperties || line.find( CrustalThicknessInterface::TableLithoAndCrustProperties, 0) != string::npos ) {
-               for(;;) {
-                  getline (ConfigurationFile, line, '\n');
-
-                  if( line == CrustalThicknessInterface::EndOfTable || line.size() == 0) {
-                     break;
-                  }
-
-                  CrustalThicknessInterface::parseLine( line, delim, theTokens );
-
-                  if( theTokens.size() == 2 ) {
-                     if( theTokens[0] == CrustalThicknessInterface::lithosphereThicknessMin ) {
-                        m_HLmin = atof( theTokens[1].c_str() );
-                     } else if( theTokens[0] == CrustalThicknessInterface::maxNumberOfMantleElements ) {
-                        m_HLMEmax = atoi( theTokens[1].c_str() );
-                     }
-
-                  } else {
-                     theTokens.clear();
-                     string s = "More or less arguments than expected.";
-                     cerr << s << endl;
-                     return false;
-                  }
-                  theTokens.clear();
-               }
-            } else if( line == CrustalThicknessInterface::TableStandardCrust || line.find( CrustalThicknessInterface::TableStandardCrust, 0) != string::npos ) {
-               for(;;) {
-                  getline (ConfigurationFile, line, '\n');
-
-                  if( line == CrustalThicknessInterface::EndOfTable || line.size() == 0) {
-                     break;
-                  }
-
-                  CrustalThicknessInterface::parseLine( line, delim, theTokens );
-
-                  if( theTokens.size() == 2 ) {
-                     if( theTokens[0] == CrustalThicknessInterface::Rho ) {
-                        m_csRho = atof( theTokens[1].c_str() );
-                     } else if( theTokens[0] == CrustalThicknessInterface::A ) {
-                        m_csA = atof( theTokens[1].c_str() );
-                     } else if( theTokens[0] == CrustalThicknessInterface::B ) {
-                        m_csB = atof( theTokens[1].c_str() );
-                     }
-
-                  } else {
-                     theTokens.clear();
-                     string s = "More or less arguments than expected.";
-                     cerr << s << endl;
-                     return false;
-                  }
-                  theTokens.clear();
-               }
-             } else if( line == CrustalThicknessInterface::TableLowCondCrust || line.find( CrustalThicknessInterface::TableLowCondCrust, 0) != string::npos ) {
-               for(;;) {
-                  getline (ConfigurationFile, line, '\n');
-
-                  if( line == CrustalThicknessInterface::EndOfTable || line.size() == 0) {
-                     break;
-                  }
-
-                  CrustalThicknessInterface::parseLine( line, delim, theTokens );
-
-                  if( theTokens.size() == 2 ) {
-                     if( theTokens[0] == CrustalThicknessInterface::Rho ) {
-                        m_clRho = atof( theTokens[1].c_str() );
-                     } else if( theTokens[0] == CrustalThicknessInterface::A ) {
-                        m_clA = atof( theTokens[1].c_str() );
-                     } else if( theTokens[0] == CrustalThicknessInterface::B ) {
-                        m_clB = atof( theTokens[1].c_str() );
-                     }
-
-                  } else {
-                     theTokens.clear();
-                     string s = "More or less arguments than expected.";
-                     cerr << s << endl;
-                     return false;
-                  }
-                  theTokens.clear();
-               }
-             } else if( line == CrustalThicknessInterface::TableBasalt || line.find( CrustalThicknessInterface::TableBasalt, 0) != string::npos ) {
-               for(;;) {
-                  getline (ConfigurationFile, line, '\n');
-
-                  if( line == CrustalThicknessInterface::EndOfTable || line.size() == 0) {
-                     break;
-                  }
-
-                  CrustalThicknessInterface::parseLine( line, delim, theTokens );
-
-                  if( theTokens.size() == 2 ) {
-                     if( theTokens[0] == CrustalThicknessInterface::Rho ) {
-                        m_bRho = atof( theTokens[1].c_str() );
-                     } else if( theTokens[0] == CrustalThicknessInterface::A ) {
-                        m_bA = atof( theTokens[1].c_str() );
-                     } else if( theTokens[0] == CrustalThicknessInterface::B ) {
-                        m_bB = atof( theTokens[1].c_str() );
-                     } else if( theTokens[0] == CrustalThicknessInterface::T ) {
-                        m_bT = atof( theTokens[1].c_str() );
-                     } else if( theTokens[0] == CrustalThicknessInterface::Heat ) {
-                        m_bHeat = atof( theTokens[1].c_str() );
-                     }
-
-                  } else {
-                     theTokens.clear();
-                     string s = "More or less arguments than expected.";
-                     cerr << s << endl;
-                     return false;
-                  }
-                  theTokens.clear();
-               }
-             } else if( line == CrustalThicknessInterface::TableMantle || line.find( CrustalThicknessInterface::TableMantle, 0) != string::npos ) {
-               for(;;) {
-                  getline (ConfigurationFile, line, '\n');
-
-                  if( line == CrustalThicknessInterface::EndOfTable || line.size() == 0) {
-                     break;
-                  }
-
-                  CrustalThicknessInterface::parseLine( line, delim, theTokens );
-
-                  if( theTokens.size() == 2 ) {
-                     if( theTokens[0] == CrustalThicknessInterface::Rho ) {
-                        m_mRho = atof( theTokens[1].c_str() );
-                     } else if( theTokens[0] == CrustalThicknessInterface::A ) {
-                        m_mA = atof( theTokens[1].c_str() );
-                     } else if( theTokens[0] == CrustalThicknessInterface::B ) {
-                        m_mB = atof( theTokens[1].c_str() );
-                     }
-
-                  } else {
-                     theTokens.clear();
-                     string s = "More or less arguments than expected.";
-                     cerr << s << endl;
-                     return false;
-                  }
-                  theTokens.clear();
-               }
-             }
-         }
-      }
-   }
-
-   /*
-   if( m_csRho == 0 || m_clRho == 0 ||  m_bRho == 0 || m_mRho == 0 ||
-       m_csA  == 0 || m_clA == 0 || m_bA == 0 || m_mA == 0 ||
-       m_csB  == 0 || m_clB == 0 || m_bB == 0 || m_mB == 0 ||
-       m_bT == 0|| m_bHeat == 0 || m_HLmin == 0 || m_HLMEmax == 0 ) {
-      cerr << "Less arguments than expected in CTC configuraton file." << endl;
-      return false;
-   }
-   cout << "m: " << m_mRho << "; " << m_mA << "; " << m_mB << "; " <<  endl;
-   cout << "cl: " << m_clRho << "; " << m_clA << "; " << m_clB << "; " <<  endl;
-   cout << "cs: " << m_csRho << "; " << m_csA << "; " << m_csB << "; " <<  endl;
-   cout << "b: " << m_bRho << "; " <<  m_bA << "; " << m_bB << "; " <<  m_bT << "; " << m_bHeat << endl;
-   */
-   return true;
-}
-//------------------------------------------------------------//
-BasementLithologyProps::BasementLithologyProps() {
-   clean();
-}
-
-//------------------------------------------------------------//
-void BasementLithologyProps::clean() {
-
-   m_csRho = 0;
-   m_clRho = 0;
-   m_bRho = 0;
-   m_mRho = 0;
-   m_csA = 0;
-   m_csB = 0;
-   m_clA = 0;
-   m_clB = 0;
-   m_bA = 0;
-   m_bB = 0;
-   m_mA = 0;
-   m_mB = 0;
-   m_bT = 0;
-   m_bHeat = 0;
-
-   m_HLmin = 0;
-   m_HLMEmax = 0;
-
-}
-//------------------------------------------------------------//
-BasementLithologyProps& BasementLithologyProps::operator=( const BasementLithologyProps& aBP ) {
-
-   m_csRho = aBP.m_csRho;
-   m_clRho = aBP.m_clRho;
-   m_bRho = aBP.m_bRho;
-   m_mRho = aBP.m_mRho;
-   m_csA = aBP.m_csA;
-   m_csB = aBP.m_csB;
-   m_clA = aBP.m_clA;
-   m_clB = aBP.m_clB;
-   m_bA = aBP.m_bA;
-   m_bB = aBP.m_bB;
-   m_mA = aBP.m_mA;
-   m_mB = aBP.m_mB;
-   m_bT = aBP.m_bT;
-   m_bHeat = aBP.m_bHeat;
-
-   m_HLmin = aBP.m_HLmin;
-   m_HLMEmax = aBP.m_HLMEmax;
-
-   return * this;
->>>>>>> 64375221
 }