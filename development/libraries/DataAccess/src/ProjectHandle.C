--- conflicted
+++ resolved
@@ -87,11 +87,9 @@
 #include "Interface/PropertyValue.h"
 #include "Interface/RelatedProject.h"
 #include "Interface/Reservoir.h"
-<<<<<<< HEAD
+//@TODO_Check
+#include "Interface/ReservoirOptions.h"
 #include "Interface/RunParameters.h"
-=======
-#include "Interface/ReservoirOptions.h"
->>>>>>> f20e05e0
 #include "Interface/SimulationDetails.h"
 #include "Interface/Snapshot.h"
 #include "Interface/SourceRock.h"
@@ -117,18 +115,13 @@
 // CBMGenerics library
 #include "GenexResultManager.h"
 #include "ComponentManager.h"
-<<<<<<< HEAD
-=======
-#include "InterfaceDefs.h"
-#include "ConstantsNames.h"
-
-#include "FilePath.h"
->>>>>>> f20e05e0
 
 //utilities library
 #include "array.h"
 #include "errorhandling.h"
 #include "LogHandler.h"
+#include "ConstantsNames.h"
+//@TODO_Check
 
 // FileSystem library
 #include "FilePath.h"
@@ -213,17 +206,12 @@
    return *m_globalOperations;
 }
 
-<<<<<<< HEAD
-ProjectHandle::ProjectHandle( Database * tables, const string & name, const string & accessMode, ObjectFactory* objectFactory ) :
+ProjectHandle::ProjectHandle(database::ProjectFileHandlerPtr pfh, const string & name, const string & accessMode, ObjectFactory* objectFactory ) :
    m_database( tables ), m_name( name ), m_accessMode( READWRITE ),
    m_tableCTC                         ( *this ),
    m_tableCTCRiftingHistory           ( *this ),
    m_tableOceanicCrustThicknessHistory( *this ),
    m_activityOutputGrid( 0 ), m_mapPropertyValuesWriter( 0 ), m_primaryList( words, words + 12 )
-=======
-ProjectHandle::ProjectHandle( database::ProjectFileHandlerPtr pfh, const string & name, const string & accessMode, ObjectFactory* objectFactory ) :
-   m_name( name ), m_accessMode( READWRITE ), m_projectFileHandler( pfh ), m_activityOutputGrid( 0 ), m_mapPropertyValuesWriter( 0 ), m_primaryList( words, words + 12 )
->>>>>>> f20e05e0
 {
    (void) accessMode; // ignore warning about unused parameter
 
@@ -292,10 +280,6 @@
    loadPermafrostData();
    loadFluidTypes();
 
-<<<<<<< HEAD
-   loadFluidDensitySamples();
-=======
->>>>>>> f20e05e0
    loadFluidThermalConductivitySamples();
    loadFluidHeatCapacitySamples();
 
@@ -339,11 +323,8 @@
    loadIrreducibleWaterSaturationSample();
    loadSGDensitySample();
 
-<<<<<<< HEAD
+   //@TODO_Check
    loadPermafrostData();
-=======
-   loadCrustalThicknessData();
->>>>>>> f20e05e0
 }
 
 int ProjectHandle::getRank() const {
@@ -1101,7 +1082,6 @@
    for ( i = 0; i < ComponentManager::NUMBER_OF_SPECIES; ++i )
    {
       m_properties.push_back( getFactory()->produceProperty( this, 0,
-<<<<<<< HEAD
          theComponentManager.GetSpeciesOutputPropertyName( i, false ),
          theComponentManager.GetSpeciesOutputPropertyName( i, false ),
          theResultManager.GetResultUnit( GenexResultManager::OilGeneratedCum ), FORMATIONPROPERTY,
@@ -1112,18 +1092,6 @@
          theComponentManager.GetSpeciesOutputPropertyName( i, true ),
          theResultManager.GetResultUnit( GenexResultManager::OilGeneratedCum ), FORMATIONPROPERTY,
          DataModel::FORMATION_2D_PROPERTY ) );
-=======
-         theComponentManager.getSpeciesOutputPropertyName( i, false ),
-         theComponentManager.getSpeciesOutputPropertyName( i, false ),
-                                                             theResultManager.GetResultUnit( GenexResultManager::OilGeneratedCum ), FORMATIONPROPERTY,
-                                                             DataModel::FORMATION_2D_PROPERTY) );
-
-      m_properties.push_back( getFactory()->produceProperty( this, 0,
-         theComponentManager.getSpeciesOutputPropertyName( i, true ),
-         theComponentManager.getSpeciesOutputPropertyName( i, true ),
-                                                             theResultManager.GetResultUnit( GenexResultManager::OilGeneratedCum ), FORMATIONPROPERTY,
-                                                             DataModel::FORMATION_2D_PROPERTY ) );
->>>>>>> f20e05e0
 
    }
 
@@ -1140,17 +1108,10 @@
    for ( i = 0; i < ComponentManager::NUMBER_OF_SPECIES; ++i )
    {
       m_properties.push_back( getFactory()->produceProperty( this, 0,
-<<<<<<< HEAD
          theComponentManager.GetSpeciesName( i ) + "Concentration",
          theComponentManager.GetSpeciesName( i ) + "Concentration",
          "kg/m3", FORMATIONPROPERTY,
          DataModel::DISCONTINUOUS_3D_PROPERTY ) );
-=======
-         theComponentManager.getSpeciesName( i ) + "Concentration",
-         theComponentManager.getSpeciesName( i ) + "Concentration",
-                                                             "kg/m3", FORMATIONPROPERTY,
-                                                             DataModel::DISCONTINUOUS_3D_PROPERTY ) );
->>>>>>> f20e05e0
    }
 
    m_properties.push_back( getFactory()->produceProperty( this, 0,
@@ -1166,7 +1127,6 @@
    for ( i = 0; i < ComponentManager::NUMBER_OF_SPECIES; ++i )
    {
       m_properties.push_back( getFactory()->produceProperty( this, 0,
-<<<<<<< HEAD
          theComponentManager.GetSpeciesName( i ) + "Retained",
          theComponentManager.GetSpeciesName( i ) + "Retained",
           theResultManager.GetResultUnit( GenexResultManager::OilGeneratedCum ), FORMATIONPROPERTY,
@@ -1190,30 +1150,6 @@
          "scf/ton", FORMATIONPROPERTY,
          DataModel::FORMATION_2D_PROPERTY ) );
 
-=======
-         theComponentManager.getSpeciesName( i ) + "Retained",
-         theComponentManager.getSpeciesName( i ) + "Retained",
-                                                             theResultManager.GetResultUnit( GenexResultManager::OilGeneratedCum ), FORMATIONPROPERTY,
-                                                             DataModel::FORMATION_2D_PROPERTY ) );
-
-      m_properties.push_back( getFactory()->produceProperty( this, 0,
-         theComponentManager.getSpeciesName( i ) + "Adsorped",
-         theComponentManager.getSpeciesName( i ) + "Adsorped",
-                                                             "scf/ton", FORMATIONPROPERTY,
-                                                             DataModel::FORMATION_2D_PROPERTY ) );
-
-      m_properties.push_back( getFactory()->produceProperty( this, 0,
-         theComponentManager.getSpeciesName( i ) + "AdsorpedExpelled",
-         theComponentManager.getSpeciesName( i ) + "AdsorpedExpelled",
-                                                             "scf/ton", FORMATIONPROPERTY,
-                                                             DataModel::FORMATION_2D_PROPERTY ) );
-
-      m_properties.push_back( getFactory()->produceProperty( this, 0,
-         theComponentManager.getSpeciesName( i ) + "AdsorpedFree",
-         theComponentManager.getSpeciesName( i ) + "AdsorpedFree",
-                                                             "scf/ton", FORMATIONPROPERTY,
-                                                             DataModel::FORMATION_2D_PROPERTY ) );
->>>>>>> f20e05e0
    }
 
 
