#########################################################################
#                                                                       #
# Copyright (C) 2012-2015 Shell International Exploration & Production. #
# All rights reserved.                                                  #
#                                                                       #
# Developed under license for Shell by PDS BV.                          #
#                                                                       #
# Confidential and proprietary source code of Shell.                    #
# Do not distribute without written permission from Shell.              #
#                                                                       #
#########################################################################

if (BM_BUILD_SERIAL_APPS)
	add_subdirectory(eosptdiag)
	add_subdirectory(EosPackDemo)
	add_subdirectory(track1d)
	add_subdirectory(datadriller)
<<<<<<< HEAD
	add_subdirectory(CASADemo)
=======
	add_subdirectory(casa)
	add_subdirectory(prograde)
   add_subdirectory(projdiff)
>>>>>>> 1fba87c1
endif (BM_BUILD_SERIAL_APPS)

# Applications that can only be built on Unix at the moment.
if (UNIX)
	if (BM_PARALLEL)
		add_subdirectory(fastcauldron)
		add_subdirectory(fastmig)
		add_subdirectory(fastgenex6)
		add_subdirectory(fastctc)
		add_subdirectory(fastproperties)
		add_subdirectory(TsLibDemo)
        add_subdirectory(fasttouch7)
	endif()
	if (BM_BUILD_SERIAL_APPS)
		add_subdirectory(upcauldron)
		add_subdirectory(cauldron2bhf)
		add_subdirectory(cauldron2eclipse)
		add_subdirectory(cauldron2voxet)
		add_subdirectory(gempis)
		add_subdirectory(isosurface)
		add_subdirectory(xcauldron)
		add_subdirectory(fastmiglogger)
		add_subdirectory(tracktraps)
		add_subdirectory(geomorph)
		add_subdirectory(deviatedwell)
		add_subdirectory(gempis_send)
		add_subdirectory(gempis_recv)
		add_subdirectory(hpc)
		add_subdirectory(cauldron-crop)
		add_subdirectory(UnitTestGenex6)
		add_subdirectory(UnitTestOTGC6)
	endif (BM_BUILD_SERIAL_APPS)

else ()
	add_subdirectory(fastcauldron)
	add_subdirectory(fastmig)
   	add_subdirectory(fastctc)
	add_subdirectory(fastgenex6)
endif ()

# Local Variables:
# mode: cmake
# cmake-tab-width: 4
# tab-width: 4
# End:<|MERGE_RESOLUTION|>--- conflicted
+++ resolved
@@ -15,13 +15,9 @@
 	add_subdirectory(EosPackDemo)
 	add_subdirectory(track1d)
 	add_subdirectory(datadriller)
-<<<<<<< HEAD
-	add_subdirectory(CASADemo)
-=======
 	add_subdirectory(casa)
 	add_subdirectory(prograde)
    add_subdirectory(projdiff)
->>>>>>> 1fba87c1
 endif (BM_BUILD_SERIAL_APPS)
 
 # Applications that can only be built on Unix at the moment.
