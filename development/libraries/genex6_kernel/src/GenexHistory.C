--- conflicted
+++ resolved
@@ -254,28 +254,6 @@
        << setw ( 21 ) << ""
        << setw ( 21 ) << "";
 
-<<<<<<< HEAD
-=======
-   str << setw ( 21 ) << "InstExpApi";
-   str << setw ( 21 ) << "CumExpApi";
-
-   str << setw ( 21 ) << "InstExpGOR";
-   str << setw ( 21 ) << "CumExpGOR";
-
-   str << setw ( 21 ) << "InstExpCGR";
-   str << setw ( 21 ) << "CumExpCGR";
-
-   str << setw ( 21 ) << "InstExpGasWetness";
-   str << setw ( 21 ) << "CumExpGasWetness";
-
-   str << setw ( 21 ) << "InstExpArom";
-   str << setw ( 21 ) << "CumExpArom";
-
-   str << setw ( 21 ) << "TOC";
-   str << setw ( 21 ) << "OoCtot";
-   str << setw ( 21 ) << "HoCtot";
->>>>>>> 807cd96a
-
    str << std::endl;
 
    //******** Start output of second header row ********//
@@ -312,7 +290,6 @@
    str << setw ( 21 ) << "InstExpGOR";
    str << setw ( 21 ) << "CumExpGOR";
 
-<<<<<<< HEAD
    str << setw ( 21 ) << "InstExpCGR";
    str << setw ( 21 ) << "CumExpCGR";
 
@@ -327,14 +304,6 @@
    str << setw ( 21 ) << "HoCtot";
 
    // --------------------------
-=======
-   str << setw ( 21 ) << " ";
-   str << setw ( 21 ) << " ";
-
-   str << setw ( 21 ) << " ";
-   str << setw ( 21 ) << " ";
->>>>>>> 807cd96a
-
 
    str << std::endl;
 
