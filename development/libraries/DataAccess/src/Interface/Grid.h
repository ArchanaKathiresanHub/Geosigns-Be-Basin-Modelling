--- conflicted
+++ resolved
@@ -119,12 +119,9 @@
 
          virtual void printOn (std::ostream &) const = 0;
          virtual void asString (std::string&) const = 0;
-<<<<<<< HEAD
 
          virtual bool isEqual( const Grid& grid ) const = 0;
-
-=======
->>>>>>> 64375221
+
       };
 
       inline bool operator==(const Grid & Grid1, const Grid & Grid2) { return Grid1.isEqual( Grid2 ); }
