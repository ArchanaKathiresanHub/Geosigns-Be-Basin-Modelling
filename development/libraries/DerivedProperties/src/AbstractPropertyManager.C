#include "AbstractPropertyManager.h"

#include <algorithm>
#include <iostream>
using namespace std;

#include "PropertyErasePredicate.h"
#include "SurfacePropertyOffsetCalculator.h"
#include "FormationSurfacePropertyOffsetCalculator.h"

DerivedProperties::AbstractPropertyManager::AbstractPropertyManager () {}

DerivedProperties::AbstractPropertyManager::~AbstractPropertyManager () {
}


void DerivedProperties::AbstractPropertyManager::addSurfacePropertyCalculator ( const SurfacePropertyCalculatorPtr& calculator,
                                                                                const DataModel::AbstractSnapshot*  snapshot ) {

   const std::vector<std::string>& propertyNames = calculator->getPropertyNames ();

   assert ( propertyNames.size () > 0 );

   for ( size_t i = 0; i < propertyNames.size (); ++i ) {
      const DataModel::AbstractProperty* computedProperty = getProperty ( propertyNames [ i ]);

      if ( computedProperty != 0 ) {
         m_surfacePropertyCalculators.insert ( computedProperty, snapshot, calculator );
      } else {
         // Error
      }

   }

}

void DerivedProperties::AbstractPropertyManager::addFormationMapPropertyCalculator ( const FormationMapPropertyCalculatorPtr& calculator,
                                                                                     const DataModel::AbstractSnapshot*       snapshot ) {

   const std::vector<std::string>& propertyNames = calculator->getPropertyNames ();

   assert ( propertyNames.size () > 0 );

   for ( size_t i = 0; i < propertyNames.size (); ++i ) {
      const DataModel::AbstractProperty* computedProperty = getProperty ( propertyNames [ i ]);

      if ( computedProperty != 0 ) {
         m_formationMapPropertyCalculators.insert ( computedProperty, snapshot, calculator );
      } else {
         // Error
      }

   }

}

void DerivedProperties::AbstractPropertyManager::addFormationPropertyCalculator ( const FormationPropertyCalculatorPtr& calculator,
                                                                                  const DataModel::AbstractSnapshot*    snapshot ) {

   const std::vector<std::string>& propertyNames = calculator->getPropertyNames ();

   assert ( propertyNames.size () > 0 );

   for ( size_t i = 0; i < propertyNames.size (); ++i ) {
      const DataModel::AbstractProperty* computedProperty = getProperty ( propertyNames [ i ]);

      if ( computedProperty != 0 ) {
         m_formationPropertyCalculators.insert ( computedProperty, snapshot, calculator );
<<<<<<< HEAD
=======

         // Add the necessary surface/formation-surface offset property calculator for the 3d property.
         if ( computedProperty->getPropertyAttribute () == DataModel::CONTINUOUS_3D_PROPERTY ) {
            SurfacePropertyCalculatorPtr surfaceCalculator;
            surfaceCalculator = DerivedProperties::SurfacePropertyCalculatorPtr ( new SurfacePropertyOffsetCalculator ( computedProperty,
                                                                                                                        calculator->getDependentPropertyNames ()));

            if ( not surfacePropertyIsComputable ( computedProperty )) {
               addSurfacePropertyCalculator ( surfaceCalculator, snapshot );
            }

         } else if ( computedProperty->getPropertyAttribute () == DataModel::DISCONTINUOUS_3D_PROPERTY ) {
            FormationSurfacePropertyCalculatorPtr surfaceCalculator;
            surfaceCalculator = DerivedProperties::FormationSurfacePropertyCalculatorPtr ( new FormationSurfacePropertyOffsetCalculator ( computedProperty,
                                                                                                                                          calculator->getDependentPropertyNames ()));

            if ( not formationSurfacePropertyIsComputable ( computedProperty )) {
               addFormationSurfacePropertyCalculator ( surfaceCalculator, snapshot );
            }
         }

>>>>>>> 1fba87c1
      } else {
         // Error
      }

   }

}

void DerivedProperties::AbstractPropertyManager::addFormationSurfacePropertyCalculator ( const FormationSurfacePropertyCalculatorPtr& calculator,
                                                                                         const DataModel::AbstractSnapshot*           snapshot ) {

   const std::vector<std::string>& propertyNames = calculator->getPropertyNames ();

   assert ( propertyNames.size () > 0 );

   for ( size_t i = 0; i < propertyNames.size (); ++i ) {
      const DataModel::AbstractProperty* computedProperty = getProperty ( propertyNames [ i ]);

      if ( computedProperty != 0 ) {
         m_formationSurfacePropertyCalculators.insert ( computedProperty, snapshot, calculator );
      } else {
         // Error
      }

   }

}

DerivedProperties::SurfacePropertyCalculatorPtr DerivedProperties::AbstractPropertyManager::getSurfaceCalculator ( const DataModel::AbstractProperty* property,
                                                                                                                   const DataModel::AbstractSnapshot* snapshot ) {

   DerivedProperties::SurfacePropertyCalculatorPtr surfaceCalculator = m_surfacePropertyCalculators.get ( property, snapshot );

   if ( surfaceCalculator == 0 ) {
      // If there is no surface calculator for this property then allocate one that can extract the data from the formation property.
      //
      // Check to see if there is a formation calculator, from which the formation data can be or has been calculated.
      if ( containsFormationCalculator ( property, 0 )) {
         // First check for a general formation calculator, i.e. one which is not associated with any snapshot.
         surfaceCalculator = DerivedProperties::SurfacePropertyCalculatorPtr ( new SurfacePropertyOffsetCalculator ( property ));

         // Do not associate this surface calculator with any snapshot time, since it will be the same for all snapshot times.
         addSurfacePropertyCalculator ( surfaceCalculator, 0 );
      } else if ( containsFormationCalculator ( property, snapshot )) {
         // Then check for a formation calculator that is for a specific snapshot.
         surfaceCalculator = DerivedProperties::SurfacePropertyCalculatorPtr ( new SurfacePropertyOffsetCalculator ( property ));
         addSurfacePropertyCalculator ( surfaceCalculator, snapshot );
      }

   }

   return surfaceCalculator;
}

DerivedProperties::FormationSurfacePropertyCalculatorPtr DerivedProperties::AbstractPropertyManager::getFormationSurfaceCalculator ( const DataModel::AbstractProperty* property,
                                                                                                                                     const DataModel::AbstractSnapshot* snapshot ) {

   DerivedProperties::FormationSurfacePropertyCalculatorPtr formationSurfaceCalculator = m_formationSurfacePropertyCalculators.get ( property, snapshot );

   if ( formationSurfaceCalculator == 0 ) {
      // If there is no formation surface calculator for this property then allocate one that can extract the data from the formation property.
      //
      // Check to see if there is a formation calculator, from which the formation data can be or has been calculated.
      if ( containsFormationCalculator ( property, 0 )) {
         // First check for a general formation calculator, i.e. one which is not associated with any snapshot.
         formationSurfaceCalculator = DerivedProperties::FormationSurfacePropertyCalculatorPtr ( new FormationSurfacePropertyOffsetCalculator ( property ));

         // Do not associate this formation surface calculator with any snapshot time, since it will be the same for all snapshot times.
         addFormationSurfacePropertyCalculator ( formationSurfaceCalculator, 0 );
      } else if ( containsFormationCalculator ( property, snapshot )) {
         // Then check for a formation calculator that is for a specific snapshot.
         formationSurfaceCalculator = DerivedProperties::FormationSurfacePropertyCalculatorPtr ( new FormationSurfacePropertyOffsetCalculator ( property ));
         addFormationSurfacePropertyCalculator ( formationSurfaceCalculator, snapshot );
      }

   }

   return formationSurfaceCalculator;
}

DerivedProperties::FormationMapPropertyCalculatorPtr DerivedProperties::AbstractPropertyManager::getFormationMapCalculator ( const DataModel::AbstractProperty* property,
                                                                                                                             const DataModel::AbstractSnapshot* snapshot ) const {
   return m_formationMapPropertyCalculators.get ( property, snapshot );
}

DerivedProperties::FormationPropertyCalculatorPtr DerivedProperties::AbstractPropertyManager::getFormationCalculator ( const DataModel::AbstractProperty* property,
                                                                                                                       const DataModel::AbstractSnapshot* snapshot ) const {
   return m_formationPropertyCalculators.get ( property, snapshot );
}

bool DerivedProperties::AbstractPropertyManager::containsFormationCalculator ( const DataModel::AbstractProperty* property,
                                                                               const DataModel::AbstractSnapshot* snapshot ) const {
   return m_formationPropertyCalculators.contains ( property, snapshot );
}


void DerivedProperties::AbstractPropertyManager::addSurfaceProperty ( const SurfacePropertyPtr& surfaceProperty ) {
   m_surfaceProperties.push_back ( surfaceProperty );
}

void DerivedProperties::AbstractPropertyManager::addFormationMapProperty ( const FormationMapPropertyPtr& formationMapProperty ) {
   m_formationMapProperties.push_back ( formationMapProperty );
}

void DerivedProperties::AbstractPropertyManager::addFormationProperty ( const FormationPropertyPtr& formationProperty ) {
   m_formationProperties.push_back ( formationProperty );
}

void DerivedProperties::AbstractPropertyManager::addFormationSurfaceProperty ( const FormationSurfacePropertyPtr& formationSurfaceProperty ) {
   m_formationSurfaceProperties.push_back ( formationSurfaceProperty );
}


DerivedProperties::SurfacePropertyPtr DerivedProperties::AbstractPropertyManager::findSurfacePropertyValues ( const DataModel::AbstractProperty* property,
                                                                                                              const DataModel::AbstractSnapshot* snapshot,
                                                                                                              const DataModel::AbstractSurface*  surface ) const {

   for ( size_t i = 0; i < m_surfaceProperties.size (); ++i ) {

      if ( m_surfaceProperties [ i ]->getProperty () == property and
           m_surfaceProperties [ i ]->getSnapshot () == snapshot and
           m_surfaceProperties [ i ]->getSurface  () == surface ) {
         return m_surfaceProperties [ i ];
      }

   }

   return SurfacePropertyPtr ();
}

DerivedProperties::FormationMapPropertyPtr DerivedProperties::AbstractPropertyManager::findFormationMapPropertyValues ( const DataModel::AbstractProperty*  property,
                                                                                                                        const DataModel::AbstractSnapshot*  snapshot,
                                                                                                                        const DataModel::AbstractFormation* formation ) const {

   for ( size_t i = 0; i < m_formationMapProperties.size (); ++i ) {

      if ( m_formationMapProperties [ i ]->getProperty () == property and
           m_formationMapProperties [ i ]->getSnapshot () == snapshot and
           m_formationMapProperties [ i ]->getFormation() == formation ) {
         return m_formationMapProperties [ i ];
      }

   }

   return FormationMapPropertyPtr ();
}


DerivedProperties::FormationPropertyPtr DerivedProperties::AbstractPropertyManager::findFormationPropertyValues ( const DataModel::AbstractProperty*  property,
                                                                                                                  const DataModel::AbstractSnapshot*  snapshot,
                                                                                                                  const DataModel::AbstractFormation* formation ) const {

   for ( size_t i = 0; i < m_formationProperties.size (); ++i ) {

      if ( m_formationProperties [ i ]->getProperty () == property and
           m_formationProperties [ i ]->getSnapshot () == snapshot and
           m_formationProperties [ i ]->getFormation() == formation ) {
         return m_formationProperties [ i ];
      }

   }

   return FormationPropertyPtr ();
}


DerivedProperties::FormationSurfacePropertyPtr DerivedProperties::AbstractPropertyManager::findFormationSurfacePropertyValues ( const DataModel::AbstractProperty*  property,
                                                                                                                                const DataModel::AbstractSnapshot*  snapshot,
                                                                                                                                const DataModel::AbstractFormation* formation,
                                                                                                                                const DataModel::AbstractSurface*   surface ) const {

   for ( size_t i = 0; i < m_formationSurfaceProperties.size (); ++i ) {

      if ( m_formationSurfaceProperties [ i ]->getProperty () == property and
           m_formationSurfaceProperties [ i ]->getSnapshot () == snapshot and
           m_formationSurfaceProperties [ i ]->getFormation() == formation and
           m_formationSurfaceProperties [ i ]->getSurface()   == surface ) {
         return m_formationSurfaceProperties [ i ];
      }

   }

   return FormationSurfacePropertyPtr ();
}


DerivedProperties::SurfacePropertyPtr DerivedProperties::AbstractPropertyManager::getSurfaceProperty ( const DataModel::AbstractProperty* property,
                                                                                                       const DataModel::AbstractSnapshot* snapshot,
                                                                                                       const DataModel::AbstractSurface*  surface ) {

   SurfacePropertyPtr result;

   result = findSurfacePropertyValues ( property, snapshot, surface );

   if ( result == 0 ) {
      const SurfacePropertyCalculatorPtr calculator = getSurfaceCalculator ( property, snapshot );
      SurfacePropertyList  calculatedProperties;
 
      if ( calculator != 0 ) {
         calculator->calculate ( *this, snapshot, surface, calculatedProperties );

         for ( size_t i = 0; i < calculatedProperties.size (); ++i ) {
            addSurfaceProperty ( calculatedProperties [ i ]);

            if ( calculatedProperties [ i ]->getProperty () == property ) {
               result = calculatedProperties [ i ];
            }

         }

         if ( result == 0 ) {
            // Error.
         }

      } else {
         // Error.
      }

   }

   return result;
}

DerivedProperties::FormationMapPropertyPtr DerivedProperties::AbstractPropertyManager::getFormationMapProperty ( const DataModel::AbstractProperty*  property,
                                                                                                                 const DataModel::AbstractSnapshot*  snapshot,
                                                                                                                 const DataModel::AbstractFormation* formation ) {
   
   FormationMapPropertyPtr result;

   result = findFormationMapPropertyValues ( property, snapshot, formation );

   if ( result == 0 ) {
      const FormationMapPropertyCalculatorPtr calculator = getFormationMapCalculator ( property, snapshot );
      FormationMapPropertyList  calculatedProperties;
 
      if ( calculator != 0 ) {
         calculator->calculate ( *this, snapshot, formation, calculatedProperties );

         for ( size_t i = 0; i < calculatedProperties.size (); ++i ) {
            addFormationMapProperty ( calculatedProperties [ i ]);

            if ( calculatedProperties [ i ]->getProperty () == property ) {
               result = calculatedProperties [ i ];
            }

         }

         if ( result == 0 ) {
            // Error.
         }

      } else {
         // Error.
      }

   }

   return result;
}

DerivedProperties::FormationPropertyPtr DerivedProperties::AbstractPropertyManager::getFormationProperty ( const DataModel::AbstractProperty*  property,
                                                                                                           const DataModel::AbstractSnapshot*  snapshot,
                                                                                                           const DataModel::AbstractFormation* formation ) {
   
   FormationPropertyPtr result;

   result = findFormationPropertyValues ( property, snapshot, formation );

   if ( result == 0 ) {
      const FormationPropertyCalculatorPtr calculator = getFormationCalculator ( property, snapshot );
      FormationPropertyList  calculatedProperties;
 
      if ( calculator != 0 ) {
         calculator->calculate ( *this, snapshot, formation, calculatedProperties );

         for ( size_t i = 0; i < calculatedProperties.size (); ++i ) {
            addFormationProperty ( calculatedProperties [ i ]);

            if ( calculatedProperties [ i ]->getProperty () == property ) {
               result = calculatedProperties [ i ];
            }

         }

         if ( result == 0 ) {
            // Error.
         }

      } else {
         // Error.
      }

   }

   return result;
}

DerivedProperties::FormationSurfacePropertyPtr DerivedProperties::AbstractPropertyManager::getFormationSurfaceProperty ( const DataModel::AbstractProperty*  property,
                                                                                                                         const DataModel::AbstractSnapshot*  snapshot,
                                                                                                                         const DataModel::AbstractFormation* formation,
                                                                                                                         const DataModel::AbstractSurface*   surface ) {
   
   FormationSurfacePropertyPtr result;

   result = findFormationSurfacePropertyValues ( property, snapshot, formation, surface );

   if ( result == 0 ) {
      const FormationSurfacePropertyCalculatorPtr calculator = getFormationSurfaceCalculator ( property, snapshot );
      FormationSurfacePropertyList  calculatedProperties;
 
      if ( calculator != 0 ) {
         calculator->calculate ( *this, snapshot, formation, surface, calculatedProperties );

         for ( size_t i = 0; i < calculatedProperties.size (); ++i ) {
            addFormationSurfaceProperty ( calculatedProperties [ i ]);

            if ( calculatedProperties [ i ]->getProperty () == property ) {
               result = calculatedProperties [ i ];
            }

         }

         if ( result == 0 ) {
            // Error.
         }

      } else {
         // Error.
      }

   }

   return result;
}

void DerivedProperties::AbstractPropertyManager::removeProperties ( const DataModel::AbstractSnapshot* snapshot ) {

   // Remove formation properties at snapshot time.
   FormationPropertyList::iterator formationsToRemove = std::remove_if ( m_formationProperties.begin (), m_formationProperties.end (),
                                                                         PropertyErasePredicate<FormationPropertyPtr> ( snapshot ));
   m_formationProperties.erase ( formationsToRemove, m_formationProperties.end ());

   // Remove formation-surface properties at snapshot time.
   FormationSurfacePropertyList::iterator formationSurfacesToRemove = std::remove_if ( m_formationSurfaceProperties.begin (), m_formationSurfaceProperties.end (),
                                                                                       PropertyErasePredicate<FormationSurfacePropertyPtr> ( snapshot ));
   m_formationSurfaceProperties.erase ( formationSurfacesToRemove, m_formationSurfaceProperties.end ());

   // Remove formation-map properties at snapshot time.
   FormationMapPropertyList::iterator formationMapsToRemove = std::remove_if ( m_formationMapProperties.begin (), m_formationMapProperties.end (),
                                                                               PropertyErasePredicate<FormationMapPropertyPtr> ( snapshot ));
   m_formationMapProperties.erase ( formationMapsToRemove, m_formationMapProperties.end ());

   // Remove surface properties at snapshot time.
   SurfacePropertyList::iterator surfacesToRemove = std::remove_if ( m_surfaceProperties.begin (), m_surfaceProperties.end (),
                                                                     PropertyErasePredicate<SurfacePropertyPtr> ( snapshot ));
   m_surfaceProperties.erase ( surfacesToRemove, m_surfaceProperties.end ());


}<|MERGE_RESOLUTION|>--- conflicted
+++ resolved
@@ -5,8 +5,10 @@
 using namespace std;
 
 #include "PropertyErasePredicate.h"
+
+// Surface property calcualtors with offset.
+#include "FormationSurfacePropertyOffsetCalculator.h"
 #include "SurfacePropertyOffsetCalculator.h"
-#include "FormationSurfacePropertyOffsetCalculator.h"
 
 DerivedProperties::AbstractPropertyManager::AbstractPropertyManager () {}
 
@@ -65,9 +67,8 @@
       const DataModel::AbstractProperty* computedProperty = getProperty ( propertyNames [ i ]);
 
       if ( computedProperty != 0 ) {
+         // Add calculator to the property->calculator mapping.
          m_formationPropertyCalculators.insert ( computedProperty, snapshot, calculator );
-<<<<<<< HEAD
-=======
 
          // Add the necessary surface/formation-surface offset property calculator for the 3d property.
          if ( computedProperty->getPropertyAttribute () == DataModel::CONTINUOUS_3D_PROPERTY ) {
@@ -89,7 +90,6 @@
             }
          }
 
->>>>>>> 1fba87c1
       } else {
          // Error
       }
@@ -119,55 +119,13 @@
 }
 
 DerivedProperties::SurfacePropertyCalculatorPtr DerivedProperties::AbstractPropertyManager::getSurfaceCalculator ( const DataModel::AbstractProperty* property,
-                                                                                                                   const DataModel::AbstractSnapshot* snapshot ) {
-
-   DerivedProperties::SurfacePropertyCalculatorPtr surfaceCalculator = m_surfacePropertyCalculators.get ( property, snapshot );
-
-   if ( surfaceCalculator == 0 ) {
-      // If there is no surface calculator for this property then allocate one that can extract the data from the formation property.
-      //
-      // Check to see if there is a formation calculator, from which the formation data can be or has been calculated.
-      if ( containsFormationCalculator ( property, 0 )) {
-         // First check for a general formation calculator, i.e. one which is not associated with any snapshot.
-         surfaceCalculator = DerivedProperties::SurfacePropertyCalculatorPtr ( new SurfacePropertyOffsetCalculator ( property ));
-
-         // Do not associate this surface calculator with any snapshot time, since it will be the same for all snapshot times.
-         addSurfacePropertyCalculator ( surfaceCalculator, 0 );
-      } else if ( containsFormationCalculator ( property, snapshot )) {
-         // Then check for a formation calculator that is for a specific snapshot.
-         surfaceCalculator = DerivedProperties::SurfacePropertyCalculatorPtr ( new SurfacePropertyOffsetCalculator ( property ));
-         addSurfacePropertyCalculator ( surfaceCalculator, snapshot );
-      }
-
-   }
-
-   return surfaceCalculator;
+                                                                                                                   const DataModel::AbstractSnapshot* snapshot ) const {
+   return m_surfacePropertyCalculators.get ( property, snapshot );
 }
 
 DerivedProperties::FormationSurfacePropertyCalculatorPtr DerivedProperties::AbstractPropertyManager::getFormationSurfaceCalculator ( const DataModel::AbstractProperty* property,
-                                                                                                                                     const DataModel::AbstractSnapshot* snapshot ) {
-
-   DerivedProperties::FormationSurfacePropertyCalculatorPtr formationSurfaceCalculator = m_formationSurfacePropertyCalculators.get ( property, snapshot );
-
-   if ( formationSurfaceCalculator == 0 ) {
-      // If there is no formation surface calculator for this property then allocate one that can extract the data from the formation property.
-      //
-      // Check to see if there is a formation calculator, from which the formation data can be or has been calculated.
-      if ( containsFormationCalculator ( property, 0 )) {
-         // First check for a general formation calculator, i.e. one which is not associated with any snapshot.
-         formationSurfaceCalculator = DerivedProperties::FormationSurfacePropertyCalculatorPtr ( new FormationSurfacePropertyOffsetCalculator ( property ));
-
-         // Do not associate this formation surface calculator with any snapshot time, since it will be the same for all snapshot times.
-         addFormationSurfacePropertyCalculator ( formationSurfaceCalculator, 0 );
-      } else if ( containsFormationCalculator ( property, snapshot )) {
-         // Then check for a formation calculator that is for a specific snapshot.
-         formationSurfaceCalculator = DerivedProperties::FormationSurfacePropertyCalculatorPtr ( new FormationSurfacePropertyOffsetCalculator ( property ));
-         addFormationSurfacePropertyCalculator ( formationSurfaceCalculator, snapshot );
-      }
-
-   }
-
-   return formationSurfaceCalculator;
+                                                                                                                                     const DataModel::AbstractSnapshot* snapshot ) const {
+   return m_formationSurfacePropertyCalculators.get ( property, snapshot );
 }
 
 DerivedProperties::FormationMapPropertyCalculatorPtr DerivedProperties::AbstractPropertyManager::getFormationMapCalculator ( const DataModel::AbstractProperty* property,
@@ -178,11 +136,6 @@
 DerivedProperties::FormationPropertyCalculatorPtr DerivedProperties::AbstractPropertyManager::getFormationCalculator ( const DataModel::AbstractProperty* property,
                                                                                                                        const DataModel::AbstractSnapshot* snapshot ) const {
    return m_formationPropertyCalculators.get ( property, snapshot );
-}
-
-bool DerivedProperties::AbstractPropertyManager::containsFormationCalculator ( const DataModel::AbstractProperty* property,
-                                                                               const DataModel::AbstractSnapshot* snapshot ) const {
-   return m_formationPropertyCalculators.contains ( property, snapshot );
 }
 
 
@@ -282,30 +235,35 @@
 
    SurfacePropertyPtr result;
 
-   result = findSurfacePropertyValues ( property, snapshot, surface );
-
-   if ( result == 0 ) {
-      const SurfacePropertyCalculatorPtr calculator = getSurfaceCalculator ( property, snapshot );
-      SurfacePropertyList  calculatedProperties;
+   if ( property->getPropertyAttribute () == DataModel::CONTINUOUS_3D_PROPERTY or
+        property->getPropertyAttribute () == DataModel::SURFACE_2D_PROPERTY ) {
+
+      result = findSurfacePropertyValues ( property, snapshot, surface );
+
+      if ( result == 0 ) {
+         const SurfacePropertyCalculatorPtr calculator = getSurfaceCalculator ( property, snapshot );
+         SurfacePropertyList  calculatedProperties;
  
-      if ( calculator != 0 ) {
-         calculator->calculate ( *this, snapshot, surface, calculatedProperties );
-
-         for ( size_t i = 0; i < calculatedProperties.size (); ++i ) {
-            addSurfaceProperty ( calculatedProperties [ i ]);
-
-            if ( calculatedProperties [ i ]->getProperty () == property ) {
-               result = calculatedProperties [ i ];
-            }
-
-         }
-
-         if ( result == 0 ) {
+         if ( calculator != 0 ) {
+            calculator->calculate ( *this, snapshot, surface, calculatedProperties );
+
+            for ( size_t i = 0; i < calculatedProperties.size (); ++i ) {
+               addSurfaceProperty ( calculatedProperties [ i ]);
+
+               if ( calculatedProperties [ i ]->getProperty () == property ) {
+                  result = calculatedProperties [ i ];
+               }
+
+            }
+
+            if ( result == 0 ) {
+               // Error.
+            }
+
+         } else {
             // Error.
          }
 
-      } else {
-         // Error.
       }
 
    }
@@ -319,30 +277,34 @@
    
    FormationMapPropertyPtr result;
 
-   result = findFormationMapPropertyValues ( property, snapshot, formation );
-
-   if ( result == 0 ) {
-      const FormationMapPropertyCalculatorPtr calculator = getFormationMapCalculator ( property, snapshot );
-      FormationMapPropertyList  calculatedProperties;
+   if ( property->getPropertyAttribute () == DataModel::FORMATION_2D_PROPERTY ) {
+
+      result = findFormationMapPropertyValues ( property, snapshot, formation );
+
+      if ( result == 0 ) {
+         const FormationMapPropertyCalculatorPtr calculator = getFormationMapCalculator ( property, snapshot );
+         FormationMapPropertyList  calculatedProperties;
  
-      if ( calculator != 0 ) {
-         calculator->calculate ( *this, snapshot, formation, calculatedProperties );
-
-         for ( size_t i = 0; i < calculatedProperties.size (); ++i ) {
-            addFormationMapProperty ( calculatedProperties [ i ]);
-
-            if ( calculatedProperties [ i ]->getProperty () == property ) {
-               result = calculatedProperties [ i ];
-            }
-
-         }
-
-         if ( result == 0 ) {
+         if ( calculator != 0 ) {
+            calculator->calculate ( *this, snapshot, formation, calculatedProperties );
+
+            for ( size_t i = 0; i < calculatedProperties.size (); ++i ) {
+               addFormationMapProperty ( calculatedProperties [ i ]);
+
+               if ( calculatedProperties [ i ]->getProperty () == property ) {
+                  result = calculatedProperties [ i ];
+               }
+
+            }
+
+            if ( result == 0 ) {
+               // Error.
+            }
+
+         } else {
             // Error.
          }
 
-      } else {
-         // Error.
       }
 
    }
@@ -356,30 +318,35 @@
    
    FormationPropertyPtr result;
 
-   result = findFormationPropertyValues ( property, snapshot, formation );
-
-   if ( result == 0 ) {
-      const FormationPropertyCalculatorPtr calculator = getFormationCalculator ( property, snapshot );
-      FormationPropertyList  calculatedProperties;
+   if ( property->getPropertyAttribute () == DataModel::CONTINUOUS_3D_PROPERTY or
+        property->getPropertyAttribute () == DataModel::DISCONTINUOUS_3D_PROPERTY ) {
+
+      result = findFormationPropertyValues ( property, snapshot, formation );
+
+      if ( result == 0 ) {
+         const FormationPropertyCalculatorPtr calculator = getFormationCalculator ( property, snapshot );
+         FormationPropertyList  calculatedProperties;
  
-      if ( calculator != 0 ) {
-         calculator->calculate ( *this, snapshot, formation, calculatedProperties );
-
-         for ( size_t i = 0; i < calculatedProperties.size (); ++i ) {
-            addFormationProperty ( calculatedProperties [ i ]);
-
-            if ( calculatedProperties [ i ]->getProperty () == property ) {
-               result = calculatedProperties [ i ];
-            }
-
-         }
-
-         if ( result == 0 ) {
+         if ( calculator != 0 ) {
+            calculator->calculate ( *this, snapshot, formation, calculatedProperties );
+
+            for ( size_t i = 0; i < calculatedProperties.size (); ++i ) {
+               addFormationProperty ( calculatedProperties [ i ]);
+
+               if ( calculatedProperties [ i ]->getProperty () == property ) {
+                  result = calculatedProperties [ i ];
+               }
+
+            }
+
+            if ( result == 0 ) {
+               // Error.
+            }
+
+         } else {
             // Error.
          }
 
-      } else {
-         // Error.
       }
 
    }
@@ -391,33 +358,37 @@
                                                                                                                          const DataModel::AbstractSnapshot*  snapshot,
                                                                                                                          const DataModel::AbstractFormation* formation,
                                                                                                                          const DataModel::AbstractSurface*   surface ) {
-   
+
    FormationSurfacePropertyPtr result;
 
-   result = findFormationSurfacePropertyValues ( property, snapshot, formation, surface );
-
-   if ( result == 0 ) {
-      const FormationSurfacePropertyCalculatorPtr calculator = getFormationSurfaceCalculator ( property, snapshot );
-      FormationSurfacePropertyList  calculatedProperties;
+   if ( property->getPropertyAttribute () == DataModel::DISCONTINUOUS_3D_PROPERTY ) {
+
+      result = findFormationSurfacePropertyValues ( property, snapshot, formation, surface );
+
+      if ( result == 0 ) {
+         const FormationSurfacePropertyCalculatorPtr calculator = getFormationSurfaceCalculator ( property, snapshot );
+         FormationSurfacePropertyList  calculatedProperties;
  
-      if ( calculator != 0 ) {
-         calculator->calculate ( *this, snapshot, formation, surface, calculatedProperties );
-
-         for ( size_t i = 0; i < calculatedProperties.size (); ++i ) {
-            addFormationSurfaceProperty ( calculatedProperties [ i ]);
-
-            if ( calculatedProperties [ i ]->getProperty () == property ) {
-               result = calculatedProperties [ i ];
-            }
-
-         }
-
-         if ( result == 0 ) {
+         if ( calculator != 0 ) {
+            calculator->calculate ( *this, snapshot, formation, surface, calculatedProperties );
+
+            for ( size_t i = 0; i < calculatedProperties.size (); ++i ) {
+               addFormationSurfaceProperty ( calculatedProperties [ i ]);
+
+               if ( calculatedProperties [ i ]->getProperty () == property ) {
+                  result = calculatedProperties [ i ];
+               }
+
+            }
+
+            if ( result == 0 ) {
+               // Error.
+            }
+
+         } else {
             // Error.
          }
 
-      } else {
-         // Error.
       }
 
    }
@@ -448,4 +419,71 @@
    m_surfaceProperties.erase ( surfacesToRemove, m_surfaceProperties.end ());
 
 
+}
+
+bool DerivedProperties::AbstractPropertyManager::formationPropertyIsComputable ( const DataModel::AbstractProperty*  property,
+                                                                                 const DataModel::AbstractSnapshot*  snapshot,
+                                                                                 const DataModel::AbstractFormation* formation ) const {
+
+   FormationPropertyCalculatorPtr calculator = getFormationCalculator ( property, 0 );
+   bool isComputable;
+
+   if ( calculator != 0 ) {
+      isComputable = calculator->isComputable ( *this, snapshot, formation );
+   } else {
+      isComputable = false;
+   }
+
+   return isComputable;
+}
+
+bool DerivedProperties::AbstractPropertyManager::formationSurfacePropertyIsComputable ( const DataModel::AbstractProperty*  property,
+                                                                                        const DataModel::AbstractSnapshot*  snapshot,
+                                                                                        const DataModel::AbstractFormation* formation,
+                                                                                        const DataModel::AbstractSurface*   surface ) const {
+
+
+   FormationSurfacePropertyCalculatorPtr calculator = getFormationSurfaceCalculator ( property, 0 );
+   bool isComputable;
+
+   if ( calculator != 0 ) {
+      isComputable = calculator->isComputable ( *this, snapshot, formation, surface );
+   } else {
+      isComputable = false;
+   }
+
+   return isComputable;
+}
+
+bool DerivedProperties::AbstractPropertyManager::surfacePropertyIsComputable ( const DataModel::AbstractProperty* property,
+                                                                               const DataModel::AbstractSnapshot* snapshot,
+                                                                               const DataModel::AbstractSurface*  surface ) const {
+
+   SurfacePropertyCalculatorPtr calculator = getSurfaceCalculator ( property, 0 );
+   bool isComputable;
+
+
+   if ( calculator != 0 ) {
+      isComputable = calculator->isComputable ( *this, snapshot, surface );
+   } else {
+      isComputable = false;
+   }
+
+   return isComputable;
+}
+
+bool DerivedProperties::AbstractPropertyManager::formationMapPropertyIsComputable ( const DataModel::AbstractProperty*  property,
+                                                                                    const DataModel::AbstractSnapshot*  snapshot,
+                                                                                    const DataModel::AbstractFormation* formation ) const {
+
+   FormationMapPropertyCalculatorPtr calculator = getFormationMapCalculator ( property, 0 );
+   bool isComputable;
+
+   if ( calculator != 0 ) {
+      isComputable = calculator->isComputable ( *this, snapshot, formation );
+   } else {
+      isComputable = false;
+   }
+
+   return isComputable;
 }