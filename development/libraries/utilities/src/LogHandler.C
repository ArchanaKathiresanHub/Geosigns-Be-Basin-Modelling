--- conflicted
+++ resolved
@@ -36,13 +36,13 @@
    std::string mpiRankString = mpiRankConverter.str();
    std::string fullLogName = logName + "_" + mpiRankString + ".log";
 
-   m_severity = INFO;
+   m_severity = INFO_SEVERITY;
    if (!s_logIsCreated){
       s_logName = fullLogName;
 
       ///1. Initiate log file name and format
       boost::log::add_file_log
-      (
+         (
          // Write on the fly
          boost::log::keywords::auto_flush = true,
          boost::log::keywords::file_name = s_logName,
@@ -50,13 +50,13 @@
          // More info @ http://www.boost.org/doc/libs/1_59_0/doc/html/date_time/date_time_io.html
          boost::log::keywords::format =
          (
-           boost::log::expressions::stream
-             << "<"
-             << boost::log::expressions::format_date_time< boost::posix_time::ptime >( "TimeStamp", "%Y-%m-%d %H:%M:%S.%f" )
-             << " | " << mpiRankString
-             << ">: " << boost::log::expressions::smessage
+         boost::log::expressions::stream
+         << "<"
+         << boost::log::expressions::format_date_time< boost::posix_time::ptime >( "TimeStamp", "%Y-%m-%d %H:%M:%S.%f" )
+         << " | " << mpiRankString
+         << ">: " << boost::log::expressions::smessage
          )
-      );
+         );
 
       ///2. Add the console output if serial or only for the first rank if distributued
       if (mpiRank == 0)
@@ -70,19 +70,11 @@
       ///3. Set log file verbosity
       switch (verbosity)
       {
-<<<<<<< HEAD
-      case LogHandler::DIAGNOSTIC:  boost::log::core::get()->set_filter( boost::log::trivial::severity >= boost::log::trivial::debug   );    break;
-      case LogHandler::DETAILED:    boost::log::core::get()->set_filter( boost::log::trivial::severity >= boost::log::trivial::info    );    break;
-      case LogHandler::NORMAL:      boost::log::core::get()->set_filter( boost::log::trivial::severity >= boost::log::trivial::warning );    break;
-      case LogHandler::MINIMAL:     boost::log::core::get()->set_filter( boost::log::trivial::severity >= boost::log::trivial::error   );    break;
-      case LogHandler::QUIET:       boost::log::core::get()->set_filter( boost::log::trivial::severity >= boost::log::trivial::fatal   );    break;
-=======
       case LogHandler::DIAGNOSTIC_LEVEL:  boost::log::core::get()->set_filter( boost::log::trivial::severity >= boost::log::trivial::debug   );  break;
       case LogHandler::DETAILED_LEVEL:    boost::log::core::get()->set_filter( boost::log::trivial::severity >= boost::log::trivial::info );     break;
       case LogHandler::NORMAL_LEVEL:      boost::log::core::get()->set_filter( boost::log::trivial::severity >= boost::log::trivial::warning );  break;
       case LogHandler::MINIMAL_LEVEL:     boost::log::core::get()->set_filter( boost::log::trivial::severity >= boost::log::trivial::error );    break;
-      case LogHandler::QUIET_LEVEL:       boost::log::core::get()->set_filter( boost::log::trivial::severity >= boost::log::trivial::fatal );    break;
->>>>>>> 93b29ef3
+      case LogHandler::QUIET_LEVEL:       boost::log::core::get()->set_filter( boost::log::trivial::severity >= boost::log::trivial::fatal );    break;
       default: throw LogHandlerException() << "Unknown verbosity level for logging file " << s_logName << "."; break;
       }
 
@@ -99,52 +91,28 @@
 }
 
 LogHandler::~LogHandler(){
-<<<<<<< HEAD
-   try {
-      if ( !m_oss.str().empty() ) {
-         if ( s_logIsCreated ) {
+   if (!m_oss.str().empty()){
+      try{
+         if (s_logIsCreated) {
             switch (m_severity)
             {
-            case LogHandler::DEBUG:     BOOST_LOG_TRIVIAL( debug )   << "MeSsAgE DEBUG    "        << m_oss.str(); break;
-            case LogHandler::INFO:      BOOST_LOG_TRIVIAL( info )                                  << m_oss.str(); break;
-            case LogHandler::WARNING:   BOOST_LOG_TRIVIAL( warning ) << "MeSsAgE WARNING  "        << m_oss.str(); break;
-            case LogHandler::ERROR:     BOOST_LOG_TRIVIAL( error )   << "MeSsAgE ERROR    "        << m_oss.str(); break;
-            case LogHandler::FATAL:     BOOST_LOG_TRIVIAL( fatal )   << "MeSsAgE FATAL    "        << m_oss.str(); break;
-            default:                    throw LogHandlerException()  << "Unknwon severity level '" << m_severity << "'."; break;
-=======
-   if (!m_oss.str().empty()){
-      try{
-         if (s_logIsCreated) {
-            switch (m_severity)
-            {
-            case LogHandler::DEBUG_SEVERITY:     BOOST_LOG_TRIVIAL( debug ) << "MeSsAgE DEBUG    " << m_oss.str(); break;
-            case LogHandler::INFO_SEVERITY:      BOOST_LOG_TRIVIAL( info ) << m_oss.str(); break;
+            case LogHandler::DEBUG_SEVERITY:     BOOST_LOG_TRIVIAL( debug )   << "MeSsAgE DEBUG    " << m_oss.str(); break;
+            case LogHandler::INFO_SEVERITY:      BOOST_LOG_TRIVIAL( info )    << m_oss.str();                        break;
             case LogHandler::WARNING_SEVERITY:   BOOST_LOG_TRIVIAL( warning ) << "MeSsAgE WARNING  " << m_oss.str(); break;
-            case LogHandler::ERROR_SEVERITY:     BOOST_LOG_TRIVIAL( error ) << "MeSsAgE ERROR    " << m_oss.str(); break;
-            case LogHandler::FATAL_SEVERITY:     BOOST_LOG_TRIVIAL( fatal ) << "MeSsAgE FATAL    " << m_oss.str(); break;
-            default: throw LogHandlerException() << "Unknwon severity level '" << m_severity << "'."; break;
->>>>>>> 93b29ef3
+            case LogHandler::ERROR_SEVERITY:     BOOST_LOG_TRIVIAL( error )   << "MeSsAgE ERROR    " << m_oss.str(); break;
+            case LogHandler::FATAL_SEVERITY:     BOOST_LOG_TRIVIAL( fatal )   << "MeSsAgE FATAL    " << m_oss.str(); break;
+            default: throw LogHandlerException() << "Unknwon severity level '" << m_severity << "'."; break;
             }
          }
          else {
-            throw LogHandlerException() << "Cannot find log file for current application.";
+         throw LogHandlerException() << "Cannot find log file for current application.";
          }
-<<<<<<< HEAD
       }
-   }
-   catch (LogHandlerException ex) {
-      BOOST_LOG_TRIVIAL( error ) << "MeSsAgE ERROR    " << ex.what();
-   }
-   catch (...){
-      BOOST_LOG_TRIVIAL( fatal ) << "MeSsAgE FATAL    " << "Fatal log error.";
-=======
-      }
-      catch (LogHandlerException ex){
+      catch (LogHandlerException ex) {
          BOOST_LOG_TRIVIAL( error ) << "MeSsAgE ERROR    " << ex.what();
       }
       catch (...){
          BOOST_LOG_TRIVIAL( fatal ) << "MeSsAgE FATAL    " << "Fatal log error.";
       }
->>>>>>> 93b29ef3
-   }
+   }
 }