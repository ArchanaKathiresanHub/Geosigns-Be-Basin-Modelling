--- conflicted
+++ resolved
@@ -231,41 +231,17 @@
   mapOutputProperties.push_back ( TWOWAYTIME );
   mapOutputProperties.push_back ( TWOWAYTIME_RESIDUAL );
 
-<<<<<<< HEAD
-  // Brine properties: density and viscosity
-  m_volumeOutputProperties.push_back ( BRINE_PROPERTIES );     
-  
-=======
   //Brine properties: density and viscosity
 #if 0
   mapOutputProperties.push_back ( BRINE_PROPERTIES );
 #endif 
 
-  if( !onlyPrimaryProperties ) {
-     m_volumeOutputProperties.push_back ( BRINE_PROPERTIES );     
-     m_volumeOutputProperties.push_back ( HYDROSTATICPRESSURE );
-     m_volumeOutputProperties.push_back ( LITHOSTATICPRESSURE );
-     m_volumeOutputProperties.push_back ( OVERPRESSURE );
-     m_volumeOutputProperties.push_back ( FRACTURE_PRESSURE );
-     m_volumeOutputProperties.push_back ( POROSITYVEC );
-     m_volumeOutputProperties.push_back ( PERMEABILITYVEC );
-     m_volumeOutputProperties.push_back ( HEAT_FLOW );
-     m_volumeOutputProperties.push_back ( DIFFUSIVITYVEC );
-     m_volumeOutputProperties.push_back ( BULKDENSITYVEC );
-     m_volumeOutputProperties.push_back ( THCONDVEC );
-     m_volumeOutputProperties.push_back ( FLUID_VELOCITY );
-
-     m_volumeOutputProperties.push_back ( VELOCITYVEC );
-     m_volumeOutputProperties.push_back ( REFLECTIVITYVEC );
-  }
->>>>>>> 702afe68
-  m_volumeOutputProperties.push_back ( DEPTH );
-  m_volumeOutputProperties.push_back ( PRESSURE );
-  m_volumeOutputProperties.push_back ( CHEMICAL_COMPACTION ); 
-  m_volumeOutputProperties.push_back ( VES );
-  m_volumeOutputProperties.push_back ( MAXVES );
-  m_volumeOutputProperties.push_back ( TEMPERATURE );
-<<<<<<< HEAD
+  if( !onlyPrimaryProperties ) {
+  m_volumeOutputProperties.push_back ( BRINE_PROPERTIES );     
+  m_volumeOutputProperties.push_back ( HYDROSTATICPRESSURE );
+  m_volumeOutputProperties.push_back ( LITHOSTATICPRESSURE );
+  m_volumeOutputProperties.push_back ( OVERPRESSURE );
+  m_volumeOutputProperties.push_back ( FRACTURE_PRESSURE );
   m_volumeOutputProperties.push_back ( POROSITYVEC );
   m_volumeOutputProperties.push_back ( PERMEABILITYVEC );
   m_volumeOutputProperties.push_back ( HEAT_FLOW );
@@ -275,10 +251,17 @@
   m_volumeOutputProperties.push_back ( FLUID_VELOCITY );
   m_volumeOutputProperties.push_back ( TWOWAYTIME );
 
-=======
+     m_volumeOutputProperties.push_back ( VELOCITYVEC );
+     m_volumeOutputProperties.push_back ( REFLECTIVITYVEC );
+  }
+  m_volumeOutputProperties.push_back ( DEPTH );
+  m_volumeOutputProperties.push_back ( PRESSURE );
+  m_volumeOutputProperties.push_back ( CHEMICAL_COMPACTION ); 
+  m_volumeOutputProperties.push_back ( VES );
+  m_volumeOutputProperties.push_back ( MAXVES );
+  m_volumeOutputProperties.push_back ( TEMPERATURE );
   m_volumeOutputProperties.push_back ( VR );
  
->>>>>>> 702afe68
 #if 0
   // Remove from list until the lithology id has been fixed.
   m_volumeOutputProperties.push_back ( LITHOLOGY );
@@ -291,13 +274,6 @@
   m_volumeOutputProperties.push_back ( CAPILLARYPRESSUREOIL0 );
 #endif
 
-<<<<<<< HEAD
-  m_volumeOutputProperties.push_back ( REFLECTIVITYVEC );
-  m_volumeOutputProperties.push_back ( VELOCITYVEC );
-  m_volumeOutputProperties.push_back ( VR );
-
-=======
->>>>>>> 702afe68
   mapOutputProperties.push_back ( VR );
 
   if (basinModel->isModellingMode1D())
