//
// Copyright (C) 2015-2016 Shell International Exploration & Production.
// All rights reserved.
//
// Developed under license for Shell by PDS BV.
//
// Confidential and proprietary source code of Shell.
// Do not distribute without written permission from Shell.
//
#ifndef INTERFACE_PROJECTHANDLE_H
#define INTERFACE_PROJECTHANDLE_H

#include "hdf5.h"

#include <string>
#include <vector>
#include <iostream>
#include <set>
using namespace std;

#include "Interface.h"

#include "database.h"
#include "ProjectFileHandler.h"

#include "PropertyAttribute.h"

#include "MessageHandler.h"
#include "ApplicationGlobalOperations.h"

// DataAccess library table classes
// fastctc
#include "TableCTC.h"
#include "TableCTCRiftingHistory.h"
// alc
#include "TableOceanicCrustThicknessHistory.h"

/*! \mainpage The Cauldron Distributed Data Access Framework
 * \section intro Introduction
 * The Cauldron Distributed Data Access Framework is a framework provides
 * access to the objects that make up a Cauldron model.
 * In addition, this framework provides the possibility to generate new 2D and 3D PropertyValue objects
 * and save these objects to the appropriate files. It is also possible to save the entire modified Cauldron
 * model.
 *
 * The framework contains a number of classes that make up the Cauldron 4D Earth Model: Formation, Surface,
 * Lithology, Snapshot, Reservoir, Trap and others.
 * The framework handles properties through the Property and PropertyValue classes.
 * The framework supports the possibility to produce new PropertyValue objects.
 *
 * The framework is called distributed because the 2D maps and 3D volumes are processed in data parallel mode based on Petsc and
 * MPI.
 * To that end the framework provides the Grid and GridMap classes.
 *
 * To support application-specific subclassing of the framework classes all framework objects are created via
 * an object factory that can be replaced to produce objects of derived classes of the framework classes.
 */

namespace migration
{
   class Migrator;
}

namespace DataAccess
{
   using Interface::MINOR;
   using Interface::MAJOR;

   using Interface::SURFACE;
   using Interface::FORMATION;
   using Interface::FORMATIONSURFACE;
   using Interface::RESERVOIR;

   using Interface::MAP;
   using Interface::VOLUME;


   namespace Interface
   {
      /// Create a project from a project file with the given name and access mode ("r" or "rw") and
      /// return the associated ProjectHandle
      ProjectHandle * OpenCauldronProject( const string & name,
                                           const string & accessMode,
                                           ObjectFactory* objectFactory,
                                           const std::vector<std::string>& outputTableNames = NoTableNames );

      /// @brief Create TableIO database object from project file. This function is used by OpenCauldronProject()
      /// @param name project file name
      /// @return Database object pointer which must be deleted by the caller
      database::ProjectFileHandlerPtr CreateDatabaseFromCauldronProject( const string& name,
                                                                         const std::vector<std::string>& outputTableNames = NoTableNames );

      /// Close the project associated with the given ProjectHandle
      void CloseCauldronProject( ProjectHandle * projectHandle );

      /// A ProjectHandle contains references to the entities in a Project.
      /// Objects of this class are created and destroyed via the
      /// functions OpenCauldronProject() and CloseCauldronProject(), respectively.
      class ProjectHandle
      {
      public:
         /// Constructor
         ProjectHandle( database::ProjectFileHandlerPtr projectFileHandler, const string & name, const string & accessMode, ObjectFactory* objectFactory );

         /// Destructor
         virtual ~ProjectHandle( void );

         int GetNumberOfSpecies( void );
         std::string GetSpeciesName( int i );

         /// Get a handle to the Table with the given name
         database::Table * getTable( const string & tableName ) const;


         /// \brief Set the table to be saved in the table output file.
         void setAsOutputTable ( const std::string& tableName );

         /// return the ObjectFactory
         ObjectFactory * getFactory( void ) const;

         /// save the project to the specified file
         bool saveToFile( const string & fileName );

         /// \brief Set details about the current simulation.
         void setSimulationDetails ( const std::string& simulatorName,
                                     const std::string& simulatorMode,
                                     const std::string& simulatorCommandLineParams );

         /// \brief Get list of simulation details.
         SimulationDetailsListPtr getSimulationDetails () const;

         /// \brief Get the details of the last simulation for a particular simulator.
         const SimulationDetails* getDetailsOfLastSimulation ( const std::string& simulatorName ) const;

         /// Return the full file name of the project
         virtual const string & getName( void ) const;
         /// Return the directory of the project
         virtual const string & getProjectPath( void ) const;
         /// Return the name of the project without the .project extension
         virtual const string & getProjectName( void ) const;
         /// Return the file name of the project without the directory path
         virtual const string & getFileName( void ) const;

         /// set the Grid that is used to produce new PropertyValues
         bool setActivityOutputGrid( const Grid * grid );

         /// start a new activity
         bool startActivity( const string & name, const Grid * grid, bool saveAsInputGrid = false, bool createResultsFile = true, bool append = false );

         /// Restart an activity.
         bool restartActivity( void );

         /// continue an activity
         bool continueActivity( void );

         /// abort an activity
         /// identical to finishActivity (false)
         bool abortActivity( void );

         /// finish an activity
         bool finishActivity( bool isComplete = true );

         bool saveAsInputGrid( void ) const;

         /// Returns the Grid in which the input maps of this project are specified.
         virtual const Grid * getInputGrid( void ) const;

         /// Returns the Grid of the output GridMaps that were produced by either a migration run or
         /// a high resolution decompaction run. This grid is a subgrid of the input grid.
         virtual const Grid * getHighResolutionOutputGrid( void ) const;

         /// Returns the Grid of the output GridMaps that were not produced by either a migration run or
         /// a high resolution decompaction run. This grid is a subgrid of the high resolution output grid.
         virtual const Grid * getLowResolutionOutputGrid( void ) const;

         /// print the snapshot table
         void printSnapshotTable () const;
         /// sort the snapshots
         void sortSnapshots();

         /// Find the Snapshot with the given time
         virtual const Snapshot * findSnapshot( double time, int type = MAJOR ) const;
         /// Find the Snapshot with the given time
         virtual const Snapshot * findNextSnapshot( double time, int type = MAJOR ) const;
         /// Find the Snapshot with the given time
         virtual const Snapshot * findPreviousSnapshot( double time, int type = MAJOR ) const;
         /// Find the LithoType with the given name
         virtual const LithoType * findLithoType( const string & name ) const;
         /// Find the Formation with the given name
         virtual const Formation * findFormation( const string & name ) const;
         /// Find the Surface with the given name
         virtual const Surface * findSurface( const string & name ) const;
         /// Find the Reservoir with the given name
         virtual const Reservoir * findReservoir( const string & name ) const;

         /// Find the Property  with the given name
         virtual const Property * findProperty( const string & name ) const;

         /// Find and return a const pointer to the property int the time-filter.
         ///
         /// If the name is not found then a null value will be returned.
         virtual const OutputProperty * findTimeOutputProperty( const std::string & propertyName ) const;

         /// Find the InputValue  with the given attributes
         virtual const InputValue * findInputValue( const string & tableName, const string & mapName ) const;
         /// Find the SourceRock with the given layer name
         virtual const SourceRock * findSourceRock( const string & name ) const;
         /// return the AllochthonousLithology of the specified formation.
         /// if formation equals 0, then null is returned.
         virtual const AllochthonousLithology * findAllochthonousLithology( const string& formationName ) const;
         /// Find the FluidType with the given name.
         virtual const FluidType* findFluid( const string& name ) const;

         /// return the list of LithoType objects.
         virtual LithoTypeList * getLithoTypes( void ) const;
         /// return the list of snapshots.
         virtual SnapshotList * getSnapshots( int type = MAJOR ) const;
         /// return the list of formations, all or for a given snapshot.
         virtual FormationList * getFormations( const Snapshot * snapshot = 0, const bool includeBasement = false ) const;
         /// return the list of surfaces, all or for a given snapshot.
         // Do we need to include igneous intrusions here, as they will have the same snapshot time as the surface below.
         virtual SurfaceList * getSurfaces( const Snapshot * snapshot = 0, const bool includeBasement = false ) const;
         /// return the list of TouchstoneMaps
         virtual TouchstoneMapList * getTouchstoneMaps( void ) const;
         /// return the list of reservoirs
         virtual ReservoirList * getReservoirs( const Formation * formation = 0 ) const;
         /// @return the global reservoir options
         std::shared_ptr<const ReservoirOptions> getReservoirOptions () const;
         /// add a detected reservoir to the list of reservoirs
         virtual Reservoir* addDetectedReservoirs (database::Record * record, const Formation * formation);
         /// return the list of MobileLayers
         virtual MobileLayerList * getMobileLayers( const Formation * formation ) const;

         /// Return a list of all fluids in project.
         virtual FluidTypeList* getFluids() const;

         virtual PaleoFormationPropertyList * getCrustPaleoThicknessHistory() const;

         virtual PaleoFormationPropertyList * getMantlePaleoThicknessHistory() const;

         /// return the list of surface temperature history.
         // Would it be better to have a ModelTopSurface kind of object, that also had the top boundary conditions?
         virtual PaleoPropertyList * getSurfaceTemperatureHistory() const;

         /// return the list of surface depth history.
         // Would it be better to have a ModelTopSurface kind of object, that also had the top boundary conditions?
         virtual PaleoPropertyList * getSurfaceDepthHistory() const;

         /// return the list of heat-flow paleo-surface properties.
         virtual PaleoSurfacePropertyList * getHeatFlowHistory() const;

         /// return the list of AllochthonousLithologyDistributions of the specified AllochthonousLithology.
         /// If allochthonousLithology equals 0, then null is returned.
         virtual AllochthonousLithologyDistributionList * getAllochthonousLithologyDistributions( const AllochthonousLithology * allochthonousLithology = 0 ) const;

         /// return the list of AllochthonousLithologyInterpolations from the specified formation.
         /// If formation equals 0, then all allochthonous lithology interpolations are returned.
         virtual AllochthonousLithologyInterpolationList * getAllochthonousLithologyInterpolations( const AllochthonousLithology * allochthonousLithology = 0 ) const;

         /// Return a list of the time-output properties for a current modelling mode.
         virtual OutputPropertyList * getTimeOutputProperties() const;

         /// Return a list to the heat-capacity samples for the lithology.
         ///
         /// If litho == 0 then all heat capacity samples will be returned.
         virtual LithologyHeatCapacitySampleList * getLithologyHeatCapacitySampleList( const LithoType* litho = 0 ) const;

         /// Return a list to the thermal-conductivity samples for the lithology.
         ///
         /// If litho == 0 then all thermal-conductivity samples will be returned.
         virtual LithologyThermalConductivitySampleList * getLithologyThermalConductivitySampleList( const LithoType* litho = 0 ) const;

         /// Return a list to the heat-capacity samples for the fluid.
         ///
         /// If fluid == 0 then all heat-capacity samples will be returned.
         virtual FluidHeatCapacitySampleList * getFluidHeatCapacitySampleList( const FluidType* fluid ) const;

         /// Return a list to the heat-capacity samples for the fluid.
         ///
         /// If fluid == 0 then all heat-capacity samples will be returned.
         virtual FluidThermalConductivitySampleList * getFluidThermalConductivitySampleList( const FluidType* fluid ) const;

         /// Return a list to the related projects.
         virtual RelatedProjectList * getRelatedProjectList() const;

         /// return the list of FaultCollections for a Formation
         virtual FaultCollectionList * getFaultCollections( const Formation * formation ) const;

         /// Find a fault collection
         virtual FaultCollection * findFaultCollection( const string & name ) const;

         /// Load and process the fault descriptions
         virtual bool loadFaults( void );

         virtual ConstrainedOverpressureIntervalList* getConstrainedOverpressureIntervalList( const Formation* formation ) const;

         virtual bool loadConstrainedOverpressureIntervals();

         /// return a list of Migration objects based on the given arguments.
         /// if an argument equals 0, it is used as a wildcard.
         virtual MigrationList * getMigrations( const string & process, const Formation * sourceFormation,
            const Snapshot * sourceSnapshot, const Reservoir * sourceReservoir, const Trapper * sourceTrapper,
            const Snapshot * destinationSnapshot, const Reservoir * destinationReservoir, const Trapper * destinationTrapper
            ) const;

         /// return a list of Trap objects based on the given arguments.
         /// if an argument equals 0, it is used as a wildcard.
         virtual TrapList * getTraps( const Reservoir * reservoir, const Snapshot * snapshot, unsigned int id ) const;

         /// return a Trapper that meets the given condition arguments.
         /// If an argument equals 0, it is used as a wildcard.
         virtual Trapper * findTrapper( const Reservoir * reservoir,
            const Snapshot * snapshot, unsigned int id, unsigned int persistentId ) const;

         // return a list of Trapper objects based on the given arguments.
         // if an argument equals 0, it is used as a wildcard.
         virtual TrapperList* getTrappers(const Reservoir* reservoir,
           const Snapshot* snapshot, unsigned int id, unsigned int persistentId) const;

         /// return a Trap that meets the given condition arguments.
         /// If an argument equals 0, it is used as a wildcard.
         /// If all arguments are non-0, at most one trap can meet the conditions.
         virtual const Trap * findTrap( const Reservoir * reservoir, const Snapshot * snapshot, unsigned int id ) const;

         /// return the list of (Mapped)InputValues
         virtual InputValueList * getInputValues( void ) const;

         /// @brief Return a list of Properties which match the given arguments.
         ///
         /// @param[in] all if true it means: SURFACE | FORMATION | FORMATIONSURFACE | RESERVOIR
         /// @param[in] selectionFlags is logical OR for the following flags:
         ///                           SURFACE = surface property which per definition is 2D.
         ///                             FORMATION = formation property which can be 2D and 3D
         ///                             FORMATIONSURFACE = a surface property that is not continuous over the surface.
         ///                             RESERVOIR = properties which apply to a reservoir and are therefore 2D.
         /// @param[in] snapshot      properties belonging to this snapshot. If not specified, return properties for all snapshots.
         /// @param[in] reservoir     properties belonging to this reservoir.
         /// @param[in] formation     properties belonging to this formation.
         /// @param[in] surface       properties belonging to this surface.
         /// @param[in] propertyTypes whether the properties should be 2D (MAP) or 3D (VOLUME)
         /// @return                  a list of the selected properties
         virtual PropertyList * getProperties( bool all = false, int selectionFlags = SURFACE | FORMATION | FORMATIONSURFACE | RESERVOIR,
            const Snapshot * snapshot = 0,
            const Reservoir * reservoir = 0, const Formation * formation = 0,
            const Surface * surface = 0, int propertyTypes = MAP | VOLUME ) const;

         /// \brief Get the list of properties that have the particular PropertyAttribute.
         virtual PropertyListPtr getProperties ( const DataModel::PropertyAttribute attr ) const;

         /// @brief Return a list of recorded property values based on the given arguments.
         ///
         /// @param[in] selectionFlags is logical OR for the following flags:
<<<<<<< HEAD
         ///                            SURFACE = surface property which per definition is 2D.
         /// 	                         FORMATION = formation property which can be 2D and 3D
         /// 	                         FORMATIONSURFACE = a surface property that is not continuous over the surface.
         /// 	                         RESERVOIR = properties which apply to a reservoir and are therefore 2D.
=======
         ///                           SURFACE = surface property which per definition is 2D.
         ///                             FORMATION = formation property which can be 2D and 3D
         ///                             FORMATIONSURFACE = a surface property that is not continuous over the surface.
         ///                             RESERVOIR = properties which apply to a reservoir and are therefore 2D.
>>>>>>> f20e05e0
         /// @param property
         /// @param[in] snapshot properties belonging to this snapshot. If not specified, return
         ///            properties for all snapshots.
         /// @param[in] reservoir properties belonging to this reservoir.
         /// @param[in] formation properties belonging to this formation.
         /// @param[in] surface properties belonging to this surface.
         /// @param[in] propertyTypes whether the properties should be 2D (MAP) or 3D (VOLUME)
         /// @return    a list of the selected recorded properties
         virtual PropertyValueList * getPropertyValues( int selectionFlags = SURFACE | FORMATION | FORMATIONSURFACE | RESERVOIR,
            const Property * property = 0, const Snapshot * snapshot = 0,
            const Reservoir * reservoir = 0, const Formation * formation = 0,
            const Surface * surface = 0, int propertyTypes = MAP | VOLUME ) const;

         /// @brief Return a list of unrecorded property values based on the given arguments.
         ///
         /// @param[in] selectionFlags is logical OR for the following flags:
         ///                            SURFACE = surface property which per definition is 2D.
         /// 	                         FORMATION = formation property which can be 2D and 3D
         /// 	                         FORMATIONSURFACE = a surface property that is not continuous over the surface.
         /// 	                         RESERVOIR = properties which apply to a reservoir and are therefore 2D.
         /// @param property
         /// @param[in] snapshot properties belonging to this snapshot. If not specified, return 
         ///            properties for all snapshots.
         /// @param[in] reservoir properties belonging to this reservoir.
         /// @param[in] formation properties belonging to this formation.
         /// @param[in] surface properties belonging to this surface.
         /// @param[in] propertyTypes whether the properties should be 2D (MAP) or 3D (VOLUME)
         /// @return    a list of the selected unrecorded properties
         PropertyValueList * getPropertyUnrecordedValues( int selectionFlags,
            const Interface::Property * property, const Interface::Snapshot * snapshot,
            const Interface::Reservoir * reservoir, const Interface::Formation * formation, const Interface::Surface * surface,
            int propertyType ) const;

         /// @brief Return a list of property values based on the given arguments.
         /// @param[in] list The property value list (recorded or not)
         /// @param[in] selectionFlags is logical OR for the following flags:
         ///                            SURFACE = surface property which per definition is 2D.
         /// 	                         FORMATION = formation property which can be 2D and 3D
         /// 	                         FORMATIONSURFACE = a surface property that is not continuous over the surface.
         /// 	                         RESERVOIR = properties which apply to a reservoir and are therefore 2D.
         /// @param property
         /// @param[in] snapshot properties belonging to this snapshot. If not specified, return 
         ///            properties for all snapshots.
         /// @param[in] reservoir properties belonging to this reservoir.
         /// @param[in] formation properties belonging to this formation.
         /// @param[in] surface properties belonging to this surface.
         /// @param[in] propertyTypes whether the properties should be 2D (MAP) or 3D (VOLUME)
         /// @return    a list of the selected properties inside the property value list
         virtual PropertyValueList * getPropertyValuesForList( MutablePropertyValueList list,
            int selectionFlags = SURFACE | FORMATION | FORMATIONSURFACE | RESERVOIR,
            const Property * property = 0, const Snapshot * snapshot = 0,
            const Reservoir * reservoir = 0, const Formation * formation = 0,
            const Surface * surface = 0, int propertyTypes = MAP | VOLUME ) const;

         virtual unsigned int deletePropertyValueGridMaps( int selectionFlags = SURFACE | FORMATION | FORMATIONSURFACE | RESERVOIR,
            const Property * property = 0, const Snapshot * snapshot = 0,
            const Reservoir * reservoir = 0, const Formation * formation = 0,
            const Surface * surface = 0, int propertyTypes = MAP | VOLUME ) const;

         void deletePropertyValues( int selectionFlags,
            const Property * property = 0, const Snapshot * snapshot = 0,
            const Reservoir * reservoir = 0, const Formation * formation = 0,
            const Surface * surface = 0, int propertyTypes = MAP | VOLUME );

         void deletePropertyValues( void );
         void deleteRecordLessMapPropertyValues( void );
         void deleteRecordLessVolumePropertyValues( void );
         unsigned int deletePropertiesValuesMaps ( const Snapshot * snapshot );

         /// return a list of PropertyValues based on the given arguments.
         /// if an argument equals 0, it is used as a wildcard
         virtual bool hasPropertyValues( int selectionFlags,
            const Property * property, const Snapshot * snapshot,
            const Reservoir * reservoir, const Formation * formation,
            const Surface * surface, int propertyType ) const;


         /// Create a Map-based PropertyValue
         virtual PropertyValue * createMapPropertyValue( const string & propertyValueName, const Snapshot * snapshot,
            const Reservoir * reservoir, const Formation * formation, const Surface * surface );

         /// Create a Volume-based PropertyValue
         virtual PropertyValue * createVolumePropertyValue( const string & propertyValueName, const Snapshot * snapshot,
            const Reservoir * reservoir, const Formation * formation, unsigned int depth );

         void printPropertyValues( PropertyValueList * propertyValues ) const;

         void addProperty( Property * property );
         void addPropertyToFront( Property * property );
         // Function supporting the implementation
         PropertyValue * addPropertyValue( database::Record * record, const string & name, const Property * property, const Snapshot * snapshot,
            const Reservoir * reservoir, const Formation * formation, const Surface * surface, PropertyStorage storage );

         /// Utilities to parse a HDF5 file
         void setCurrentSnapshot( const Snapshot * snapshot );
         const Snapshot * getCurrentSnapshot( void );

         /// Utilities to parse a HDF5 file
         void setCurrentProperty( const Property * property );
         const Property * getCurrentProperty( void );

         /// Utilities to parse a HDF5 file
         void setCurrentPropertyValueName( const string & name );
         const string & getCurrentPropertyValueName( void );

         /// Utilities to parse a HDF5 file
         //void setLayerName (const string & layerName);
         //const string & getLayerName (void);

         /// Create a PropertyValue GridMap from the data found in the HDF file specified by fileName at the location specified by propertyId and
         /// add it to the specified parent at the specified index
         GridMap * loadOutputMap( const Parent * parent, unsigned int childIndex, const string & fileName, const string & propertyId );

         /// In the given file find the name of the dataset that starts with "Layer=" and ends with the given layerIndex
         //const string & findLayerName (const string & filePathName, int layerIndex);

         /// Create a GridMap from the data found in the HDF file specified by filePathName at the location specified by dataSetName and
         /// add it to the specified parent at the specified index
         GridMap * loadGridMap( const Parent * parent, unsigned int childIndex, const string & filePathName, const string & dataSetName );

         /// Get the name of the output directory
         virtual std::string getOutputDir( void ) const;
         virtual const string  getFullOutputDir( void ) const;
         virtual bool makeOutputDir() const;

         void resetSnapshotIoTbl(  ) const;

         const string & getCrustIoTableName();
         database::Table* getCrustIoTable( void );

         virtual bool loadCrustThinningHistory( void );
         virtual bool loadMantleThicknessHistory( void );
         virtual bool loadHeatFlowHistory( void );
         virtual bool loadRelatedProjects();

         bool addCrustThinningHistoryMaps();

         /// Load the input map specified by the given arguments
         GridMap * loadInputMap( const string & referringTable, const string & mapName );

         const Grid * findOutputGrid( int numI, int numJ ) const;
         const Grid * findGrid( int numI, int numJ ) const;

         /// return the Grid that is used to produce new PropertyValues
         const Grid * getActivityOutputGrid( void ) const;

         virtual const BiodegradationParameters* getBiodegradationParameters() const;

         virtual const FracturePressureFunctionParameters* getFracturePressureFunctionParameters() const;

         virtual const DiffusionLeakageParameters* getDiffusionLeakageParameters() const;

         virtual const CrustFormation* getCrustFormation() const;

         virtual const MantleFormation* getMantleFormation() const;

         virtual const RunParameters* getRunParameters() const;

         virtual const ProjectData* getProjectData() const;

         virtual BottomBoundaryConditions getBottomBoundaryConditions() const;

         virtual const string & getCrustPropertyModel() const;
         virtual const string & getMantlePropertyModel() const;
         virtual double getBottomMantleTemperature() const;

         virtual ModellingMode getModellingMode() const;

         virtual PointAdsorptionHistoryList* getPointAdsorptionHistoryList( const std::string& sourceRockFormationName = "" ) const;

         virtual LangmuirAdsorptionIsothermSampleList* getLangmuirAdsorptionIsothermSampleList( const std::string& functionName ) const;

         virtual const LangmuirAdsorptionTOCEntry* getLangmuirAdsorptionTOCEntry( const std::string& langmuirName ) const;

         virtual const IrreducibleWaterSaturationSample* getIrreducibleWaterSaturationSample() const;

         virtual const SGDensitySample* getSGDensitySample() const;

         /// \brief Determine if any source rock layer contains sulphur.
         virtual bool containsSulphur() const;

         virtual int getRank() const;

         virtual int getSize() const;

         /// \brief Added a barrier function.
         ///
         /// A process will wait here until all processes have called the barrier function.
         /// In serial programs this is a skip operation, in MPI programs this calls the MPIBarrier.
         void barrier() const;

         /// \brief Function to get global min/max values
         ///
         /// In serial programmes this is a skip operation, in MPI programmes this calls the mpi-allReduce.
         void getMinValue( double * localMin, double * globalMin ) const;
         void getMaxValue( double * localMax, double * globalMax ) const;

         /// \brief Function to get global min/max values
         ///
         /// In serial programs this returns the local value, in MPI programs this calls the mpi-allReduce to find the global minimum/maximum.
         void getMinValue( int localValue, int& globalValue ) const;

         void getMaxValue( int localValue, int& globalValue ) const;

         const DataAccess::Interface::MessageHandler& getMessageHandler() const;

         const DataAccess::Interface::ApplicationGlobalOperations& getGlobalOperations() const;

         DataAccess::Interface::PermafrostEvent * getPermafrostData() const;

         /// Return whether or not to model permafrost
         bool getPermafrost() const;

         /// Set whether or not to model permafrost
         void setPermafrost( const bool aPermafrost );

         /// Return whether or not it is the beginning of an igneous intrusion
         double getPreviousIgneousIntrusionTime( const double Current_Time );

         /// connect Reservoirs to Formations
         bool connectReservoirs (void);

         /// get primary properties map writer
         MapWriter * getMapPropertyValuesWriter();

         /// get primary properties flag
         bool isPrimaryDouble() const;

         /// set primary properties flag
         void setPrimaryDouble( const bool primaryFlag );

         const string & getActivityName( void ) const;

         bool isPrimaryProperty( const string propertyName ) const;

         void mapFileCacheDestructor( void );

         database::ProjectFileHandlerPtr getProjectFileHandler ();


      protected:

         typedef enum { READONLY, READWRITE } AccessMode;
         //1DComponent
         bool loadModellingMode( void );
         ModellingMode m_modellingMode;

         /// the full path of the project
         const string m_name;

         /// the directory in which the project is to be found
         string m_projectPath;
         /// The name of the project file
         string m_fileName;
         /// The name of the project
         string m_projectName;

         /// A function to extract the project directory and the project file name
         void splitName( void );

         /// The name of the current activity producing output values
         string m_activityName;

         const AccessMode m_accessMode;

         ObjectFactory * m_factory;

         std::shared_ptr<ReservoirOptions> m_reservoirOptions;

         // All the lists

         MutableSnapshotList m_snapshots;
         MutableLithoTypeList m_lithoTypes;
         MutableSourceRockList m_sourceRocks;
         MutableFormationList m_formations;
         MutableSurfaceList m_surfaces;
         MutableReservoirList m_reservoirs;
         MutableMobileLayerList m_mobileLayers;
         MutableFluidTypeList m_fluidTypes;

         MutablePaleoSurfacePropertyList   m_heatFlowHistory;
         MutablePaleoFormationPropertyList m_crustPaleoThicknesses;
         MutablePaleoFormationPropertyList m_mantlePaleoThicknesses;
         const TableCTC                          m_tableCTC;
         const TableCTCRiftingHistory            m_tableCTCRiftingHistory;
         const TableOceanicCrustThicknessHistory m_tableOceanicCrustThicknessHistory;

         // Should really be a list of PaleoSurfaceProperty's,
         // but there is no surface defined for the top surface.
         MutablePaleoPropertyList m_surfaceDepthHistory;
         MutablePaleoPropertyList m_surfaceTemperatureHistory;

         MutableTouchstoneMapList m_touchstoneMaps;
         MutableAllochthonousLithologyList m_allochthonousLithologies;
         MutableAllochthonousLithologyDistributionList m_allochthonousLithologyDistributions;
         MutableAllochthonousLithologyInterpolationList m_allochthonousLithologyInterpolations;
         MutableTrapList m_traps;
         MutableTrapperList m_trappers;
         MutableMigrationList m_migrations;
         MutableInputValueList m_inputValues;
         MutablePropertyList m_properties;
         MutablePropertyValueList m_propertyValues;
         MutablePropertyValueList m_recordLessMapPropertyValues;
         MutablePropertyValueList m_recordLessVolumePropertyValues;
         MutableOutputPropertyList m_timeOutputProperties;
         MutableRelatedProjectList m_relatedProjects;
         MutableConstrainedOverpressureIntervalList m_constrainedOverpressureIntervals;
         MutablePermafrostEventList m_permafrostEvents;

         /// \brief A set of all of the igneous intrusion contained within a project.
         MutableIgneousIntrusionEventList m_igneousIntrusionEvents;

         BiodegradationParameters* m_biodegradationParameters;
         FracturePressureFunctionParameters* m_fracturePressureFunctionParameters;
         DiffusionLeakageParameters* m_diffusionLeakageParameters;

         RunParameters* m_runParameters;
         ProjectData* m_projectData;
         MutableSimulationDetailsList m_simulationDetails;
         database::ProjectFileHandlerPtr m_projectFileHandler;


         /// The crust- and mantle-formations do not have to be deallocated directly. Since they are added
         /// to the list of formations in the model they will be deleted when this object is destroyed.
         CrustFormation* m_crustFormation;
         MantleFormation* m_mantleFormation;

         BottomBoundaryConditions m_bottomBoundaryConditions;
         string m_crustPropertyModel;
         string m_mantlePropertyModel;

         /// The surfaces of the basement formations.
         /// The crust- and mantle-surfaces do not have to be deallocated directly. Since they are added
         /// to the list of surfaces in the model they will be deleted when this object is destroyed.
         BasementSurface* m_crustBottomSurface;
         BasementSurface* m_mantleBottomSurface;

         MutableLithologyHeatCapacitySampleList m_lithologyHeatCapacitySamples;
         MutableLithologyThermalConductivitySampleList m_lithologyThermalConductivitySamples;

         MutableFluidThermalConductivitySampleList m_fluidThermalConductivitySamples;
         MutableFluidHeatCapacitySampleList        m_fluidHeatCapacitySamples;

         MutableFaultCollectionList m_faultCollections;

         mutable Grid * m_inputGrid;
         mutable Grid * m_highResOutputGrid;
         mutable Grid * m_lowResOutputGrid;

         const Grid * m_activityOutputGrid; // grid in which the output is computed by the activity
         bool m_saveAsInputGrid; // whether to use the input grid to save the computed output


         /// I.e. whether permafrost is being modelled
         bool m_permafrost;

         MapWriter * m_mapPropertyValuesWriter;

         // flag to output primary properties in a double precision
         bool m_primaryDouble;

         int m_rank;
         int m_size;

         void mapFileCacheConstructor( void );

         void checkForValidPartitioning( const string & name, int M, int N ) const;

         enum { auxiliary, hrdecompaction, genex, fastcauldron };

         void * m_mapFileCache;

         /// Variables used in the traversal of HDF5 files.
         const Snapshot * m_currentSnapshot;
         const Property * m_currentProperty;
         string m_currentPropertyValueName;

         void resetActivityName( void );
         /// set the name of the data production activity
         bool setActivityName( const string & name );


         void resetActivityOutputGrid( void );

         bool loadSnapshots( void );
         bool createSnapshotsAtGeologicalEvents( void );
         bool createSnapshotsAtRiftEvents( void );
         static bool isEqualTime( double t1, double t2 );
         bool loadGrids( void );
         bool loadLithoTypes( void );
         bool loadTouchstoneMaps( void );

         bool loadSurfaces( void );
         bool loadFormations( void );
         bool loadReservoirs( void );
         bool loadGlobalReservoirOptions (void);
         bool loadMobileLayers( void );
         bool loadAllochthonousLithologies( void );
         bool loadAllochthonousLithologyDistributions( void );
         bool loadAllochthonousLithologyInterpolations( void );
         bool loadTraps( void );
         bool loadTrappers( void );
         bool loadMigrations( void );
         bool loadInputValues( void );
         bool loadProperties( void );
         bool loadMapPropertyValues( void );
         bool loadVolumePropertyValues( void );
         bool loadVolumePropertyValuesViaSnapshotIoTbl( void );
         bool loadVolumePropertyValuesVia3DTimeIoTbl( void );

         bool loadIgneousIntrusions();

         bool loadCrustFormation();
         bool loadMantleFormation();
         bool loadBasementSurfaces();

         bool loadRunParameters( void );
         bool loadProjectData( void );
         bool loadSurfaceDepthHistory( void );
         bool loadSurfaceTemperatureHistory( void );
         bool loadTimeOutputProperties( void );
         bool loadDepthOutputProperties( void );
         bool loadSimulationDetails ();

         bool loadFluidThermalConductivitySamples();
         bool loadFluidHeatCapacitySamples();
         bool loadLithologyHeatCapacitySamples();
         bool loadLithologyThermalConductivitySamples();

         // There is nothing to delete here.
         bool loadBottomBoundaryConditions();

         bool loadBiodegradationParameters( void );
         bool loadFracturePressureFunctionParameters( void );
         bool loadDiffusionLeakageParameters( void );

         bool loadFaultCollections( void );
         bool connectFaultCollections( void );
         bool loadFaultEvents( void );

         bool loadFluidTypes();

         void loadPermafrostData();

         void computeMantlePaleoThicknessHistory() const;

         bool initializeMapPropertyValuesWriter( const bool append = false );
         bool finalizeMapPropertyValuesWriter( void );

         bool saveCreatedMapPropertyValues( void );
         
         bool saveCreatedMapPropertyValuesMode1D( void );
 
         bool saveCreatedMapPropertyValuesMode3D( void );

         virtual bool saveCreatedVolumePropertyValues( void );

         bool saveCreatedVolumePropertyValuesMode1D( void );

         bool saveCreatedVolumePropertyValuesMode3D( void );

         /// connect Surfaces to Formations
         bool connectSurfaces( void );

         /// check of the m_trappers is not empty
         bool trappersAreAvailable();

         /// connect Traps to Reservoirs and Snapshots
         bool connectTraps( void );

         /// connect Traps to Reservoirs and Snapshots
         bool connectTrappers( void );

         bool connectMigrations( void );

         /// Connect spilling traps
         bool connectUpAndDownstreamTrappers( void ) const;

         Trapper * findTrapper( const MutableTrapperList & trappers, const Reservoir * reservoir,
            const Snapshot * snapshot, unsigned int id, unsigned int persistentId ) const;

         void numberInputValues( void );

         void loadInputGridMaps( void ) const;
         void loadPropertyGridMaps( PropertyValueList * propertyValues ) const;

         void loadLangmuirIsotherms();
         void loadLangmuirTOCEntries();
         void loadPointHistories();
         void loadIrreducibleWaterSaturationSample();
         void loadSGDensitySample();

         void deleteSnapshots( void );
         void deleteSurfaces( void );
         void deleteFormations( void );
         void deleteLithoTypes( void );
         void deleteSourceRocks( void );
         void deleteReservoirs( void );
         void deleteMobileLayers( void );
         void deleteTouchstoneMaps( void );
         void deleteAllochthonousLithologies( void );
         void deleteAllochthonousLithologyDistributions( void );
         void deleteAllochthonousLithologyInterpolations( void );
         void deleteTraps( void );
         void deleteTrappers( void );
         void deleteMigrations( void );
         void deleteInputValues( void );
         void deleteProperties( void );
         void deleteFluidTypes();

         void deleteIgneousIntrusions();
         void deletePermafrost();

         void deleteBiodegradationParameters( void );
         void deleteFracturePressureFunctionParameters( void );
         void deleteDiffusionLeakageParameters( void );

         void deleteCrustFormation();
         void deleteMantleFormation();

         void deleteHeatFlowHistory( void );
         void deleteCrustThinningHistory( void );
         void deleteMantleThicknessHistory( void );

         void deleteSurfaceDepthHistory( void );
         void deleteSurfaceTemperatureHistory( void );
         void deleteRunParameters( void );
         void deleteProjectData( void );
         void deleteSimulationDetails ();

         void deleteTimeOutputProperties( void );
         void deleteDepthOutputProperties( void );
         void deleteLithologyHeatCapacitySamples( void );
         void deleteLithologyThermalConductivitySamples( void );
         void deleteFluidThermalConductivitySamples();
         void deleteFluidHeatCapacitySamples();
         void deleteRelatedProjects();
         void deleteConstrainedOverpressureIntervals();

         void deleteLangmuirIsotherms();
         void deleteLangmuirTOCEntries();
         void deletePointHistories();
         void deleteIrreducibleWaterSaturationSample();
         void deleteSGDensitySample();

         void deleteFaultCollections();

         MutableLangmuirAdsorptionIsothermSampleList m_langmuirIsotherms;
         MutableLangmuirAdsorptionTOCEntryList m_langmuirTocAdsorptionEntries;
         MutablePointAdsorptionHistoryList m_adsorptionPointHistoryList;

         IrreducibleWaterSaturationSample* m_irreducibleWaterSample;
         SGDensitySample* m_sgDensitySample;

      private:
         static float GetUndefinedValue( hid_t fileId );
         double m_previousIgneousIntrusionTime;

         /// \brief Allocate architecture related clases.
         ///
         /// E.g. Message-handler, global-operations.
         void allocateArchitectureRelatedParameters();


         DataAccess::Interface::MessageHandler* m_messageHandler;
         DataAccess::Interface::ApplicationGlobalOperations* m_globalOperations;

         /// List of the primary properties
         std::set<std::string> m_primaryList;
         
         friend class migration::Migrator;
      };
   }
}
#endif // INTERFACE_PROJECTHANDLE_H<|MERGE_RESOLUTION|>--- conflicted
+++ resolved
@@ -350,17 +350,10 @@
          /// @brief Return a list of recorded property values based on the given arguments.
          ///
          /// @param[in] selectionFlags is logical OR for the following flags:
-<<<<<<< HEAD
          ///                            SURFACE = surface property which per definition is 2D.
          /// 	                         FORMATION = formation property which can be 2D and 3D
          /// 	                         FORMATIONSURFACE = a surface property that is not continuous over the surface.
          /// 	                         RESERVOIR = properties which apply to a reservoir and are therefore 2D.
-=======
-         ///                           SURFACE = surface property which per definition is 2D.
-         ///                             FORMATION = formation property which can be 2D and 3D
-         ///                             FORMATIONSURFACE = a surface property that is not continuous over the surface.
-         ///                             RESERVOIR = properties which apply to a reservoir and are therefore 2D.
->>>>>>> f20e05e0
          /// @param property
          /// @param[in] snapshot properties belonging to this snapshot. If not specified, return
          ///            properties for all snapshots.
