--- conflicted
+++ resolved
@@ -2,31 +2,17 @@
 <tagfile>
   <compound kind="file">
     <name>casaAPI.h</name>
-    <path>V:/TFS/Branches/v2015.12alc/development/libraries/casaAPI/doc/casaAPI.doxytag:V:/TFS/Branches/v2015.12alc/development/libraries/casaAPI/src/</path>
+    <path>V:/TFS/Branches/v2015.12alc/development/libraries/casaAPI/doc/casaAPI.doxytag:E:/Build/cld-dev/development/libraries/casaAPI/src/</path>
     <filename>casaAPI_8h</filename>
   </compound>
   <compound kind="file">
-    <name>CasaDeserializer.h</name>
-    <path>V:/TFS/Branches/v2015.12alc/development/libraries/casaAPI/doc/casaAPI.doxytag:V:/TFS/Branches/v2015.12alc/development/libraries/casaAPI/src/</path>
-    <filename>CasaDeserializer_8h</filename>
-  </compound>
-  <compound kind="file">
-    <name>CasaSerializer.h</name>
-    <path>V:/TFS/Branches/v2015.12alc/development/libraries/casaAPI/doc/casaAPI.doxytag:V:/TFS/Branches/v2015.12alc/development/libraries/casaAPI/src/</path>
-    <filename>CasaSerializer_8h</filename>
-  </compound>
-  <compound kind="file">
     <name>CauldronApp.h</name>
-    <path>V:/TFS/Branches/v2015.12alc/development/libraries/casaAPI/doc/casaAPI.doxytag:V:/TFS/Branches/v2015.12alc/development/libraries/casaAPI/src/</path>
+    <path>V:/TFS/Branches/v2015.12alc/development/libraries/casaAPI/doc/casaAPI.doxytag:E:/Build/cld-dev/development/libraries/casaAPI/src/</path>
     <filename>CauldronApp_8h</filename>
   </compound>
   <compound kind="file">
     <name>cmbAPI.h</name>
-<<<<<<< HEAD
     <path>V:/TFS/Branches/v2015.12alc/development/libraries/cmbAPI/src/</path>
-=======
-    <path>E:/Build/cld-dev/development/libraries/cmbAPI/src/</path>
->>>>>>> 64375221
     <filename>cmbAPI_8h</filename>
     <includes id="ErrorHandler_8h" name="ErrorHandler.h" local="yes" imported="no">ErrorHandler.h</includes>
     <includes id="LithologyManager_8h" name="LithologyManager.h" local="yes" imported="no">LithologyManager.h</includes>
@@ -38,316 +24,293 @@
     <includes id="MapsManager_8h" name="MapsManager.h" local="yes" imported="no">MapsManager.h</includes>
     <includes id="UndefinedValues_8h" name="UndefinedValues.h" local="yes" imported="no">UndefinedValues.h</includes>
     <class kind="class">mbapi::Model</class>
+    <namespace>mbapi</namespace>
   </compound>
   <compound kind="file">
     <name>DataDigger.h</name>
-    <path>V:/TFS/Branches/v2015.12alc/development/libraries/casaAPI/doc/casaAPI.doxytag:V:/TFS/Branches/v2015.12alc/development/libraries/casaAPI/src/</path>
+    <path>V:/TFS/Branches/v2015.12alc/development/libraries/casaAPI/doc/casaAPI.doxytag:E:/Build/cld-dev/development/libraries/casaAPI/src/</path>
     <filename>DataDigger_8h</filename>
   </compound>
   <compound kind="file">
     <name>DoEGenerator.h</name>
-    <path>V:/TFS/Branches/v2015.12alc/development/libraries/casaAPI/doc/casaAPI.doxytag:V:/TFS/Branches/v2015.12alc/development/libraries/casaAPI/src/</path>
+    <path>V:/TFS/Branches/v2015.12alc/development/libraries/casaAPI/doc/casaAPI.doxytag:E:/Build/cld-dev/development/libraries/casaAPI/src/</path>
     <filename>DoEGenerator_8h</filename>
   </compound>
   <compound kind="file">
     <name>ErrorHandler.h</name>
-<<<<<<< HEAD
     <path>V:/TFS/Branches/v2015.12alc/development/libraries/cmbAPI/src/</path>
-=======
-    <path>E:/Build/cld-dev/development/libraries/cmbAPI/src/</path>
->>>>>>> 64375221
     <filename>ErrorHandler_8h</filename>
     <class kind="class">ErrorHandler</class>
   </compound>
   <compound kind="file">
     <name>FluidManager.h</name>
-<<<<<<< HEAD
     <path>V:/TFS/Branches/v2015.12alc/development/libraries/cmbAPI/src/</path>
-=======
-    <path>E:/Build/cld-dev/development/libraries/cmbAPI/src/</path>
->>>>>>> 64375221
     <filename>FluidManager_8h</filename>
     <includes id="ErrorHandler_8h" name="ErrorHandler.h" local="yes" imported="no">ErrorHandler.h</includes>
     <class kind="class">mbapi::FluidManager</class>
+    <namespace>mbapi</namespace>
   </compound>
   <compound kind="file">
     <name>JobScheduler.h</name>
-    <path>V:/TFS/Branches/v2015.12alc/development/libraries/casaAPI/doc/casaAPI.doxytag:V:/TFS/Branches/v2015.12alc/development/libraries/casaAPI/src/</path>
+    <path>V:/TFS/Branches/v2015.12alc/development/libraries/casaAPI/doc/casaAPI.doxytag:E:/Build/cld-dev/development/libraries/casaAPI/src/</path>
     <filename>JobScheduler_8h</filename>
   </compound>
   <compound kind="file">
     <name>JobSchedulerLocal.h</name>
-    <path>V:/TFS/Branches/v2015.12alc/development/libraries/casaAPI/doc/casaAPI.doxytag:V:/TFS/Branches/v2015.12alc/development/libraries/casaAPI/src/</path>
+    <path>V:/TFS/Branches/v2015.12alc/development/libraries/casaAPI/doc/casaAPI.doxytag:E:/Build/cld-dev/development/libraries/casaAPI/src/</path>
     <filename>JobSchedulerLocal_8h</filename>
   </compound>
   <compound kind="file">
     <name>JobSchedulerLSF.h</name>
-    <path>V:/TFS/Branches/v2015.12alc/development/libraries/casaAPI/doc/casaAPI.doxytag:V:/TFS/Branches/v2015.12alc/development/libraries/casaAPI/src/</path>
+    <path>V:/TFS/Branches/v2015.12alc/development/libraries/casaAPI/doc/casaAPI.doxytag:E:/Build/cld-dev/development/libraries/casaAPI/src/</path>
     <filename>JobSchedulerLSF_8h</filename>
   </compound>
   <compound kind="file">
     <name>LithologyManager.h</name>
-<<<<<<< HEAD
     <path>V:/TFS/Branches/v2015.12alc/development/libraries/cmbAPI/src/</path>
-=======
-    <path>E:/Build/cld-dev/development/libraries/cmbAPI/src/</path>
->>>>>>> 64375221
     <filename>LithologyManager_8h</filename>
     <includes id="ErrorHandler_8h" name="ErrorHandler.h" local="yes" imported="no">ErrorHandler.h</includes>
     <class kind="class">mbapi::LithologyManager</class>
+    <namespace>mbapi</namespace>
   </compound>
   <compound kind="file">
     <name>MapsManager.h</name>
-<<<<<<< HEAD
     <path>V:/TFS/Branches/v2015.12alc/development/libraries/cmbAPI/src/</path>
-=======
-    <path>E:/Build/cld-dev/development/libraries/cmbAPI/src/</path>
->>>>>>> 64375221
     <filename>MapsManager_8h</filename>
     <includes id="ErrorHandler_8h" name="ErrorHandler.h" local="yes" imported="no">ErrorHandler.h</includes>
     <class kind="class">mbapi::MapsManager</class>
+    <namespace>mbapi</namespace>
   </compound>
   <compound kind="file">
     <name>MonteCarloSolver.h</name>
-    <path>V:/TFS/Branches/v2015.12alc/development/libraries/casaAPI/doc/casaAPI.doxytag:V:/TFS/Branches/v2015.12alc/development/libraries/casaAPI/src/</path>
+    <path>V:/TFS/Branches/v2015.12alc/development/libraries/casaAPI/doc/casaAPI.doxytag:E:/Build/cld-dev/development/libraries/casaAPI/src/</path>
     <filename>MonteCarloSolver_8h</filename>
   </compound>
   <compound kind="file">
     <name>Observable.h</name>
-    <path>V:/TFS/Branches/v2015.12alc/development/libraries/casaAPI/doc/casaAPI.doxytag:V:/TFS/Branches/v2015.12alc/development/libraries/casaAPI/src/</path>
+    <path>V:/TFS/Branches/v2015.12alc/development/libraries/casaAPI/doc/casaAPI.doxytag:E:/Build/cld-dev/development/libraries/casaAPI/src/</path>
     <filename>Observable_8h</filename>
   </compound>
   <compound kind="file">
     <name>ObsGridPropertyWell.h</name>
-    <path>V:/TFS/Branches/v2015.12alc/development/libraries/casaAPI/doc/casaAPI.doxytag:V:/TFS/Branches/v2015.12alc/development/libraries/casaAPI/src/</path>
+    <path>V:/TFS/Branches/v2015.12alc/development/libraries/casaAPI/doc/casaAPI.doxytag:E:/Build/cld-dev/development/libraries/casaAPI/src/</path>
     <filename>ObsGridPropertyWell_8h</filename>
   </compound>
   <compound kind="file">
     <name>ObsGridPropertyXYZ.h</name>
-    <path>V:/TFS/Branches/v2015.12alc/development/libraries/casaAPI/doc/casaAPI.doxytag:V:/TFS/Branches/v2015.12alc/development/libraries/casaAPI/src/</path>
+    <path>V:/TFS/Branches/v2015.12alc/development/libraries/casaAPI/doc/casaAPI.doxytag:E:/Build/cld-dev/development/libraries/casaAPI/src/</path>
     <filename>ObsGridPropertyXYZ_8h</filename>
   </compound>
   <compound kind="file">
     <name>ObsSourceRockMapProp.h</name>
-    <path>V:/TFS/Branches/v2015.12alc/development/libraries/casaAPI/doc/casaAPI.doxytag:V:/TFS/Branches/v2015.12alc/development/libraries/casaAPI/src/</path>
+    <path>V:/TFS/Branches/v2015.12alc/development/libraries/casaAPI/doc/casaAPI.doxytag:E:/Build/cld-dev/development/libraries/casaAPI/src/</path>
     <filename>ObsSourceRockMapProp_8h</filename>
   </compound>
   <compound kind="file">
     <name>ObsSpace.h</name>
-    <path>V:/TFS/Branches/v2015.12alc/development/libraries/casaAPI/doc/casaAPI.doxytag:V:/TFS/Branches/v2015.12alc/development/libraries/casaAPI/src/</path>
+    <path>V:/TFS/Branches/v2015.12alc/development/libraries/casaAPI/doc/casaAPI.doxytag:E:/Build/cld-dev/development/libraries/casaAPI/src/</path>
     <filename>ObsSpace_8h</filename>
   </compound>
   <compound kind="file">
+    <name>ObsTrapDerivedProp.h</name>
+    <path>V:/TFS/Branches/v2015.12alc/development/libraries/casaAPI/doc/casaAPI.doxytag:E:/Build/cld-dev/development/libraries/casaAPI/src/</path>
+    <filename>ObsTrapDerivedProp_8h</filename>
+  </compound>
+  <compound kind="file">
     <name>ObsTrapProp.h</name>
-    <path>V:/TFS/Branches/v2015.12alc/development/libraries/casaAPI/doc/casaAPI.doxytag:V:/TFS/Branches/v2015.12alc/development/libraries/casaAPI/src/</path>
+    <path>V:/TFS/Branches/v2015.12alc/development/libraries/casaAPI/doc/casaAPI.doxytag:E:/Build/cld-dev/development/libraries/casaAPI/src/</path>
     <filename>ObsTrapProp_8h</filename>
   </compound>
   <compound kind="file">
     <name>ObsValue.h</name>
-    <path>V:/TFS/Branches/v2015.12alc/development/libraries/casaAPI/doc/casaAPI.doxytag:V:/TFS/Branches/v2015.12alc/development/libraries/casaAPI/src/</path>
+    <path>V:/TFS/Branches/v2015.12alc/development/libraries/casaAPI/doc/casaAPI.doxytag:E:/Build/cld-dev/development/libraries/casaAPI/src/</path>
     <filename>ObsValue_8h</filename>
   </compound>
   <compound kind="file">
     <name>ObsValueDoubleArray.h</name>
-    <path>V:/TFS/Branches/v2015.12alc/development/libraries/casaAPI/doc/casaAPI.doxytag:V:/TFS/Branches/v2015.12alc/development/libraries/casaAPI/src/</path>
+    <path>V:/TFS/Branches/v2015.12alc/development/libraries/casaAPI/doc/casaAPI.doxytag:E:/Build/cld-dev/development/libraries/casaAPI/src/</path>
     <filename>ObsValueDoubleArray_8h</filename>
   </compound>
   <compound kind="file">
     <name>ObsValueDoubleScalar.h</name>
-    <path>V:/TFS/Branches/v2015.12alc/development/libraries/casaAPI/doc/casaAPI.doxytag:V:/TFS/Branches/v2015.12alc/development/libraries/casaAPI/src/</path>
+    <path>V:/TFS/Branches/v2015.12alc/development/libraries/casaAPI/doc/casaAPI.doxytag:E:/Build/cld-dev/development/libraries/casaAPI/src/</path>
     <filename>ObsValueDoubleScalar_8h</filename>
   </compound>
   <compound kind="file">
+    <name>ObsValueTransformable.h</name>
+    <path>V:/TFS/Branches/v2015.12alc/development/libraries/casaAPI/doc/casaAPI.doxytag:E:/Build/cld-dev/development/libraries/casaAPI/src/</path>
+    <filename>ObsValueTransformable_8h</filename>
+  </compound>
+  <compound kind="file">
     <name>Parameter.h</name>
-    <path>V:/TFS/Branches/v2015.12alc/development/libraries/casaAPI/doc/casaAPI.doxytag:V:/TFS/Branches/v2015.12alc/development/libraries/casaAPI/src/</path>
+    <path>V:/TFS/Branches/v2015.12alc/development/libraries/casaAPI/doc/casaAPI.doxytag:E:/Build/cld-dev/development/libraries/casaAPI/src/</path>
     <filename>Parameter_8h</filename>
   </compound>
   <compound kind="file">
+    <name>PrmCompactionCoefficient.h</name>
+    <path>V:/TFS/Branches/v2015.12alc/development/libraries/casaAPI/doc/casaAPI.doxytag:E:/Build/cld-dev/development/libraries/casaAPI/src/</path>
+    <filename>PrmCompactionCoefficient_8h</filename>
+  </compound>
+  <compound kind="file">
     <name>PrmCrustThinning.h</name>
-    <path>V:/TFS/Branches/v2015.12alc/development/libraries/casaAPI/doc/casaAPI.doxytag:V:/TFS/Branches/v2015.12alc/development/libraries/casaAPI/src/</path>
+    <path>V:/TFS/Branches/v2015.12alc/development/libraries/casaAPI/doc/casaAPI.doxytag:E:/Build/cld-dev/development/libraries/casaAPI/src/</path>
     <filename>PrmCrustThinning_8h</filename>
   </compound>
   <compound kind="file">
+    <name>PrmLithoFraction.h</name>
+    <path>V:/TFS/Branches/v2015.12alc/development/libraries/casaAPI/doc/casaAPI.doxytag:E:/Build/cld-dev/development/libraries/casaAPI/src/</path>
+    <filename>PrmLithoFraction_8h</filename>
+  </compound>
+  <compound kind="file">
     <name>PrmLithologyProp.h</name>
-    <path>V:/TFS/Branches/v2015.12alc/development/libraries/casaAPI/doc/casaAPI.doxytag:V:/TFS/Branches/v2015.12alc/development/libraries/casaAPI/src/</path>
+    <path>V:/TFS/Branches/v2015.12alc/development/libraries/casaAPI/doc/casaAPI.doxytag:E:/Build/cld-dev/development/libraries/casaAPI/src/</path>
     <filename>PrmLithologyProp_8h</filename>
   </compound>
   <compound kind="file">
     <name>PrmLithoSTPThermalCond.h</name>
-    <path>V:/TFS/Branches/v2015.12alc/development/libraries/casaAPI/doc/casaAPI.doxytag:V:/TFS/Branches/v2015.12alc/development/libraries/casaAPI/src/</path>
+    <path>V:/TFS/Branches/v2015.12alc/development/libraries/casaAPI/doc/casaAPI.doxytag:E:/Build/cld-dev/development/libraries/casaAPI/src/</path>
     <filename>PrmLithoSTPThermalCond_8h</filename>
   </compound>
   <compound kind="file">
     <name>PrmOneCrustThinningEvent.h</name>
-    <path>V:/TFS/Branches/v2015.12alc/development/libraries/casaAPI/doc/casaAPI.doxytag:V:/TFS/Branches/v2015.12alc/development/libraries/casaAPI/src/</path>
+    <path>V:/TFS/Branches/v2015.12alc/development/libraries/casaAPI/doc/casaAPI.doxytag:E:/Build/cld-dev/development/libraries/casaAPI/src/</path>
     <filename>PrmOneCrustThinningEvent_8h</filename>
   </compound>
   <compound kind="file">
     <name>PrmPermeabilityModel.h</name>
-    <path>V:/TFS/Branches/v2015.12alc/development/libraries/casaAPI/doc/casaAPI.doxytag:V:/TFS/Branches/v2015.12alc/development/libraries/casaAPI/src/</path>
+    <path>V:/TFS/Branches/v2015.12alc/development/libraries/casaAPI/doc/casaAPI.doxytag:E:/Build/cld-dev/development/libraries/casaAPI/src/</path>
     <filename>PrmPermeabilityModel_8h</filename>
   </compound>
   <compound kind="file">
     <name>PrmPorosityModel.h</name>
-    <path>V:/TFS/Branches/v2015.12alc/development/libraries/casaAPI/doc/casaAPI.doxytag:V:/TFS/Branches/v2015.12alc/development/libraries/casaAPI/src/</path>
+    <path>V:/TFS/Branches/v2015.12alc/development/libraries/casaAPI/doc/casaAPI.doxytag:E:/Build/cld-dev/development/libraries/casaAPI/src/</path>
     <filename>PrmPorosityModel_8h</filename>
   </compound>
   <compound kind="file">
     <name>PrmSourceRockHC.h</name>
-    <path>V:/TFS/Branches/v2015.12alc/development/libraries/casaAPI/doc/casaAPI.doxytag:V:/TFS/Branches/v2015.12alc/development/libraries/casaAPI/src/</path>
+    <path>V:/TFS/Branches/v2015.12alc/development/libraries/casaAPI/doc/casaAPI.doxytag:E:/Build/cld-dev/development/libraries/casaAPI/src/</path>
     <filename>PrmSourceRockHC_8h</filename>
   </compound>
   <compound kind="file">
     <name>PrmSourceRockHI.h</name>
-    <path>V:/TFS/Branches/v2015.12alc/development/libraries/casaAPI/doc/casaAPI.doxytag:V:/TFS/Branches/v2015.12alc/development/libraries/casaAPI/src/</path>
+    <path>V:/TFS/Branches/v2015.12alc/development/libraries/casaAPI/doc/casaAPI.doxytag:E:/Build/cld-dev/development/libraries/casaAPI/src/</path>
     <filename>PrmSourceRockHI_8h</filename>
   </compound>
   <compound kind="file">
     <name>PrmSourceRockPreAsphaltStartAct.h</name>
-    <path>V:/TFS/Branches/v2015.12alc/development/libraries/casaAPI/doc/casaAPI.doxytag:V:/TFS/Branches/v2015.12alc/development/libraries/casaAPI/src/</path>
+    <path>V:/TFS/Branches/v2015.12alc/development/libraries/casaAPI/doc/casaAPI.doxytag:E:/Build/cld-dev/development/libraries/casaAPI/src/</path>
     <filename>PrmSourceRockPreAsphaltStartAct_8h</filename>
   </compound>
   <compound kind="file">
     <name>PrmSourceRockProp.h</name>
-    <path>V:/TFS/Branches/v2015.12alc/development/libraries/casaAPI/doc/casaAPI.doxytag:V:/TFS/Branches/v2015.12alc/development/libraries/casaAPI/src/</path>
+    <path>V:/TFS/Branches/v2015.12alc/development/libraries/casaAPI/doc/casaAPI.doxytag:E:/Build/cld-dev/development/libraries/casaAPI/src/</path>
     <filename>PrmSourceRockProp_8h</filename>
   </compound>
   <compound kind="file">
     <name>PrmSourceRockTOC.h</name>
-    <path>V:/TFS/Branches/v2015.12alc/development/libraries/casaAPI/doc/casaAPI.doxytag:V:/TFS/Branches/v2015.12alc/development/libraries/casaAPI/src/</path>
+    <path>V:/TFS/Branches/v2015.12alc/development/libraries/casaAPI/doc/casaAPI.doxytag:E:/Build/cld-dev/development/libraries/casaAPI/src/</path>
     <filename>PrmSourceRockTOC_8h</filename>
   </compound>
   <compound kind="file">
     <name>PrmSourceRockType.h</name>
-    <path>V:/TFS/Branches/v2015.12alc/development/libraries/casaAPI/doc/casaAPI.doxytag:V:/TFS/Branches/v2015.12alc/development/libraries/casaAPI/src/</path>
+    <path>V:/TFS/Branches/v2015.12alc/development/libraries/casaAPI/doc/casaAPI.doxytag:E:/Build/cld-dev/development/libraries/casaAPI/src/</path>
     <filename>PrmSourceRockType_8h</filename>
   </compound>
   <compound kind="file">
     <name>PrmSurfacePorosity.h</name>
-    <path>V:/TFS/Branches/v2015.12alc/development/libraries/casaAPI/doc/casaAPI.doxytag:V:/TFS/Branches/v2015.12alc/development/libraries/casaAPI/src/</path>
+    <path>V:/TFS/Branches/v2015.12alc/development/libraries/casaAPI/doc/casaAPI.doxytag:E:/Build/cld-dev/development/libraries/casaAPI/src/</path>
     <filename>PrmSurfacePorosity_8h</filename>
   </compound>
   <compound kind="file">
     <name>PrmTopCrustHeatProduction.h</name>
-    <path>V:/TFS/Branches/v2015.12alc/development/libraries/casaAPI/doc/casaAPI.doxytag:V:/TFS/Branches/v2015.12alc/development/libraries/casaAPI/src/</path>
+    <path>V:/TFS/Branches/v2015.12alc/development/libraries/casaAPI/doc/casaAPI.doxytag:E:/Build/cld-dev/development/libraries/casaAPI/src/</path>
     <filename>PrmTopCrustHeatProduction_8h</filename>
   </compound>
   <compound kind="file">
+    <name>PrmWindow.h</name>
+    <path>V:/TFS/Branches/v2015.12alc/development/libraries/casaAPI/doc/casaAPI.doxytag:E:/Build/cld-dev/development/libraries/casaAPI/src/</path>
+    <filename>PrmWindow_8h</filename>
+  </compound>
+  <compound kind="file">
     <name>PropertyManager.h</name>
-<<<<<<< HEAD
     <path>V:/TFS/Branches/v2015.12alc/development/libraries/cmbAPI/src/</path>
-=======
-    <path>E:/Build/cld-dev/development/libraries/cmbAPI/src/</path>
->>>>>>> 64375221
     <filename>PropertyManager_8h</filename>
     <includes id="ErrorHandler_8h" name="ErrorHandler.h" local="yes" imported="no">ErrorHandler.h</includes>
     <class kind="class">mbapi::PropertyManager</class>
+    <namespace>mbapi</namespace>
   </compound>
   <compound kind="file">
     <name>RSProxy.h</name>
-    <path>V:/TFS/Branches/v2015.12alc/development/libraries/casaAPI/doc/casaAPI.doxytag:V:/TFS/Branches/v2015.12alc/development/libraries/casaAPI/src/</path>
+    <path>V:/TFS/Branches/v2015.12alc/development/libraries/casaAPI/doc/casaAPI.doxytag:E:/Build/cld-dev/development/libraries/casaAPI/src/</path>
     <filename>RSProxy_8h</filename>
   </compound>
   <compound kind="file">
     <name>RSProxySet.h</name>
-    <path>V:/TFS/Branches/v2015.12alc/development/libraries/casaAPI/doc/casaAPI.doxytag:V:/TFS/Branches/v2015.12alc/development/libraries/casaAPI/src/</path>
+    <path>V:/TFS/Branches/v2015.12alc/development/libraries/casaAPI/doc/casaAPI.doxytag:E:/Build/cld-dev/development/libraries/casaAPI/src/</path>
     <filename>RSProxySet_8h</filename>
   </compound>
   <compound kind="file">
     <name>RunCase.h</name>
-    <path>V:/TFS/Branches/v2015.12alc/development/libraries/casaAPI/doc/casaAPI.doxytag:V:/TFS/Branches/v2015.12alc/development/libraries/casaAPI/src/</path>
+    <path>V:/TFS/Branches/v2015.12alc/development/libraries/casaAPI/doc/casaAPI.doxytag:E:/Build/cld-dev/development/libraries/casaAPI/src/</path>
     <filename>RunCase_8h</filename>
   </compound>
   <compound kind="file">
     <name>RunCaseSet.h</name>
-    <path>V:/TFS/Branches/v2015.12alc/development/libraries/casaAPI/doc/casaAPI.doxytag:V:/TFS/Branches/v2015.12alc/development/libraries/casaAPI/src/</path>
+    <path>V:/TFS/Branches/v2015.12alc/development/libraries/casaAPI/doc/casaAPI.doxytag:E:/Build/cld-dev/development/libraries/casaAPI/src/</path>
     <filename>RunCaseSet_8h</filename>
   </compound>
   <compound kind="file">
     <name>RunManager.h</name>
-    <path>V:/TFS/Branches/v2015.12alc/development/libraries/casaAPI/doc/casaAPI.doxytag:V:/TFS/Branches/v2015.12alc/development/libraries/casaAPI/src/</path>
+    <path>V:/TFS/Branches/v2015.12alc/development/libraries/casaAPI/doc/casaAPI.doxytag:E:/Build/cld-dev/development/libraries/casaAPI/src/</path>
     <filename>RunManager_8h</filename>
   </compound>
   <compound kind="file">
     <name>ScenarioAnalysis.h</name>
-    <path>V:/TFS/Branches/v2015.12alc/development/libraries/casaAPI/doc/casaAPI.doxytag:V:/TFS/Branches/v2015.12alc/development/libraries/casaAPI/src/</path>
+    <path>V:/TFS/Branches/v2015.12alc/development/libraries/casaAPI/doc/casaAPI.doxytag:E:/Build/cld-dev/development/libraries/casaAPI/src/</path>
     <filename>ScenarioAnalysis_8h</filename>
   </compound>
   <compound kind="file">
     <name>SensitivityCalculator.h</name>
-    <path>V:/TFS/Branches/v2015.12alc/development/libraries/casaAPI/doc/casaAPI.doxytag:V:/TFS/Branches/v2015.12alc/development/libraries/casaAPI/src/</path>
+    <path>V:/TFS/Branches/v2015.12alc/development/libraries/casaAPI/doc/casaAPI.doxytag:E:/Build/cld-dev/development/libraries/casaAPI/src/</path>
     <filename>SensitivityCalculator_8h</filename>
   </compound>
   <compound kind="file">
-    <name>SimpleBin.h</name>
-    <path>V:/TFS/Branches/v2015.12alc/development/libraries/casaAPI/doc/casaAPI.doxytag:V:/TFS/Branches/v2015.12alc/development/libraries/casaAPI/src/</path>
-    <filename>SimpleBin_8h</filename>
-  </compound>
-  <compound kind="file">
-    <name>SimpleBinDeserializer.h</name>
-    <path>V:/TFS/Branches/v2015.12alc/development/libraries/casaAPI/doc/casaAPI.doxytag:V:/TFS/Branches/v2015.12alc/development/libraries/casaAPI/src/</path>
-    <filename>SimpleBinDeserializer_8h</filename>
-  </compound>
-  <compound kind="file">
-    <name>SimpleBinSerializer.h</name>
-    <path>V:/TFS/Branches/v2015.12alc/development/libraries/casaAPI/doc/casaAPI.doxytag:V:/TFS/Branches/v2015.12alc/development/libraries/casaAPI/src/</path>
-    <filename>SimpleBinSerializer_8h</filename>
-  </compound>
-  <compound kind="file">
-    <name>SimpleTxtDeserializer.h</name>
-    <path>V:/TFS/Branches/v2015.12alc/development/libraries/casaAPI/doc/casaAPI.doxytag:V:/TFS/Branches/v2015.12alc/development/libraries/casaAPI/src/</path>
-    <filename>SimpleTxtDeserializer_8h</filename>
-  </compound>
-  <compound kind="file">
-    <name>SimpleTxtSerializer.h</name>
-    <path>V:/TFS/Branches/v2015.12alc/development/libraries/casaAPI/doc/casaAPI.doxytag:V:/TFS/Branches/v2015.12alc/development/libraries/casaAPI/src/</path>
-    <filename>SimpleTxtSerializer_8h</filename>
-  </compound>
-  <compound kind="file">
     <name>SnapshotManager.h</name>
-<<<<<<< HEAD
     <path>V:/TFS/Branches/v2015.12alc/development/libraries/cmbAPI/src/</path>
-=======
-    <path>E:/Build/cld-dev/development/libraries/cmbAPI/src/</path>
->>>>>>> 64375221
     <filename>SnapshotManager_8h</filename>
     <includes id="ErrorHandler_8h" name="ErrorHandler.h" local="yes" imported="no">ErrorHandler.h</includes>
     <class kind="class">mbapi::SnapshotManager</class>
+    <namespace>mbapi</namespace>
   </compound>
   <compound kind="file">
     <name>SourceRockManager.h</name>
-<<<<<<< HEAD
     <path>V:/TFS/Branches/v2015.12alc/development/libraries/cmbAPI/src/</path>
-=======
-    <path>E:/Build/cld-dev/development/libraries/cmbAPI/src/</path>
->>>>>>> 64375221
     <filename>SourceRockManager_8h</filename>
     <includes id="ErrorHandler_8h" name="ErrorHandler.h" local="yes" imported="no">ErrorHandler.h</includes>
     <class kind="class">mbapi::SourceRockManager</class>
+    <namespace>mbapi</namespace>
   </compound>
   <compound kind="file">
     <name>StratigraphyManager.h</name>
-<<<<<<< HEAD
     <path>V:/TFS/Branches/v2015.12alc/development/libraries/cmbAPI/src/</path>
-=======
-    <path>E:/Build/cld-dev/development/libraries/cmbAPI/src/</path>
->>>>>>> 64375221
     <filename>StratigraphyManager_8h</filename>
     <includes id="ErrorHandler_8h" name="ErrorHandler.h" local="yes" imported="no">ErrorHandler.h</includes>
     <class kind="class">mbapi::StratigraphyManager</class>
+    <namespace>mbapi</namespace>
   </compound>
   <compound kind="file">
     <name>SUMlibUtils.h</name>
-    <path>V:/TFS/Branches/v2015.12alc/development/libraries/casaAPI/doc/casaAPI.doxytag:V:/TFS/Branches/v2015.12alc/development/libraries/casaAPI/src/</path>
+    <path>V:/TFS/Branches/v2015.12alc/development/libraries/casaAPI/doc/casaAPI.doxytag:E:/Build/cld-dev/development/libraries/casaAPI/src/</path>
     <filename>SUMlibUtils_8h</filename>
   </compound>
   <compound kind="file">
+    <name>TornadoSensitivityInfo.h</name>
+    <path>V:/TFS/Branches/v2015.12alc/development/libraries/casaAPI/doc/casaAPI.doxytag:E:/Build/cld-dev/development/libraries/casaAPI/src/</path>
+    <filename>TornadoSensitivityInfo_8h</filename>
+  </compound>
+  <compound kind="file">
     <name>UndefinedValues.h</name>
-<<<<<<< HEAD
     <path>V:/TFS/Branches/v2015.12alc/development/libraries/cmbAPI/src/</path>
-=======
-    <path>E:/Build/cld-dev/development/libraries/cmbAPI/src/</path>
->>>>>>> 64375221
     <filename>UndefinedValues_8h</filename>
     <member kind="define">
       <type>#define</type>
@@ -408,30 +371,2497 @@
   </compound>
   <compound kind="file">
     <name>VarParameter.h</name>
-    <path>V:/TFS/Branches/v2015.12alc/development/libraries/casaAPI/doc/casaAPI.doxytag:V:/TFS/Branches/v2015.12alc/development/libraries/casaAPI/src/</path>
+    <path>V:/TFS/Branches/v2015.12alc/development/libraries/casaAPI/doc/casaAPI.doxytag:E:/Build/cld-dev/development/libraries/casaAPI/src/</path>
     <filename>VarParameter_8h</filename>
   </compound>
   <compound kind="file">
     <name>VarPrmCategorical.h</name>
-    <path>V:/TFS/Branches/v2015.12alc/development/libraries/casaAPI/doc/casaAPI.doxytag:V:/TFS/Branches/v2015.12alc/development/libraries/casaAPI/src/</path>
+    <path>V:/TFS/Branches/v2015.12alc/development/libraries/casaAPI/doc/casaAPI.doxytag:E:/Build/cld-dev/development/libraries/casaAPI/src/</path>
     <filename>VarPrmCategorical_8h</filename>
   </compound>
   <compound kind="file">
+    <name>VarPrmCompactionCoefficient.h</name>
+    <path>V:/TFS/Branches/v2015.12alc/development/libraries/casaAPI/doc/casaAPI.doxytag:E:/Build/cld-dev/development/libraries/casaAPI/src/</path>
+    <filename>VarPrmCompactionCoefficient_8h</filename>
+  </compound>
+  <compound kind="file">
     <name>VarPrmContinuous.h</name>
-    <path>V:/TFS/Branches/v2015.12alc/development/libraries/casaAPI/doc/casaAPI.doxytag:V:/TFS/Branches/v2015.12alc/development/libraries/casaAPI/src/</path>
+    <path>V:/TFS/Branches/v2015.12alc/development/libraries/casaAPI/doc/casaAPI.doxytag:E:/Build/cld-dev/development/libraries/casaAPI/src/</path>
     <filename>VarPrmContinuous_8h</filename>
   </compound>
   <compound kind="file">
     <name>VarPrmCrustThinning.h</name>
-    <path>V:/TFS/Branches/v2015.12alc/development/libraries/casaAPI/doc/casaAPI.doxytag:V:/TFS/Branches/v2015.12alc/development/libraries/casaAPI/src/</path>
+    <path>V:/TFS/Branches/v2015.12alc/development/libraries/casaAPI/doc/casaAPI.doxytag:E:/Build/cld-dev/development/libraries/casaAPI/src/</path>
     <filename>VarPrmCrustThinning_8h</filename>
   </compound>
-<<<<<<< HEAD
   <compound kind="file">
     <name>VarPrmDiscrete.h</name>
-    <path>V:/TFS/Branches/v2015.12alc/development/libraries/casaAPI/doc/casaAPI.doxytag:V:/TFS/Branches/v2015.12alc/development/libraries/casaAPI/src/</path>
+    <path>V:/TFS/Branches/v2015.12alc/development/libraries/casaAPI/doc/casaAPI.doxytag:E:/Build/cld-dev/development/libraries/casaAPI/src/</path>
     <filename>VarPrmDiscrete_8h</filename>
-=======
+  </compound>
+  <compound kind="file">
+    <name>VarPrmLithoFraction.h</name>
+    <path>V:/TFS/Branches/v2015.12alc/development/libraries/casaAPI/doc/casaAPI.doxytag:E:/Build/cld-dev/development/libraries/casaAPI/src/</path>
+    <filename>VarPrmLithoFraction_8h</filename>
+  </compound>
+  <compound kind="file">
+    <name>VarPrmLithologyProp.h</name>
+    <path>V:/TFS/Branches/v2015.12alc/development/libraries/casaAPI/doc/casaAPI.doxytag:E:/Build/cld-dev/development/libraries/casaAPI/src/</path>
+    <filename>VarPrmLithologyProp_8h</filename>
+  </compound>
+  <compound kind="file">
+    <name>VarPrmLithoSTPThermalCond.h</name>
+    <path>V:/TFS/Branches/v2015.12alc/development/libraries/casaAPI/doc/casaAPI.doxytag:E:/Build/cld-dev/development/libraries/casaAPI/src/</path>
+    <filename>VarPrmLithoSTPThermalCond_8h</filename>
+  </compound>
+  <compound kind="file">
+    <name>VarPrmOneCrustThinningEvent.h</name>
+    <path>V:/TFS/Branches/v2015.12alc/development/libraries/casaAPI/doc/casaAPI.doxytag:E:/Build/cld-dev/development/libraries/casaAPI/src/</path>
+    <filename>VarPrmOneCrustThinningEvent_8h</filename>
+  </compound>
+  <compound kind="file">
+    <name>VarPrmPermeabilityModel.h</name>
+    <path>V:/TFS/Branches/v2015.12alc/development/libraries/casaAPI/doc/casaAPI.doxytag:E:/Build/cld-dev/development/libraries/casaAPI/src/</path>
+    <filename>VarPrmPermeabilityModel_8h</filename>
+  </compound>
+  <compound kind="file">
+    <name>VarPrmPorosityModel.h</name>
+    <path>V:/TFS/Branches/v2015.12alc/development/libraries/casaAPI/doc/casaAPI.doxytag:E:/Build/cld-dev/development/libraries/casaAPI/src/</path>
+    <filename>VarPrmPorosityModel_8h</filename>
+  </compound>
+  <compound kind="file">
+    <name>VarPrmSourceRockHC.h</name>
+    <path>V:/TFS/Branches/v2015.12alc/development/libraries/casaAPI/doc/casaAPI.doxytag:E:/Build/cld-dev/development/libraries/casaAPI/src/</path>
+    <filename>VarPrmSourceRockHC_8h</filename>
+  </compound>
+  <compound kind="file">
+    <name>VarPrmSourceRockHI.h</name>
+    <path>V:/TFS/Branches/v2015.12alc/development/libraries/casaAPI/doc/casaAPI.doxytag:E:/Build/cld-dev/development/libraries/casaAPI/src/</path>
+    <filename>VarPrmSourceRockHI_8h</filename>
+  </compound>
+  <compound kind="file">
+    <name>VarPrmSourceRockPreAsphaltStartAct.h</name>
+    <path>V:/TFS/Branches/v2015.12alc/development/libraries/casaAPI/doc/casaAPI.doxytag:E:/Build/cld-dev/development/libraries/casaAPI/src/</path>
+    <filename>VarPrmSourceRockPreAsphaltStartAct_8h</filename>
+  </compound>
+  <compound kind="file">
+    <name>VarPrmSourceRockProp.h</name>
+    <path>V:/TFS/Branches/v2015.12alc/development/libraries/casaAPI/doc/casaAPI.doxytag:E:/Build/cld-dev/development/libraries/casaAPI/src/</path>
+    <filename>VarPrmSourceRockProp_8h</filename>
+  </compound>
+  <compound kind="file">
+    <name>VarPrmSourceRockTOC.h</name>
+    <path>V:/TFS/Branches/v2015.12alc/development/libraries/casaAPI/doc/casaAPI.doxytag:E:/Build/cld-dev/development/libraries/casaAPI/src/</path>
+    <filename>VarPrmSourceRockTOC_8h</filename>
+  </compound>
+  <compound kind="file">
+    <name>VarPrmSourceRockType.h</name>
+    <path>V:/TFS/Branches/v2015.12alc/development/libraries/casaAPI/doc/casaAPI.doxytag:E:/Build/cld-dev/development/libraries/casaAPI/src/</path>
+    <filename>VarPrmSourceRockType_8h</filename>
+  </compound>
+  <compound kind="file">
+    <name>VarPrmSurfacePorosity.h</name>
+    <path>V:/TFS/Branches/v2015.12alc/development/libraries/casaAPI/doc/casaAPI.doxytag:E:/Build/cld-dev/development/libraries/casaAPI/src/</path>
+    <filename>VarPrmSurfacePorosity_8h</filename>
+  </compound>
+  <compound kind="file">
+    <name>VarPrmTopCrustHeatProduction.h</name>
+    <path>V:/TFS/Branches/v2015.12alc/development/libraries/casaAPI/doc/casaAPI.doxytag:E:/Build/cld-dev/development/libraries/casaAPI/src/</path>
+    <filename>VarPrmTopCrustHeatProduction_8h</filename>
+  </compound>
+  <compound kind="file">
+    <name>VarSpace.h</name>
+    <path>V:/TFS/Branches/v2015.12alc/development/libraries/casaAPI/doc/casaAPI.doxytag:E:/Build/cld-dev/development/libraries/casaAPI/src/</path>
+    <filename>VarSpace_8h</filename>
+  </compound>
+  <compound kind="class">
+    <name>ErrorHandler</name>
+    <filename>classErrorHandler.html</filename>
+    <member kind="enumvalue">
+      <name>NoError</name>
+      <anchorfile>classErrorHandler.html</anchorfile>
+      <anchor>acadba1da388468d5c383dbdbcfcee462a76e479d65f9bb4578840e8c5f441447f</anchor>
+      <arglist></arglist>
+    </member>
+    <member kind="enumvalue">
+      <name>IoError</name>
+      <anchorfile>classErrorHandler.html</anchorfile>
+      <anchor>acadba1da388468d5c383dbdbcfcee462ad8143059ef098014bf62a13a71204aaf</anchor>
+      <arglist></arglist>
+    </member>
+    <member kind="enumvalue">
+      <name>MemAllocError</name>
+      <anchorfile>classErrorHandler.html</anchorfile>
+      <anchor>acadba1da388468d5c383dbdbcfcee462af71f0c410af863d389dc85e8669287da</anchor>
+      <arglist></arglist>
+    </member>
+    <member kind="enumvalue">
+      <name>NonexistingID</name>
+      <anchorfile>classErrorHandler.html</anchorfile>
+      <anchor>acadba1da388468d5c383dbdbcfcee462af821d2e4b3a3a55d92033597ec64fe80</anchor>
+      <arglist></arglist>
+    </member>
+    <member kind="enumvalue">
+      <name>UndefinedValue</name>
+      <anchorfile>classErrorHandler.html</anchorfile>
+      <anchor>acadba1da388468d5c383dbdbcfcee462a974c2b8690b5d259f37cb6e9231c8d61</anchor>
+      <arglist></arglist>
+    </member>
+    <member kind="enumvalue">
+      <name>OutOfRangeValue</name>
+      <anchorfile>classErrorHandler.html</anchorfile>
+      <anchor>acadba1da388468d5c383dbdbcfcee462a8e9942c5bc4bf1f90900c5d48b2c473a</anchor>
+      <arglist></arglist>
+    </member>
+    <member kind="enumvalue">
+      <name>NotImplementedAPI</name>
+      <anchorfile>classErrorHandler.html</anchorfile>
+      <anchor>acadba1da388468d5c383dbdbcfcee462accaaf5278e4f5562a2baa371fefc55d2</anchor>
+      <arglist></arglist>
+    </member>
+    <member kind="enumvalue">
+      <name>AlreadyDefined</name>
+      <anchorfile>classErrorHandler.html</anchorfile>
+      <anchor>acadba1da388468d5c383dbdbcfcee462ad1b148d4c3e188fdcb92350e03531643</anchor>
+      <arglist></arglist>
+    </member>
+    <member kind="enumvalue">
+      <name>MutationError</name>
+      <anchorfile>classErrorHandler.html</anchorfile>
+      <anchor>acadba1da388468d5c383dbdbcfcee462a52834351f4120be495e01a78e105c099</anchor>
+      <arglist></arglist>
+    </member>
+    <member kind="enumvalue">
+      <name>ValidationError</name>
+      <anchorfile>classErrorHandler.html</anchorfile>
+      <anchor>acadba1da388468d5c383dbdbcfcee462aa86d8bf0a108a3b2f7731e28a55ceb54</anchor>
+      <arglist></arglist>
+    </member>
+    <member kind="enumvalue">
+      <name>MonteCarloSolverError</name>
+      <anchorfile>classErrorHandler.html</anchorfile>
+      <anchor>acadba1da388468d5c383dbdbcfcee462af4f54ca064c04ef8f60afab96c054ca7</anchor>
+      <arglist></arglist>
+    </member>
+    <member kind="enumvalue">
+      <name>RSProxyError</name>
+      <anchorfile>classErrorHandler.html</anchorfile>
+      <anchor>acadba1da388468d5c383dbdbcfcee462af152e0410223128d58e06e7d2c08dda8</anchor>
+      <arglist></arglist>
+    </member>
+    <member kind="enumvalue">
+      <name>SUMLibException</name>
+      <anchorfile>classErrorHandler.html</anchorfile>
+      <anchor>acadba1da388468d5c383dbdbcfcee462a3579fffd51a4610a49b0a0179e3c88ae</anchor>
+      <arglist></arglist>
+    </member>
+    <member kind="enumvalue">
+      <name>RunManagerError</name>
+      <anchorfile>classErrorHandler.html</anchorfile>
+      <anchor>acadba1da388468d5c383dbdbcfcee462a77d0430b8b8149b87a3102f49a9c85d7</anchor>
+      <arglist></arglist>
+    </member>
+    <member kind="enumvalue">
+      <name>RunManagerAborted</name>
+      <anchorfile>classErrorHandler.html</anchorfile>
+      <anchor>acadba1da388468d5c383dbdbcfcee462adbd27b3106897b8886dc46fdab7b6647</anchor>
+      <arglist></arglist>
+    </member>
+    <member kind="enumvalue">
+      <name>LSFLibError</name>
+      <anchorfile>classErrorHandler.html</anchorfile>
+      <anchor>acadba1da388468d5c383dbdbcfcee462a3c56c7c56b2a9aeae5f55a0d6f3839f1</anchor>
+      <arglist></arglist>
+    </member>
+    <member kind="enumvalue">
+      <name>WrongPath</name>
+      <anchorfile>classErrorHandler.html</anchorfile>
+      <anchor>acadba1da388468d5c383dbdbcfcee462a1fd17132d5dae1521485a24d566e5350</anchor>
+      <arglist></arglist>
+    </member>
+    <member kind="enumvalue">
+      <name>SerializationError</name>
+      <anchorfile>classErrorHandler.html</anchorfile>
+      <anchor>acadba1da388468d5c383dbdbcfcee462a26304ae699cf214ebdb44451d39762e8</anchor>
+      <arglist></arglist>
+    </member>
+    <member kind="enumvalue">
+      <name>DeserializationError</name>
+      <anchorfile>classErrorHandler.html</anchorfile>
+      <anchor>acadba1da388468d5c383dbdbcfcee462a2b65ab987920017d5824734c1f3258c8</anchor>
+      <arglist></arglist>
+    </member>
+    <member kind="enumvalue">
+      <name>UnknownError</name>
+      <anchorfile>classErrorHandler.html</anchorfile>
+      <anchor>acadba1da388468d5c383dbdbcfcee462aa508cd0573517dc586f06dae09e1c4c4</anchor>
+      <arglist></arglist>
+    </member>
+    <member kind="enumeration">
+      <type></type>
+      <name>ReturnCode</name>
+      <anchorfile>classErrorHandler.html</anchorfile>
+      <anchor>acadba1da388468d5c383dbdbcfcee462</anchor>
+      <arglist></arglist>
+    </member>
+    <member kind="function">
+      <type>ReturnCode</type>
+      <name>reportError</name>
+      <anchorfile>classErrorHandler.html</anchorfile>
+      <anchor>ace617082a5004c941f232295c5ed318b</anchor>
+      <arglist>(ReturnCode rc, const std::string &amp;msg)</arglist>
+    </member>
+    <member kind="function">
+      <type>void</type>
+      <name>resetError</name>
+      <anchorfile>classErrorHandler.html</anchorfile>
+      <anchor>aee2f31377fe29bdbd73139e0a414a6ff</anchor>
+      <arglist>()</arglist>
+    </member>
+    <member kind="function">
+      <type>ReturnCode</type>
+      <name>moveError</name>
+      <anchorfile>classErrorHandler.html</anchorfile>
+      <anchor>a592eee170030fac52f391c77903c84a3</anchor>
+      <arglist>(ErrorHandler &amp;otherErrHandler)</arglist>
+    </member>
+    <member kind="function">
+      <type>ReturnCode</type>
+      <name>errorCode</name>
+      <anchorfile>classErrorHandler.html</anchorfile>
+      <anchor>a06970d3d48a7ad48d58da43ad33ee4d9</anchor>
+      <arglist>() const </arglist>
+    </member>
+    <member kind="function" protection="protected">
+      <type></type>
+      <name>~ErrorHandler</name>
+      <anchorfile>classErrorHandler.html</anchorfile>
+      <anchor>a73c7e690b864697e507aaeb537b3c3e5</anchor>
+      <arglist>()</arglist>
+    </member>
+    <member kind="enumeration">
+      <type></type>
+      <name>ReturnCode</name>
+      <anchorfile>classErrorHandler.html</anchorfile>
+      <anchor>acadba1da388468d5c383dbdbcfcee462</anchor>
+      <arglist></arglist>
+    </member>
+    <member kind="function">
+      <type>ReturnCode</type>
+      <name>errorCode</name>
+      <anchorfile>classErrorHandler.html</anchorfile>
+      <anchor>a06970d3d48a7ad48d58da43ad33ee4d9</anchor>
+      <arglist>() const </arglist>
+    </member>
+    <member kind="function" protection="protected">
+      <type></type>
+      <name>~ErrorHandler</name>
+      <anchorfile>classErrorHandler.html</anchorfile>
+      <anchor>a73c7e690b864697e507aaeb537b3c3e5</anchor>
+      <arglist>()</arglist>
+    </member>
+  </compound>
+  <compound kind="class">
+    <name>mbapi::FluidManager</name>
+    <filename>classmbapi_1_1FluidManager.html</filename>
+    <base>ErrorHandler</base>
+    <member kind="function" protection="protected">
+      <type></type>
+      <name>FluidManager</name>
+      <anchorfile>classmbapi_1_1FluidManager.html</anchorfile>
+      <anchor>af3f88f7e60b8f79eacb9df4c035d8b24</anchor>
+      <arglist>()</arglist>
+    </member>
+    <member kind="function" protection="protected" virtualness="virtual">
+      <type>virtual</type>
+      <name>~FluidManager</name>
+      <anchorfile>classmbapi_1_1FluidManager.html</anchorfile>
+      <anchor>a8f7c1ee1b534ec46751e216c40f3770f</anchor>
+      <arglist>()</arglist>
+    </member>
+    <member kind="typedef">
+      <type>size_t</type>
+      <name>FluidID</name>
+      <anchorfile>classmbapi_1_1FluidManager.html</anchorfile>
+      <anchor>a407ebbbb5b63ca5a8789e6f446c5d3d7</anchor>
+      <arglist></arglist>
+    </member>
+    <member kind="function" virtualness="pure">
+      <type>virtual std::vector&lt; FluidID &gt;</type>
+      <name>getFluidsID</name>
+      <anchorfile>classmbapi_1_1FluidManager.html</anchorfile>
+      <anchor>ab31fe534068f13b21033278ce01b9f0d</anchor>
+      <arglist>() const =0</arglist>
+    </member>
+    <member kind="function" virtualness="pure">
+      <type>virtual FluidID</type>
+      <name>createNewFluid</name>
+      <anchorfile>classmbapi_1_1FluidManager.html</anchorfile>
+      <anchor>a208f23753ccf9b7c936a3e2e5ce2c085</anchor>
+      <arglist>()=0</arglist>
+    </member>
+    <member kind="function" virtualness="pure">
+      <type>virtual ReturnCode</type>
+      <name>getFluidName</name>
+      <anchorfile>classmbapi_1_1FluidManager.html</anchorfile>
+      <anchor>adae63423a2a15f4d1c82d395534628ec</anchor>
+      <arglist>(FluidID id, std::string &amp;fluidName) const =0</arglist>
+    </member>
+    <member kind="function" protection="protected">
+      <type></type>
+      <name>FluidManager</name>
+      <anchorfile>classmbapi_1_1FluidManager.html</anchorfile>
+      <anchor>af3f88f7e60b8f79eacb9df4c035d8b24</anchor>
+      <arglist>()</arglist>
+    </member>
+    <member kind="function" protection="protected" virtualness="virtual">
+      <type>virtual</type>
+      <name>~FluidManager</name>
+      <anchorfile>classmbapi_1_1FluidManager.html</anchorfile>
+      <anchor>a8f7c1ee1b534ec46751e216c40f3770f</anchor>
+      <arglist>()</arglist>
+    </member>
+  </compound>
+  <compound kind="class">
+    <name>mbapi::LithologyManager</name>
+    <filename>classmbapi_1_1LithologyManager.html</filename>
+    <base>ErrorHandler</base>
+    <member kind="enumvalue">
+      <name>PorExponential</name>
+      <anchorfile>classmbapi_1_1LithologyManager.html</anchorfile>
+      <anchor>a08cb1061f6837c519aac4693059d2e52a6136ef8a9cf81f8a7d7b3f3927b598e2</anchor>
+      <arglist></arglist>
+    </member>
+    <member kind="enumvalue">
+      <name>PorSoilMechanics</name>
+      <anchorfile>classmbapi_1_1LithologyManager.html</anchorfile>
+      <anchor>a08cb1061f6837c519aac4693059d2e52a877a14dedc0be3867260fc50edf1c940</anchor>
+      <arglist></arglist>
+    </member>
+    <member kind="enumvalue">
+      <name>PorDoubleExponential</name>
+      <anchorfile>classmbapi_1_1LithologyManager.html</anchorfile>
+      <anchor>a08cb1061f6837c519aac4693059d2e52a234b24e80c3f61b37e8d84f36ffca632</anchor>
+      <arglist></arglist>
+    </member>
+    <member kind="enumvalue">
+      <name>PorUnknown</name>
+      <anchorfile>classmbapi_1_1LithologyManager.html</anchorfile>
+      <anchor>a08cb1061f6837c519aac4693059d2e52a9b69869589d397a08d02dba0bb30e9a3</anchor>
+      <arglist></arglist>
+    </member>
+    <member kind="enumvalue">
+      <name>PermSandstone</name>
+      <anchorfile>classmbapi_1_1LithologyManager.html</anchorfile>
+      <anchor>a60a733ce7e8dc40d3c34a148b20009a7ad3e0bcc19fdcc2f3e03f794c2e81db6d</anchor>
+      <arglist></arglist>
+    </member>
+    <member kind="enumvalue">
+      <name>PermMudstone</name>
+      <anchorfile>classmbapi_1_1LithologyManager.html</anchorfile>
+      <anchor>a60a733ce7e8dc40d3c34a148b20009a7a8e9d552709ff2027e747509b12136903</anchor>
+      <arglist></arglist>
+    </member>
+    <member kind="enumvalue">
+      <name>PermNone</name>
+      <anchorfile>classmbapi_1_1LithologyManager.html</anchorfile>
+      <anchor>a60a733ce7e8dc40d3c34a148b20009a7aa719cc0bc6ee613e829bea534904628a</anchor>
+      <arglist></arglist>
+    </member>
+    <member kind="enumvalue">
+      <name>PermImpermeable</name>
+      <anchorfile>classmbapi_1_1LithologyManager.html</anchorfile>
+      <anchor>a60a733ce7e8dc40d3c34a148b20009a7a99f0ba9769e0c8ec515ad76ad1af1a30</anchor>
+      <arglist></arglist>
+    </member>
+    <member kind="enumvalue">
+      <name>PermMultipoint</name>
+      <anchorfile>classmbapi_1_1LithologyManager.html</anchorfile>
+      <anchor>a60a733ce7e8dc40d3c34a148b20009a7afdaf8e1a78818b355d55a08597c63f58</anchor>
+      <arglist></arglist>
+    </member>
+    <member kind="enumvalue">
+      <name>PermUnknown</name>
+      <anchorfile>classmbapi_1_1LithologyManager.html</anchorfile>
+      <anchor>a60a733ce7e8dc40d3c34a148b20009a7a8d81c57c9880b040907e0238eaed9539</anchor>
+      <arglist></arglist>
+    </member>
+    <member kind="function" virtualness="pure">
+      <type>virtual ReturnCode</type>
+      <name>porosityModel</name>
+      <anchorfile>classmbapi_1_1LithologyManager.html</anchorfile>
+      <anchor>a40be5cc31c1b6bb35097d3b8a4ca120b</anchor>
+      <arglist>(LithologyID id, PorosityModel &amp;porModel, std::vector&lt; double &gt; &amp;porModelPrms)=0</arglist>
+    </member>
+    <member kind="function" virtualness="pure">
+      <type>virtual ReturnCode</type>
+      <name>setPorosityModel</name>
+      <anchorfile>classmbapi_1_1LithologyManager.html</anchorfile>
+      <anchor>a178cf7cab18aa59e7ac5072e51b3d87c</anchor>
+      <arglist>(LithologyID id, PorosityModel porModel, const std::vector&lt; double &gt; &amp;porModelPrms)=0</arglist>
+    </member>
+    <member kind="function" virtualness="pure">
+      <type>virtual ReturnCode</type>
+      <name>permeabilityModel</name>
+      <anchorfile>classmbapi_1_1LithologyManager.html</anchorfile>
+      <anchor>a4ffe87e6674c438a85dcdbaa24b00c25</anchor>
+      <arglist>(LithologyID id, PermeabilityModel &amp;prmModel, std::vector&lt; double &gt; &amp;modelPrms, std::vector&lt; double &gt; &amp;mpPor, std::vector&lt; double &gt; &amp;mpPerm)=0</arglist>
+    </member>
+    <member kind="function" virtualness="pure">
+      <type>virtual ReturnCode</type>
+      <name>setPermeabilityModel</name>
+      <anchorfile>classmbapi_1_1LithologyManager.html</anchorfile>
+      <anchor>ae06543991706b50048fd0dba809f5517</anchor>
+      <arglist>(LithologyID id, PermeabilityModel prmModel, const std::vector&lt; double &gt; &amp;modelPrms, const std::vector&lt; double &gt; &amp;mpPor, const std::vector&lt; double &gt; &amp;mpPerm)=0</arglist>
+    </member>
+    <member kind="function" virtualness="pure">
+      <type>virtual double</type>
+      <name>seisVelocity</name>
+      <anchorfile>classmbapi_1_1LithologyManager.html</anchorfile>
+      <anchor>af51248680f456a22926dc8eec8b0436f</anchor>
+      <arglist>(LithologyID id)=0</arglist>
+    </member>
+    <member kind="function" virtualness="pure">
+      <type>virtual double</type>
+      <name>stpThermalConductivityCoeff</name>
+      <anchorfile>classmbapi_1_1LithologyManager.html</anchorfile>
+      <anchor>a8b6609940c60e4b2a04fa4553edbfc55</anchor>
+      <arglist>(LithologyID id)=0</arglist>
+    </member>
+    <member kind="function" virtualness="pure">
+      <type>virtual ReturnCode</type>
+      <name>setSTPThermalConductivityCoeff</name>
+      <anchorfile>classmbapi_1_1LithologyManager.html</anchorfile>
+      <anchor>a00c6e62c15d3198ada668e10e4fe254f</anchor>
+      <arglist>(LithologyID id, double stpThermCond)=0</arglist>
+    </member>
+    <member kind="function" protection="protected" virtualness="virtual">
+      <type>virtual</type>
+      <name>~LithologyManager</name>
+      <anchorfile>classmbapi_1_1LithologyManager.html</anchorfile>
+      <anchor>a82c1a7759a01ca2d43630ac537a7595f</anchor>
+      <arglist>()</arglist>
+    </member>
+    <member kind="enumeration">
+      <type></type>
+      <name>PorosityModel</name>
+      <anchorfile>classmbapi_1_1LithologyManager.html</anchorfile>
+      <anchor>a08cb1061f6837c519aac4693059d2e52</anchor>
+      <arglist></arglist>
+    </member>
+    <member kind="enumeration">
+      <type></type>
+      <name>PermeabilityModel</name>
+      <anchorfile>classmbapi_1_1LithologyManager.html</anchorfile>
+      <anchor>a60a733ce7e8dc40d3c34a148b20009a7</anchor>
+      <arglist></arglist>
+    </member>
+    <member kind="typedef">
+      <type>size_t</type>
+      <name>LithologyID</name>
+      <anchorfile>classmbapi_1_1LithologyManager.html</anchorfile>
+      <anchor>aa7c83dc5fd423ff9253b465f9e3cd738</anchor>
+      <arglist></arglist>
+    </member>
+    <member kind="typedef">
+      <type>size_t</type>
+      <name>AllochtLithologyID</name>
+      <anchorfile>classmbapi_1_1LithologyManager.html</anchorfile>
+      <anchor>a05fc2387a1f80ab7478f2c7da383560d</anchor>
+      <arglist></arglist>
+    </member>
+    <member kind="function" virtualness="pure">
+      <type>virtual std::vector&lt; LithologyID &gt;</type>
+      <name>lithologiesIDs</name>
+      <anchorfile>classmbapi_1_1LithologyManager.html</anchorfile>
+      <anchor>a311c4542ad93b99beaf9b26205493d44</anchor>
+      <arglist>() const =0</arglist>
+    </member>
+    <member kind="function" virtualness="pure">
+      <type>virtual LithologyID</type>
+      <name>createNewLithology</name>
+      <anchorfile>classmbapi_1_1LithologyManager.html</anchorfile>
+      <anchor>a7125239c045953406af0c5df746110d1</anchor>
+      <arglist>()=0</arglist>
+    </member>
+    <member kind="function" virtualness="pure">
+      <type>virtual std::string</type>
+      <name>lithologyName</name>
+      <anchorfile>classmbapi_1_1LithologyManager.html</anchorfile>
+      <anchor>afb0d100c1b64f3b1c7b938f877593e7e</anchor>
+      <arglist>(LithologyID id)=0</arglist>
+    </member>
+    <member kind="function" virtualness="pure">
+      <type>virtual LithologyID</type>
+      <name>findID</name>
+      <anchorfile>classmbapi_1_1LithologyManager.html</anchorfile>
+      <anchor>a880822d08e356235c9008662c8a4d73f</anchor>
+      <arglist>(const std::string &amp;lName)=0</arglist>
+    </member>
+    <member kind="function" virtualness="pure">
+      <type>virtual LithologyID</type>
+      <name>copyLithology</name>
+      <anchorfile>classmbapi_1_1LithologyManager.html</anchorfile>
+      <anchor>a2950a1af483ae7163b611d0b52be677f</anchor>
+      <arglist>(LithologyID id, const std::string &amp;newLithoName)=0</arglist>
+    </member>
+    <member kind="function" virtualness="pure">
+      <type>virtual ReturnCode</type>
+      <name>deleteLithology</name>
+      <anchorfile>classmbapi_1_1LithologyManager.html</anchorfile>
+      <anchor>a9416c723ece00a24631db7c49fd1ba48</anchor>
+      <arglist>(LithologyID id)=0</arglist>
+    </member>
+    <member kind="function" virtualness="pure">
+      <type>virtual ReturnCode</type>
+      <name>cleanDuplicatedLithologies</name>
+      <anchorfile>classmbapi_1_1LithologyManager.html</anchorfile>
+      <anchor>a9ac65bd2e13d8d8c0a03ca525e0e7332</anchor>
+      <arglist>()=0</arglist>
+    </member>
+    <member kind="function" virtualness="pure">
+      <type>virtual std::vector&lt; AllochtLithologyID &gt;</type>
+      <name>allochtonLithologiesIDs</name>
+      <anchorfile>classmbapi_1_1LithologyManager.html</anchorfile>
+      <anchor>aa7b79e1b0850b92e9c57cf067e4cb0b8</anchor>
+      <arglist>() const =0</arglist>
+    </member>
+    <member kind="function" virtualness="pure">
+      <type>virtual AllochtLithologyID</type>
+      <name>findAllochtID</name>
+      <anchorfile>classmbapi_1_1LithologyManager.html</anchorfile>
+      <anchor>a130bf7fbbb402f3d9901e7c15b9f7607</anchor>
+      <arglist>(const std::string &amp;layerName)=0</arglist>
+    </member>
+    <member kind="function" virtualness="pure">
+      <type>virtual std::string</type>
+      <name>allochtonLithology</name>
+      <anchorfile>classmbapi_1_1LithologyManager.html</anchorfile>
+      <anchor>a229389443401cbc1ce85295536489030</anchor>
+      <arglist>(AllochtLithologyID alID)=0</arglist>
+    </member>
+    <member kind="function" virtualness="pure">
+      <type>virtual std::string</type>
+      <name>allochtonLithologyLayerName</name>
+      <anchorfile>classmbapi_1_1LithologyManager.html</anchorfile>
+      <anchor>a9577469cdcb6b249aade91db693653bb</anchor>
+      <arglist>(AllochtLithologyID alID)=0</arglist>
+    </member>
+    <member kind="function" virtualness="pure">
+      <type>virtual ReturnCode</type>
+      <name>setAllochtonLithology</name>
+      <anchorfile>classmbapi_1_1LithologyManager.html</anchorfile>
+      <anchor>a33d1d8ed2f85e5b5a09d60007cb21597</anchor>
+      <arglist>(AllochtLithologyID alID, const std::string &amp;newLithoName)=0</arglist>
+    </member>
+    <member kind="function" virtualness="pure">
+      <type>virtual ReturnCode</type>
+      <name>porosityModel</name>
+      <anchorfile>classmbapi_1_1LithologyManager.html</anchorfile>
+      <anchor>a40be5cc31c1b6bb35097d3b8a4ca120b</anchor>
+      <arglist>(LithologyID id, PorosityModel &amp;porModel, std::vector&lt; double &gt; &amp;porModelPrms)=0</arglist>
+    </member>
+    <member kind="function" virtualness="pure">
+      <type>virtual ReturnCode</type>
+      <name>setPorosityModel</name>
+      <anchorfile>classmbapi_1_1LithologyManager.html</anchorfile>
+      <anchor>a178cf7cab18aa59e7ac5072e51b3d87c</anchor>
+      <arglist>(LithologyID id, PorosityModel porModel, const std::vector&lt; double &gt; &amp;porModelPrms)=0</arglist>
+    </member>
+    <member kind="function" virtualness="pure">
+      <type>virtual ReturnCode</type>
+      <name>permeabilityModel</name>
+      <anchorfile>classmbapi_1_1LithologyManager.html</anchorfile>
+      <anchor>a4ffe87e6674c438a85dcdbaa24b00c25</anchor>
+      <arglist>(LithologyID id, PermeabilityModel &amp;prmModel, std::vector&lt; double &gt; &amp;modelPrms, std::vector&lt; double &gt; &amp;mpPor, std::vector&lt; double &gt; &amp;mpPerm)=0</arglist>
+    </member>
+    <member kind="function" virtualness="pure">
+      <type>virtual ReturnCode</type>
+      <name>setPermeabilityModel</name>
+      <anchorfile>classmbapi_1_1LithologyManager.html</anchorfile>
+      <anchor>ae06543991706b50048fd0dba809f5517</anchor>
+      <arglist>(LithologyID id, PermeabilityModel prmModel, const std::vector&lt; double &gt; &amp;modelPrms, const std::vector&lt; double &gt; &amp;mpPor, const std::vector&lt; double &gt; &amp;mpPerm)=0</arglist>
+    </member>
+    <member kind="function" virtualness="pure">
+      <type>virtual double</type>
+      <name>seisVelocity</name>
+      <anchorfile>classmbapi_1_1LithologyManager.html</anchorfile>
+      <anchor>af51248680f456a22926dc8eec8b0436f</anchor>
+      <arglist>(LithologyID id)=0</arglist>
+    </member>
+    <member kind="function" virtualness="pure">
+      <type>virtual double</type>
+      <name>stpThermalConductivityCoeff</name>
+      <anchorfile>classmbapi_1_1LithologyManager.html</anchorfile>
+      <anchor>a8b6609940c60e4b2a04fa4553edbfc55</anchor>
+      <arglist>(LithologyID id)=0</arglist>
+    </member>
+    <member kind="function" virtualness="pure">
+      <type>virtual ReturnCode</type>
+      <name>setSTPThermalConductivityCoeff</name>
+      <anchorfile>classmbapi_1_1LithologyManager.html</anchorfile>
+      <anchor>a00c6e62c15d3198ada668e10e4fe254f</anchor>
+      <arglist>(LithologyID id, double stpThermCond)=0</arglist>
+    </member>
+    <member kind="function" protection="protected" virtualness="virtual">
+      <type>virtual</type>
+      <name>~LithologyManager</name>
+      <anchorfile>classmbapi_1_1LithologyManager.html</anchorfile>
+      <anchor>a82c1a7759a01ca2d43630ac537a7595f</anchor>
+      <arglist>()</arglist>
+    </member>
+  </compound>
+  <compound kind="class">
+    <name>mbapi::MapsManager</name>
+    <filename>classmbapi_1_1MapsManager.html</filename>
+    <base>ErrorHandler</base>
+    <member kind="typedef">
+      <type>size_t</type>
+      <name>MapID</name>
+      <anchorfile>classmbapi_1_1MapsManager.html</anchorfile>
+      <anchor>abe3175b395c73694560b55b5937cbd21</anchor>
+      <arglist></arglist>
+    </member>
+    <member kind="function" virtualness="pure">
+      <type>virtual std::vector&lt; MapID &gt;</type>
+      <name>mapsIDs</name>
+      <anchorfile>classmbapi_1_1MapsManager.html</anchorfile>
+      <anchor>a828c73f75d26647f49ce5a831c5f88fc</anchor>
+      <arglist>() const =0</arglist>
+    </member>
+    <member kind="function" virtualness="pure">
+      <type>virtual MapID</type>
+      <name>findID</name>
+      <anchorfile>classmbapi_1_1MapsManager.html</anchorfile>
+      <anchor>ad2185b8fb5a170bc00791f7a217e59b3</anchor>
+      <arglist>(const std::string &amp;mName)=0</arglist>
+    </member>
+    <member kind="function" virtualness="pure">
+      <type>virtual MapID</type>
+      <name>copyMap</name>
+      <anchorfile>classmbapi_1_1MapsManager.html</anchorfile>
+      <anchor>a1a73cf526affd2b3b70959b141852b21</anchor>
+      <arglist>(MapID id, const std::string &amp;newMapName)=0</arglist>
+    </member>
+    <member kind="function" virtualness="pure">
+      <type>virtual ErrorHandler::ReturnCode</type>
+      <name>saveMapToHDF</name>
+      <anchorfile>classmbapi_1_1MapsManager.html</anchorfile>
+      <anchor>ade04c6bd30c603c5f8458de6944df8a7</anchor>
+      <arglist>(MapID id, const std::string &amp;filePathName, size_t mapSequenceNbr)=0</arglist>
+    </member>
+    <member kind="function" virtualness="pure">
+      <type>virtual ErrorHandler::ReturnCode</type>
+      <name>mapValuesRange</name>
+      <anchorfile>classmbapi_1_1MapsManager.html</anchorfile>
+      <anchor>aaa990ce2478adc953eb78c85c0b32adb</anchor>
+      <arglist>(MapID id, double &amp;minV, double &amp;maxV)=0</arglist>
+    </member>
+    <member kind="function" virtualness="pure">
+      <type>virtual ErrorHandler::ReturnCode</type>
+      <name>scaleMap</name>
+      <anchorfile>classmbapi_1_1MapsManager.html</anchorfile>
+      <anchor>afec39c2b5ce52454053143086d5008f6</anchor>
+      <arglist>(MapID id, double coeff)=0</arglist>
+    </member>
+    <member kind="function" virtualness="pure">
+      <type>virtual ErrorHandler::ReturnCode</type>
+      <name>mapSetValues</name>
+      <anchorfile>classmbapi_1_1MapsManager.html</anchorfile>
+      <anchor>ae729950be2bb684068a04405abc845bb</anchor>
+      <arglist>(MapID id, const std::vector&lt; double &gt; &amp;vin)=0</arglist>
+    </member>
+    <member kind="function" virtualness="pure">
+      <type>virtual double</type>
+      <name>mapGetValue</name>
+      <anchorfile>classmbapi_1_1MapsManager.html</anchorfile>
+      <anchor>ae02529e764f2883d89375e3122b120e1</anchor>
+      <arglist>(MapID id, size_t i, size_t j)=0</arglist>
+    </member>
+    <member kind="function" virtualness="pure">
+      <type>virtual ErrorHandler::ReturnCode</type>
+      <name>mapGetValues</name>
+      <anchorfile>classmbapi_1_1MapsManager.html</anchorfile>
+      <anchor>ae02feacf20e4e85f68e57539550a18be</anchor>
+      <arglist>(MapID id, std::vector&lt; double &gt; &amp;vout)=0</arglist>
+    </member>
+    <member kind="function" virtualness="pure">
+      <type>virtual ErrorHandler::ReturnCode</type>
+      <name>interpolateMap</name>
+      <anchorfile>classmbapi_1_1MapsManager.html</anchorfile>
+      <anchor>a6e3c8f2159eeb49d655b624968a8fb2b</anchor>
+      <arglist>(MapID id, MapID minId, MapID maxId, double coeff)=0</arglist>
+    </member>
+    <member kind="function" virtualness="pure">
+      <type>virtual ErrorHandler::ReturnCode</type>
+      <name>interpolateMap</name>
+      <anchorfile>classmbapi_1_1MapsManager.html</anchorfile>
+      <anchor>a9181bd8aa3e9c9ab0c6a4a634e1405db</anchor>
+      <arglist>(const std::vector&lt; double &gt; &amp;xin, const std::vector&lt; double &gt; &amp;yin, const std::vector&lt; double &gt; &amp;vin, double xmin, double xmax, double ymin, double ymax, int numI, int numJ, std::vector&lt; double &gt; &amp;xout, std::vector&lt; double &gt; &amp;yout, std::vector&lt; double &gt; &amp;vout)=0</arglist>
+    </member>
+    <member kind="function" virtualness="pure">
+      <type>virtual MapID</type>
+      <name>generateMap</name>
+      <anchorfile>classmbapi_1_1MapsManager.html</anchorfile>
+      <anchor>a6bedd304b85021252c2906ca580dfbb4</anchor>
+      <arglist>(const std::string &amp;refferedTable, const std::string mapName, const std::vector&lt; double &gt; &amp;values, size_t &amp;mapSequenceNbr, const std::string &amp;filePathName)=0</arglist>
+    </member>
+    <member kind="function" virtualness="pure">
+      <type>virtual ErrorHandler::ReturnCode</type>
+      <name>inizializeMapWriter</name>
+      <anchorfile>classmbapi_1_1MapsManager.html</anchorfile>
+      <anchor>a58df3b6ac1d67348b8a27a8324d18700</anchor>
+      <arglist>(const std::string &amp;filePathName, const bool append)=0</arglist>
+    </member>
+    <member kind="function" virtualness="pure">
+      <type>virtual ErrorHandler::ReturnCode</type>
+      <name>finalizeMapWriter</name>
+      <anchorfile>classmbapi_1_1MapsManager.html</anchorfile>
+      <anchor>adedf98ecf1dc62b3746ad13361460954</anchor>
+      <arglist>()=0</arglist>
+    </member>
+    <member kind="function" protection="protected">
+      <type></type>
+      <name>MapsManager</name>
+      <anchorfile>classmbapi_1_1MapsManager.html</anchorfile>
+      <anchor>a37eae64b416a7c493466381d9e84b43a</anchor>
+      <arglist>()</arglist>
+    </member>
+    <member kind="function" protection="protected" virtualness="virtual">
+      <type>virtual</type>
+      <name>~MapsManager</name>
+      <anchorfile>classmbapi_1_1MapsManager.html</anchorfile>
+      <anchor>a392a277a7cc245e724dba778aa0e947e</anchor>
+      <arglist>()</arglist>
+    </member>
+    <member kind="function" virtualness="pure">
+      <type>virtual std::vector&lt; MapID &gt;</type>
+      <name>mapsIDs</name>
+      <anchorfile>classmbapi_1_1MapsManager.html</anchorfile>
+      <anchor>a828c73f75d26647f49ce5a831c5f88fc</anchor>
+      <arglist>() const =0</arglist>
+    </member>
+    <member kind="function" virtualness="pure">
+      <type>virtual MapID</type>
+      <name>findID</name>
+      <anchorfile>classmbapi_1_1MapsManager.html</anchorfile>
+      <anchor>ad2185b8fb5a170bc00791f7a217e59b3</anchor>
+      <arglist>(const std::string &amp;mName)=0</arglist>
+    </member>
+    <member kind="function" virtualness="pure">
+      <type>virtual MapID</type>
+      <name>copyMap</name>
+      <anchorfile>classmbapi_1_1MapsManager.html</anchorfile>
+      <anchor>a1a73cf526affd2b3b70959b141852b21</anchor>
+      <arglist>(MapID id, const std::string &amp;newMapName)=0</arglist>
+    </member>
+    <member kind="function" virtualness="pure">
+      <type>virtual ErrorHandler::ReturnCode</type>
+      <name>saveMapToHDF</name>
+      <anchorfile>classmbapi_1_1MapsManager.html</anchorfile>
+      <anchor>ade04c6bd30c603c5f8458de6944df8a7</anchor>
+      <arglist>(MapID id, const std::string &amp;filePathName, size_t mapSequenceNbr)=0</arglist>
+    </member>
+    <member kind="function" virtualness="pure">
+      <type>virtual ErrorHandler::ReturnCode</type>
+      <name>mapValuesRange</name>
+      <anchorfile>classmbapi_1_1MapsManager.html</anchorfile>
+      <anchor>aaa990ce2478adc953eb78c85c0b32adb</anchor>
+      <arglist>(MapID id, double &amp;minV, double &amp;maxV)=0</arglist>
+    </member>
+    <member kind="function" virtualness="pure">
+      <type>virtual ErrorHandler::ReturnCode</type>
+      <name>scaleMap</name>
+      <anchorfile>classmbapi_1_1MapsManager.html</anchorfile>
+      <anchor>afec39c2b5ce52454053143086d5008f6</anchor>
+      <arglist>(MapID id, double coeff)=0</arglist>
+    </member>
+    <member kind="function" virtualness="pure">
+      <type>virtual ErrorHandler::ReturnCode</type>
+      <name>mapSetValues</name>
+      <anchorfile>classmbapi_1_1MapsManager.html</anchorfile>
+      <anchor>ae729950be2bb684068a04405abc845bb</anchor>
+      <arglist>(MapID id, const std::vector&lt; double &gt; &amp;vin)=0</arglist>
+    </member>
+    <member kind="function" virtualness="pure">
+      <type>virtual double</type>
+      <name>mapGetValue</name>
+      <anchorfile>classmbapi_1_1MapsManager.html</anchorfile>
+      <anchor>ae02529e764f2883d89375e3122b120e1</anchor>
+      <arglist>(MapID id, size_t i, size_t j)=0</arglist>
+    </member>
+    <member kind="function" virtualness="pure">
+      <type>virtual ErrorHandler::ReturnCode</type>
+      <name>mapGetValues</name>
+      <anchorfile>classmbapi_1_1MapsManager.html</anchorfile>
+      <anchor>ae02feacf20e4e85f68e57539550a18be</anchor>
+      <arglist>(MapID id, std::vector&lt; double &gt; &amp;vout)=0</arglist>
+    </member>
+    <member kind="function" virtualness="pure">
+      <type>virtual ErrorHandler::ReturnCode</type>
+      <name>interpolateMap</name>
+      <anchorfile>classmbapi_1_1MapsManager.html</anchorfile>
+      <anchor>a6e3c8f2159eeb49d655b624968a8fb2b</anchor>
+      <arglist>(MapID id, MapID minId, MapID maxId, double coeff)=0</arglist>
+    </member>
+    <member kind="function" virtualness="pure">
+      <type>virtual ErrorHandler::ReturnCode</type>
+      <name>interpolateMap</name>
+      <anchorfile>classmbapi_1_1MapsManager.html</anchorfile>
+      <anchor>a9181bd8aa3e9c9ab0c6a4a634e1405db</anchor>
+      <arglist>(const std::vector&lt; double &gt; &amp;xin, const std::vector&lt; double &gt; &amp;yin, const std::vector&lt; double &gt; &amp;vin, double xmin, double xmax, double ymin, double ymax, int numI, int numJ, std::vector&lt; double &gt; &amp;xout, std::vector&lt; double &gt; &amp;yout, std::vector&lt; double &gt; &amp;vout)=0</arglist>
+    </member>
+    <member kind="function" virtualness="pure">
+      <type>virtual MapID</type>
+      <name>generateMap</name>
+      <anchorfile>classmbapi_1_1MapsManager.html</anchorfile>
+      <anchor>a6bedd304b85021252c2906ca580dfbb4</anchor>
+      <arglist>(const std::string &amp;refferedTable, const std::string mapName, const std::vector&lt; double &gt; &amp;values, size_t &amp;mapSequenceNbr, const std::string &amp;filePathName)=0</arglist>
+    </member>
+    <member kind="function" virtualness="pure">
+      <type>virtual ErrorHandler::ReturnCode</type>
+      <name>inizializeMapWriter</name>
+      <anchorfile>classmbapi_1_1MapsManager.html</anchorfile>
+      <anchor>a58df3b6ac1d67348b8a27a8324d18700</anchor>
+      <arglist>(const std::string &amp;filePathName, const bool append)=0</arglist>
+    </member>
+    <member kind="function" virtualness="pure">
+      <type>virtual ErrorHandler::ReturnCode</type>
+      <name>finalizeMapWriter</name>
+      <anchorfile>classmbapi_1_1MapsManager.html</anchorfile>
+      <anchor>adedf98ecf1dc62b3746ad13361460954</anchor>
+      <arglist>()=0</arglist>
+    </member>
+    <member kind="function" protection="protected">
+      <type></type>
+      <name>MapsManager</name>
+      <anchorfile>classmbapi_1_1MapsManager.html</anchorfile>
+      <anchor>a37eae64b416a7c493466381d9e84b43a</anchor>
+      <arglist>()</arglist>
+    </member>
+    <member kind="function" protection="protected" virtualness="virtual">
+      <type>virtual</type>
+      <name>~MapsManager</name>
+      <anchorfile>classmbapi_1_1MapsManager.html</anchorfile>
+      <anchor>a392a277a7cc245e724dba778aa0e947e</anchor>
+      <arglist>()</arglist>
+    </member>
+  </compound>
+  <compound kind="class">
+    <name>mbapi::Model</name>
+    <filename>classmbapi_1_1Model.html</filename>
+    <base>ErrorHandler</base>
+    <member kind="function">
+      <type>std::vector&lt; std::string &gt;</type>
+      <name>copyLithology</name>
+      <anchorfile>classmbapi_1_1Model.html</anchorfile>
+      <anchor>af8b6e3860b38c4de16262d46eed03892</anchor>
+      <arglist>(const std::string &amp;litName, const std::vector&lt; std::pair&lt; std::string, size_t &gt; &gt; &amp;layersName, const std::vector&lt; std::string &gt; &amp;alochtLitName, const std::vector&lt; std::pair&lt; std::string, std::string &gt; &gt; &amp;faultsName)</arglist>
+    </member>
+    <member kind="function">
+      <type>bool</type>
+      <name>checkPoint</name>
+      <anchorfile>classmbapi_1_1Model.html</anchorfile>
+      <anchor>a6bacb438f56529ee4864f04e64f58c72</anchor>
+      <arglist>(const double x, const double y, const double z, const std::string &amp;layerName)</arglist>
+    </member>
+    <member kind="function">
+      <type>bool</type>
+      <name>getGridMapDepthValues</name>
+      <anchorfile>classmbapi_1_1Model.html</anchorfile>
+      <anchor>a93630d47ecee471d5c3404b9cbf9ddfa</anchor>
+      <arglist>(const mbapi::StratigraphyManager::SurfaceID s, std::vector&lt; double &gt; &amp;v)</arglist>
+    </member>
+    <member kind="function">
+      <type></type>
+      <name>Model</name>
+      <anchorfile>classmbapi_1_1Model.html</anchorfile>
+      <anchor>afcb6731981102f5177cc9de2b8c92f84</anchor>
+      <arglist>()</arglist>
+    </member>
+    <member kind="function">
+      <type></type>
+      <name>~Model</name>
+      <anchorfile>classmbapi_1_1Model.html</anchorfile>
+      <anchor>adc1adf8fcebeefa658cf0aa1f6cb407c</anchor>
+      <arglist>()</arglist>
+    </member>
+    <member kind="function">
+      <type>std::string</type>
+      <name>compareProject</name>
+      <anchorfile>classmbapi_1_1Model.html</anchorfile>
+      <anchor>ab195105149d6f9e12a8a50435bccd515</anchor>
+      <arglist>(Model &amp;mdl1, const std::set&lt; std::string &gt; &amp;compareTblsList, const std::set&lt; std::string &gt; &amp;ignoreTblsList, double relTol)</arglist>
+    </member>
+    <member kind="function">
+      <type>std::string</type>
+      <name>mergeProject</name>
+      <anchorfile>classmbapi_1_1Model.html</anchorfile>
+      <anchor>a512649906008f4a28735a48c8bfed1a7</anchor>
+      <arglist>(Model &amp;mdl1, const std::set&lt; std::string &gt; &amp;procesTblsList, const std::vector&lt; std::vector&lt; std::string &gt; &gt; &amp;flitList, size_t &amp;dlRecNum, size_t &amp;cpRecNum)</arglist>
+    </member>
+    <member kind="function">
+      <type>Model &amp;</type>
+      <name>operator=</name>
+      <anchorfile>classmbapi_1_1Model.html</anchorfile>
+      <anchor>a7afc9b40340967e4d03724ce98f02de9</anchor>
+      <arglist>(const Model &amp;otherModel)</arglist>
+    </member>
+    <member kind="function">
+      <type>ErrorHandler::ReturnCode</type>
+      <name>tableSort</name>
+      <anchorfile>classmbapi_1_1Model.html</anchorfile>
+      <anchor>a9888ebb6f5146eb5e61faa87d36a9e54</anchor>
+      <arglist>(const std::string &amp;tblName, const std::vector&lt; std::string &gt; &amp;colsName)</arglist>
+    </member>
+    <member kind="function">
+      <type>std::vector&lt; std::string &gt;</type>
+      <name>tablesList</name>
+      <anchorfile>classmbapi_1_1Model.html</anchorfile>
+      <anchor>ae542e860b4334c9eb286323fcd90c1a6</anchor>
+      <arglist>()</arglist>
+    </member>
+    <member kind="function">
+      <type>std::vector&lt; std::string &gt;</type>
+      <name>tableColumnsList</name>
+      <anchorfile>classmbapi_1_1Model.html</anchorfile>
+      <anchor>ac1e71be07092eab702c59b1f97ee867d</anchor>
+      <arglist>(const std::string &amp;tableName, std::vector&lt; datatype::DataType &gt; &amp;colDataTypes)</arglist>
+    </member>
+    <member kind="function">
+      <type>int</type>
+      <name>tableSize</name>
+      <anchorfile>classmbapi_1_1Model.html</anchorfile>
+      <anchor>abfbcac1ce060100240c7f866623ae1ce</anchor>
+      <arglist>(const std::string &amp;tableName)</arglist>
+    </member>
+    <member kind="function">
+      <type>long</type>
+      <name>tableValueAsInteger</name>
+      <anchorfile>classmbapi_1_1Model.html</anchorfile>
+      <anchor>ae26a07b62306ed91296314afddf2a5ed</anchor>
+      <arglist>(const std::string &amp;tableName, size_t rowNumber, const std::string &amp;propName)</arglist>
+    </member>
+    <member kind="function">
+      <type>double</type>
+      <name>tableValueAsDouble</name>
+      <anchorfile>classmbapi_1_1Model.html</anchorfile>
+      <anchor>a5f2f95770cc1f10b998df635ebe2cea6</anchor>
+      <arglist>(const std::string &amp;tableName, size_t rowNumber, const std::string &amp;propName)</arglist>
+    </member>
+    <member kind="function">
+      <type>std::string</type>
+      <name>tableValueAsString</name>
+      <anchorfile>classmbapi_1_1Model.html</anchorfile>
+      <anchor>a4f1c412e4cb1fafdb7fdfa7f1873ac26</anchor>
+      <arglist>(const std::string &amp;tableName, size_t rowNumber, const std::string &amp;propName)</arglist>
+    </member>
+    <member kind="function">
+      <type>ErrorHandler::ReturnCode</type>
+      <name>setTableValue</name>
+      <anchorfile>classmbapi_1_1Model.html</anchorfile>
+      <anchor>abb3282fff42e86f1020e43fc5428bd2f</anchor>
+      <arglist>(const std::string &amp;tableName, size_t rowNumber, const std::string &amp;propName, long propValue)</arglist>
+    </member>
+    <member kind="function">
+      <type>ErrorHandler::ReturnCode</type>
+      <name>setTableValue</name>
+      <anchorfile>classmbapi_1_1Model.html</anchorfile>
+      <anchor>a22f296c6c078f49330595f8d7fffab9a</anchor>
+      <arglist>(const std::string &amp;tableName, size_t rowNumber, const std::string &amp;propName, double propValue)</arglist>
+    </member>
+    <member kind="function">
+      <type>ErrorHandler::ReturnCode</type>
+      <name>setTableValue</name>
+      <anchorfile>classmbapi_1_1Model.html</anchorfile>
+      <anchor>ac46f778da1248f27d4c3fcd364a6f5ba</anchor>
+      <arglist>(const std::string &amp;tableName, size_t rowNumber, const std::string &amp;propName, const std::string &amp;propValue)</arglist>
+    </member>
+    <member kind="function">
+      <type>ErrorHandler::ReturnCode</type>
+      <name>clearTable</name>
+      <anchorfile>classmbapi_1_1Model.html</anchorfile>
+      <anchor>aeee1f28764016d5dab8bdbdfd15024f7</anchor>
+      <arglist>(const std::string &amp;tableName)</arglist>
+    </member>
+    <member kind="function">
+      <type>ErrorHandler::ReturnCode</type>
+      <name>removeRecordFromTable</name>
+      <anchorfile>classmbapi_1_1Model.html</anchorfile>
+      <anchor>aef210720c8d033a0150c6b7c0dfadf38</anchor>
+      <arglist>(const std::string &amp;tableName, int ind)</arglist>
+    </member>
+    <member kind="function">
+      <type>ErrorHandler::ReturnCode</type>
+      <name>addRowToTable</name>
+      <anchorfile>classmbapi_1_1Model.html</anchorfile>
+      <anchor>aaf9771356dc94cff7673c0c87408c729</anchor>
+      <arglist>(const std::string &amp;tableName)</arglist>
+    </member>
+    <member kind="function">
+      <type>ReturnCode</type>
+      <name>loadModelFromProjectFile</name>
+      <anchorfile>classmbapi_1_1Model.html</anchorfile>
+      <anchor>af7e0371a14c1f46601a91940e2b47686</anchor>
+      <arglist>(const char *projectFileName)</arglist>
+    </member>
+    <member kind="function">
+      <type>ReturnCode</type>
+      <name>saveModelToProjectFile</name>
+      <anchorfile>classmbapi_1_1Model.html</anchorfile>
+      <anchor>a7833ea4d4ddefc75f4c87b273c473716</anchor>
+      <arglist>(const char *projectFileName, bool copyFiles=false)</arglist>
+    </member>
+    <member kind="function">
+      <type>std::string</type>
+      <name>projectFileName</name>
+      <anchorfile>classmbapi_1_1Model.html</anchorfile>
+      <anchor>a912fec559a672a5625a029eea2278a22</anchor>
+      <arglist>()</arglist>
+    </member>
+    <member kind="function">
+      <type>StratigraphyManager &amp;</type>
+      <name>stratigraphyManager</name>
+      <anchorfile>classmbapi_1_1Model.html</anchorfile>
+      <anchor>aef1d7eed9bb7ffc57c45aef11189b328</anchor>
+      <arglist>()</arglist>
+    </member>
+    <member kind="function">
+      <type>LithologyManager &amp;</type>
+      <name>lithologyManager</name>
+      <anchorfile>classmbapi_1_1Model.html</anchorfile>
+      <anchor>a9b8e78c29f28ed7417276ade6daed53d</anchor>
+      <arglist>()</arglist>
+    </member>
+    <member kind="function">
+      <type>FluidManager &amp;</type>
+      <name>fluidManager</name>
+      <anchorfile>classmbapi_1_1Model.html</anchorfile>
+      <anchor>aec526a95704d18f08a349524e189f6ac</anchor>
+      <arglist>()</arglist>
+    </member>
+    <member kind="function">
+      <type>SourceRockManager &amp;</type>
+      <name>sourceRockManager</name>
+      <anchorfile>classmbapi_1_1Model.html</anchorfile>
+      <anchor>a79698cf186a078e74e6d809ad48fdd11</anchor>
+      <arglist>()</arglist>
+    </member>
+    <member kind="function">
+      <type>SnapshotManager &amp;</type>
+      <name>snapshotManager</name>
+      <anchorfile>classmbapi_1_1Model.html</anchorfile>
+      <anchor>aeb77b55bf5ba0bb2eba709a92d366393</anchor>
+      <arglist>()</arglist>
+    </member>
+    <member kind="function">
+      <type>PropertyManager &amp;</type>
+      <name>propertyManager</name>
+      <anchorfile>classmbapi_1_1Model.html</anchorfile>
+      <anchor>a8bc2f524b4271bb406d057140efffed3</anchor>
+      <arglist>()</arglist>
+    </member>
+    <member kind="function">
+      <type>MapsManager &amp;</type>
+      <name>mapsManager</name>
+      <anchorfile>classmbapi_1_1Model.html</anchorfile>
+      <anchor>a084516d88abc0ee0955037e26a42902f</anchor>
+      <arglist>()</arglist>
+    </member>
+    <member kind="function">
+      <type>ReturnCode</type>
+      <name>origin</name>
+      <anchorfile>classmbapi_1_1Model.html</anchorfile>
+      <anchor>a840578561e2be0c6e3e069f004061073</anchor>
+      <arglist>(double &amp;x, double &amp;y)</arglist>
+    </member>
+    <member kind="function">
+      <type>ReturnCode</type>
+      <name>hiresGridArealSize</name>
+      <anchorfile>classmbapi_1_1Model.html</anchorfile>
+      <anchor>aed41fe750eaa042ef6a137a78a50eda4</anchor>
+      <arglist>(long &amp;sizeI, long &amp;sizeJ)</arglist>
+    </member>
+    <member kind="function">
+      <type>ReturnCode</type>
+      <name>subsampling</name>
+      <anchorfile>classmbapi_1_1Model.html</anchorfile>
+      <anchor>ada357e93a84a58220ca25b485797c3fa</anchor>
+      <arglist>(long &amp;di, long &amp;dj)</arglist>
+    </member>
+    <member kind="function">
+      <type>ReturnCode</type>
+      <name>setSubsampling</name>
+      <anchorfile>classmbapi_1_1Model.html</anchorfile>
+      <anchor>ad4ba50c2c83b7348dadbeaf2d532fab3</anchor>
+      <arglist>(long di, long dj)</arglist>
+    </member>
+    <member kind="function">
+      <type>ReturnCode</type>
+      <name>window</name>
+      <anchorfile>classmbapi_1_1Model.html</anchorfile>
+      <anchor>aaaf3c6debfdbd83ae3570a323b28d0cb</anchor>
+      <arglist>(long &amp;minWinI, long &amp;maxWinI, long &amp;minWinJ, long &amp;maxWinJ)</arglist>
+    </member>
+    <member kind="function">
+      <type>ReturnCode</type>
+      <name>setWindow</name>
+      <anchorfile>classmbapi_1_1Model.html</anchorfile>
+      <anchor>ae444fd77f2115fdcfb097481c2fccd29</anchor>
+      <arglist>(long minWinI, long maxWinI, long minWinJ, long maxWinJ)</arglist>
+    </member>
+    <member kind="function">
+      <type>ReturnCode</type>
+      <name>arealSize</name>
+      <anchorfile>classmbapi_1_1Model.html</anchorfile>
+      <anchor>a65ce2138d1f29884606f4c1e5dd25afc</anchor>
+      <arglist>(double &amp;dimX, double &amp;dimY)</arglist>
+    </member>
+    <member kind="function">
+      <type>ReturnCode</type>
+      <name>windowSize</name>
+      <anchorfile>classmbapi_1_1Model.html</anchorfile>
+      <anchor>a869464c8f8d9c2e963a914b6a8dadee8</anchor>
+      <arglist>(double x, double y, int &amp;xMin, int &amp;xMax, int &amp;yMin, int &amp;yMax, double &amp;xc, double &amp;yc)</arglist>
+    </member>
+    <member kind="function">
+      <type>ReturnCode</type>
+      <name>interpolateLithoFractions</name>
+      <anchorfile>classmbapi_1_1Model.html</anchorfile>
+      <anchor>a89f5ab4699e8362ae599bdcf264ad1c8</anchor>
+      <arglist>(const std::vector&lt; double &gt; &amp;xin, const std::vector&lt; double &gt; &amp;yin, const std::vector&lt; double &gt; &amp;lf1, const std::vector&lt; double &gt; &amp;lf2, const std::vector&lt; double &gt; &amp;lf3, std::vector&lt; double &gt; &amp;xInt, std::vector&lt; double &gt; &amp;yInt, std::vector&lt; double &gt; &amp;rpInt, std::vector&lt; double &gt; &amp;r13Int)</arglist>
+    </member>
+    <member kind="function">
+      <type>ReturnCode</type>
+      <name>backTransformLithoFractions</name>
+      <anchorfile>classmbapi_1_1Model.html</anchorfile>
+      <anchor>a98543238d85dac3497d46e70e2fcb47c</anchor>
+      <arglist>(const std::vector&lt; double &gt; &amp;rpInt, const std::vector&lt; double &gt; &amp;r13Int, std::vector&lt; double &gt; &amp;lf1CorrInt, std::vector&lt; double &gt; &amp;lf2CorrInt, std::vector&lt; double &gt; &amp;lf3CorrInt)</arglist>
+    </member>
+    <member kind="function" static="yes">
+      <type>static std::string</type>
+      <name>randomString</name>
+      <anchorfile>classmbapi_1_1Model.html</anchorfile>
+      <anchor>a7eed800ae3b6b378745929b34296e203</anchor>
+      <arglist>(size_t len)</arglist>
+    </member>
+    <member kind="variable" static="yes">
+      <type>static const char *</type>
+      <name>s_ResultsFolderSuffix</name>
+      <anchorfile>classmbapi_1_1Model.html</anchorfile>
+      <anchor>a71c3c2e8cc5660bf24b6ba4df4d823b0</anchor>
+      <arglist></arglist>
+    </member>
+    <member kind="variable" static="yes">
+      <type>static const char *</type>
+      <name>s_ResultsFolderSuffix</name>
+      <anchorfile>classmbapi_1_1Model.html</anchorfile>
+      <anchor>a71c3c2e8cc5660bf24b6ba4df4d823b0</anchor>
+      <arglist></arglist>
+    </member>
+    <member kind="function" static="yes">
+      <type>static std::string</type>
+      <name>randomString</name>
+      <anchorfile>classmbapi_1_1Model.html</anchorfile>
+      <anchor>a7eed800ae3b6b378745929b34296e203</anchor>
+      <arglist>(size_t len)</arglist>
+    </member>
+    <member kind="function">
+      <type></type>
+      <name>Model</name>
+      <anchorfile>classmbapi_1_1Model.html</anchorfile>
+      <anchor>afcb6731981102f5177cc9de2b8c92f84</anchor>
+      <arglist>()</arglist>
+    </member>
+    <member kind="function">
+      <type></type>
+      <name>~Model</name>
+      <anchorfile>classmbapi_1_1Model.html</anchorfile>
+      <anchor>adc1adf8fcebeefa658cf0aa1f6cb407c</anchor>
+      <arglist>()</arglist>
+    </member>
+    <member kind="function">
+      <type>std::string</type>
+      <name>compareProject</name>
+      <anchorfile>classmbapi_1_1Model.html</anchorfile>
+      <anchor>ab195105149d6f9e12a8a50435bccd515</anchor>
+      <arglist>(Model &amp;mdl1, const std::set&lt; std::string &gt; &amp;compareTblsList, const std::set&lt; std::string &gt; &amp;ignoreTblsList, double relTol)</arglist>
+    </member>
+    <member kind="function">
+      <type>std::string</type>
+      <name>mergeProject</name>
+      <anchorfile>classmbapi_1_1Model.html</anchorfile>
+      <anchor>a512649906008f4a28735a48c8bfed1a7</anchor>
+      <arglist>(Model &amp;mdl1, const std::set&lt; std::string &gt; &amp;procesTblsList, const std::vector&lt; std::vector&lt; std::string &gt; &gt; &amp;flitList, size_t &amp;dlRecNum, size_t &amp;cpRecNum)</arglist>
+    </member>
+    <member kind="function">
+      <type>Model &amp;</type>
+      <name>operator=</name>
+      <anchorfile>classmbapi_1_1Model.html</anchorfile>
+      <anchor>a7afc9b40340967e4d03724ce98f02de9</anchor>
+      <arglist>(const Model &amp;otherModel)</arglist>
+    </member>
+    <member kind="function">
+      <type>ErrorHandler::ReturnCode</type>
+      <name>tableSort</name>
+      <anchorfile>classmbapi_1_1Model.html</anchorfile>
+      <anchor>a9888ebb6f5146eb5e61faa87d36a9e54</anchor>
+      <arglist>(const std::string &amp;tblName, const std::vector&lt; std::string &gt; &amp;colsName)</arglist>
+    </member>
+    <member kind="function">
+      <type>std::vector&lt; std::string &gt;</type>
+      <name>tablesList</name>
+      <anchorfile>classmbapi_1_1Model.html</anchorfile>
+      <anchor>ae542e860b4334c9eb286323fcd90c1a6</anchor>
+      <arglist>()</arglist>
+    </member>
+    <member kind="function">
+      <type>std::vector&lt; std::string &gt;</type>
+      <name>tableColumnsList</name>
+      <anchorfile>classmbapi_1_1Model.html</anchorfile>
+      <anchor>ac1e71be07092eab702c59b1f97ee867d</anchor>
+      <arglist>(const std::string &amp;tableName, std::vector&lt; datatype::DataType &gt; &amp;colDataTypes)</arglist>
+    </member>
+    <member kind="function">
+      <type>int</type>
+      <name>tableSize</name>
+      <anchorfile>classmbapi_1_1Model.html</anchorfile>
+      <anchor>abfbcac1ce060100240c7f866623ae1ce</anchor>
+      <arglist>(const std::string &amp;tableName)</arglist>
+    </member>
+    <member kind="function">
+      <type>long</type>
+      <name>tableValueAsInteger</name>
+      <anchorfile>classmbapi_1_1Model.html</anchorfile>
+      <anchor>ae26a07b62306ed91296314afddf2a5ed</anchor>
+      <arglist>(const std::string &amp;tableName, size_t rowNumber, const std::string &amp;propName)</arglist>
+    </member>
+    <member kind="function">
+      <type>double</type>
+      <name>tableValueAsDouble</name>
+      <anchorfile>classmbapi_1_1Model.html</anchorfile>
+      <anchor>a5f2f95770cc1f10b998df635ebe2cea6</anchor>
+      <arglist>(const std::string &amp;tableName, size_t rowNumber, const std::string &amp;propName)</arglist>
+    </member>
+    <member kind="function">
+      <type>std::string</type>
+      <name>tableValueAsString</name>
+      <anchorfile>classmbapi_1_1Model.html</anchorfile>
+      <anchor>a4f1c412e4cb1fafdb7fdfa7f1873ac26</anchor>
+      <arglist>(const std::string &amp;tableName, size_t rowNumber, const std::string &amp;propName)</arglist>
+    </member>
+    <member kind="function">
+      <type>ErrorHandler::ReturnCode</type>
+      <name>setTableValue</name>
+      <anchorfile>classmbapi_1_1Model.html</anchorfile>
+      <anchor>abb3282fff42e86f1020e43fc5428bd2f</anchor>
+      <arglist>(const std::string &amp;tableName, size_t rowNumber, const std::string &amp;propName, long propValue)</arglist>
+    </member>
+    <member kind="function">
+      <type>ErrorHandler::ReturnCode</type>
+      <name>setTableValue</name>
+      <anchorfile>classmbapi_1_1Model.html</anchorfile>
+      <anchor>a22f296c6c078f49330595f8d7fffab9a</anchor>
+      <arglist>(const std::string &amp;tableName, size_t rowNumber, const std::string &amp;propName, double propValue)</arglist>
+    </member>
+    <member kind="function">
+      <type>ErrorHandler::ReturnCode</type>
+      <name>setTableValue</name>
+      <anchorfile>classmbapi_1_1Model.html</anchorfile>
+      <anchor>ac46f778da1248f27d4c3fcd364a6f5ba</anchor>
+      <arglist>(const std::string &amp;tableName, size_t rowNumber, const std::string &amp;propName, const std::string &amp;propValue)</arglist>
+    </member>
+    <member kind="function">
+      <type>ErrorHandler::ReturnCode</type>
+      <name>clearTable</name>
+      <anchorfile>classmbapi_1_1Model.html</anchorfile>
+      <anchor>aeee1f28764016d5dab8bdbdfd15024f7</anchor>
+      <arglist>(const std::string &amp;tableName)</arglist>
+    </member>
+    <member kind="function">
+      <type>ErrorHandler::ReturnCode</type>
+      <name>removeRecordFromTable</name>
+      <anchorfile>classmbapi_1_1Model.html</anchorfile>
+      <anchor>aef210720c8d033a0150c6b7c0dfadf38</anchor>
+      <arglist>(const std::string &amp;tableName, int ind)</arglist>
+    </member>
+    <member kind="function">
+      <type>ErrorHandler::ReturnCode</type>
+      <name>addRowToTable</name>
+      <anchorfile>classmbapi_1_1Model.html</anchorfile>
+      <anchor>aaf9771356dc94cff7673c0c87408c729</anchor>
+      <arglist>(const std::string &amp;tableName)</arglist>
+    </member>
+    <member kind="function">
+      <type>ReturnCode</type>
+      <name>loadModelFromProjectFile</name>
+      <anchorfile>classmbapi_1_1Model.html</anchorfile>
+      <anchor>af7e0371a14c1f46601a91940e2b47686</anchor>
+      <arglist>(const char *projectFileName)</arglist>
+    </member>
+    <member kind="function">
+      <type>ReturnCode</type>
+      <name>saveModelToProjectFile</name>
+      <anchorfile>classmbapi_1_1Model.html</anchorfile>
+      <anchor>a7833ea4d4ddefc75f4c87b273c473716</anchor>
+      <arglist>(const char *projectFileName, bool copyFiles=false)</arglist>
+    </member>
+    <member kind="function">
+      <type>std::string</type>
+      <name>projectFileName</name>
+      <anchorfile>classmbapi_1_1Model.html</anchorfile>
+      <anchor>a912fec559a672a5625a029eea2278a22</anchor>
+      <arglist>()</arglist>
+    </member>
+    <member kind="function">
+      <type>StratigraphyManager &amp;</type>
+      <name>stratigraphyManager</name>
+      <anchorfile>classmbapi_1_1Model.html</anchorfile>
+      <anchor>aef1d7eed9bb7ffc57c45aef11189b328</anchor>
+      <arglist>()</arglist>
+    </member>
+    <member kind="function">
+      <type>LithologyManager &amp;</type>
+      <name>lithologyManager</name>
+      <anchorfile>classmbapi_1_1Model.html</anchorfile>
+      <anchor>a9b8e78c29f28ed7417276ade6daed53d</anchor>
+      <arglist>()</arglist>
+    </member>
+    <member kind="function">
+      <type>FluidManager &amp;</type>
+      <name>fluidManager</name>
+      <anchorfile>classmbapi_1_1Model.html</anchorfile>
+      <anchor>aec526a95704d18f08a349524e189f6ac</anchor>
+      <arglist>()</arglist>
+    </member>
+    <member kind="function">
+      <type>SourceRockManager &amp;</type>
+      <name>sourceRockManager</name>
+      <anchorfile>classmbapi_1_1Model.html</anchorfile>
+      <anchor>a79698cf186a078e74e6d809ad48fdd11</anchor>
+      <arglist>()</arglist>
+    </member>
+    <member kind="function">
+      <type>SnapshotManager &amp;</type>
+      <name>snapshotManager</name>
+      <anchorfile>classmbapi_1_1Model.html</anchorfile>
+      <anchor>aeb77b55bf5ba0bb2eba709a92d366393</anchor>
+      <arglist>()</arglist>
+    </member>
+    <member kind="function">
+      <type>PropertyManager &amp;</type>
+      <name>propertyManager</name>
+      <anchorfile>classmbapi_1_1Model.html</anchorfile>
+      <anchor>a8bc2f524b4271bb406d057140efffed3</anchor>
+      <arglist>()</arglist>
+    </member>
+    <member kind="function">
+      <type>MapsManager &amp;</type>
+      <name>mapsManager</name>
+      <anchorfile>classmbapi_1_1Model.html</anchorfile>
+      <anchor>a084516d88abc0ee0955037e26a42902f</anchor>
+      <arglist>()</arglist>
+    </member>
+    <member kind="function">
+      <type>ReturnCode</type>
+      <name>origin</name>
+      <anchorfile>classmbapi_1_1Model.html</anchorfile>
+      <anchor>a840578561e2be0c6e3e069f004061073</anchor>
+      <arglist>(double &amp;x, double &amp;y)</arglist>
+    </member>
+    <member kind="function">
+      <type>ReturnCode</type>
+      <name>hiresGridArealSize</name>
+      <anchorfile>classmbapi_1_1Model.html</anchorfile>
+      <anchor>aed41fe750eaa042ef6a137a78a50eda4</anchor>
+      <arglist>(long &amp;sizeI, long &amp;sizeJ)</arglist>
+    </member>
+    <member kind="function">
+      <type>ReturnCode</type>
+      <name>subsampling</name>
+      <anchorfile>classmbapi_1_1Model.html</anchorfile>
+      <anchor>ada357e93a84a58220ca25b485797c3fa</anchor>
+      <arglist>(long &amp;di, long &amp;dj)</arglist>
+    </member>
+    <member kind="function">
+      <type>ReturnCode</type>
+      <name>setSubsampling</name>
+      <anchorfile>classmbapi_1_1Model.html</anchorfile>
+      <anchor>ad4ba50c2c83b7348dadbeaf2d532fab3</anchor>
+      <arglist>(long di, long dj)</arglist>
+    </member>
+    <member kind="function">
+      <type>ReturnCode</type>
+      <name>window</name>
+      <anchorfile>classmbapi_1_1Model.html</anchorfile>
+      <anchor>aaaf3c6debfdbd83ae3570a323b28d0cb</anchor>
+      <arglist>(long &amp;minWinI, long &amp;maxWinI, long &amp;minWinJ, long &amp;maxWinJ)</arglist>
+    </member>
+    <member kind="function">
+      <type>ReturnCode</type>
+      <name>setWindow</name>
+      <anchorfile>classmbapi_1_1Model.html</anchorfile>
+      <anchor>ae444fd77f2115fdcfb097481c2fccd29</anchor>
+      <arglist>(long minWinI, long maxWinI, long minWinJ, long maxWinJ)</arglist>
+    </member>
+    <member kind="function">
+      <type>ReturnCode</type>
+      <name>arealSize</name>
+      <anchorfile>classmbapi_1_1Model.html</anchorfile>
+      <anchor>a65ce2138d1f29884606f4c1e5dd25afc</anchor>
+      <arglist>(double &amp;dimX, double &amp;dimY)</arglist>
+    </member>
+    <member kind="function">
+      <type>ReturnCode</type>
+      <name>windowSize</name>
+      <anchorfile>classmbapi_1_1Model.html</anchorfile>
+      <anchor>a869464c8f8d9c2e963a914b6a8dadee8</anchor>
+      <arglist>(double x, double y, int &amp;xMin, int &amp;xMax, int &amp;yMin, int &amp;yMax, double &amp;xc, double &amp;yc)</arglist>
+    </member>
+    <member kind="function">
+      <type>ReturnCode</type>
+      <name>interpolateLithoFractions</name>
+      <anchorfile>classmbapi_1_1Model.html</anchorfile>
+      <anchor>a89f5ab4699e8362ae599bdcf264ad1c8</anchor>
+      <arglist>(const std::vector&lt; double &gt; &amp;xin, const std::vector&lt; double &gt; &amp;yin, const std::vector&lt; double &gt; &amp;lf1, const std::vector&lt; double &gt; &amp;lf2, const std::vector&lt; double &gt; &amp;lf3, std::vector&lt; double &gt; &amp;xInt, std::vector&lt; double &gt; &amp;yInt, std::vector&lt; double &gt; &amp;rpInt, std::vector&lt; double &gt; &amp;r13Int)</arglist>
+    </member>
+    <member kind="function">
+      <type>ReturnCode</type>
+      <name>backTransformLithoFractions</name>
+      <anchorfile>classmbapi_1_1Model.html</anchorfile>
+      <anchor>a98543238d85dac3497d46e70e2fcb47c</anchor>
+      <arglist>(const std::vector&lt; double &gt; &amp;rpInt, const std::vector&lt; double &gt; &amp;r13Int, std::vector&lt; double &gt; &amp;lf1CorrInt, std::vector&lt; double &gt; &amp;lf2CorrInt, std::vector&lt; double &gt; &amp;lf3CorrInt)</arglist>
+    </member>
+  </compound>
+  <compound kind="class">
+    <name>mbapi::PropertyManager</name>
+    <filename>classmbapi_1_1PropertyManager.html</filename>
+    <base>ErrorHandler</base>
+    <member kind="function" virtualness="virtual">
+      <type>virtual</type>
+      <name>~PropertyManager</name>
+      <anchorfile>classmbapi_1_1PropertyManager.html</anchorfile>
+      <anchor>a6ca55ec789f75fafd3f6f617e2651c68</anchor>
+      <arglist>()</arglist>
+    </member>
+    <member kind="function" virtualness="pure">
+      <type>virtual ErrorHandler::ReturnCode</type>
+      <name>requestPropertyInSnapshots</name>
+      <anchorfile>classmbapi_1_1PropertyManager.html</anchorfile>
+      <anchor>abc27162bab6fc4d9390ed6f8af9630c6</anchor>
+      <arglist>(const std::string &amp;propName, const std::string &amp;outputPropOption=&quot;&quot;)=0</arglist>
+    </member>
+  </compound>
+  <compound kind="class">
+    <name>mbapi::SnapshotManager</name>
+    <filename>classmbapi_1_1SnapshotManager.html</filename>
+    <base>ErrorHandler</base>
+    <member kind="function" virtualness="virtual">
+      <type>virtual</type>
+      <name>~SnapshotManager</name>
+      <anchorfile>classmbapi_1_1SnapshotManager.html</anchorfile>
+      <anchor>a9b4a9163c0556bbbae64d30d4edc06ef</anchor>
+      <arglist>()</arglist>
+    </member>
+    <member kind="function" virtualness="pure">
+      <type>virtual size_t</type>
+      <name>snapshotsNumber</name>
+      <anchorfile>classmbapi_1_1SnapshotManager.html</anchorfile>
+      <anchor>add307746bee662165d13769ff2af24ac</anchor>
+      <arglist>()=0</arglist>
+    </member>
+    <member kind="function" virtualness="pure">
+      <type>virtual double</type>
+      <name>time</name>
+      <anchorfile>classmbapi_1_1SnapshotManager.html</anchorfile>
+      <anchor>a5dac334c90e1655cfd7a0f284c8029c5</anchor>
+      <arglist>(size_t i)=0</arglist>
+    </member>
+    <member kind="function" virtualness="pure">
+      <type>virtual bool</type>
+      <name>isMinor</name>
+      <anchorfile>classmbapi_1_1SnapshotManager.html</anchorfile>
+      <anchor>a9450d719efbec262eb63d972bb071b8b</anchor>
+      <arglist>(size_t i)=0</arglist>
+    </member>
+    <member kind="function" virtualness="pure">
+      <type>virtual std::string</type>
+      <name>type</name>
+      <anchorfile>classmbapi_1_1SnapshotManager.html</anchorfile>
+      <anchor>a804e3c138861bf8bccfbd516267fa3c1</anchor>
+      <arglist>(size_t i)=0</arglist>
+    </member>
+    <member kind="function" virtualness="pure">
+      <type>virtual std::string</type>
+      <name>fileName</name>
+      <anchorfile>classmbapi_1_1SnapshotManager.html</anchorfile>
+      <anchor>ae060d29769df8412920038b782141472</anchor>
+      <arglist>(size_t i)=0</arglist>
+    </member>
+    <member kind="function" virtualness="pure">
+      <type>virtual ErrorHandler::ReturnCode</type>
+      <name>requestMajorSnapshot</name>
+      <anchorfile>classmbapi_1_1SnapshotManager.html</anchorfile>
+      <anchor>a0fac09cedecce1000d957df371fcc4bd</anchor>
+      <arglist>(double simTime)=0</arglist>
+    </member>
+  </compound>
+  <compound kind="class">
+    <name>mbapi::SourceRockManager</name>
+    <filename>classmbapi_1_1SourceRockManager.html</filename>
+    <base>ErrorHandler</base>
+    <member kind="function" virtualness="pure">
+      <type>virtual double</type>
+      <name>tocIni</name>
+      <anchorfile>classmbapi_1_1SourceRockManager.html</anchorfile>
+      <anchor>a3de50b5029bcb2b9d8601a0387b572a1</anchor>
+      <arglist>(SourceRockID id)=0</arglist>
+    </member>
+    <member kind="function" virtualness="pure">
+      <type>virtual std::string</type>
+      <name>tocInitMapName</name>
+      <anchorfile>classmbapi_1_1SourceRockManager.html</anchorfile>
+      <anchor>a576dfde1f46c583465b486668964c0e4</anchor>
+      <arglist>(SourceRockID id)=0</arglist>
+    </member>
+    <member kind="function" virtualness="pure">
+      <type>virtual ReturnCode</type>
+      <name>setTOCIni</name>
+      <anchorfile>classmbapi_1_1SourceRockManager.html</anchorfile>
+      <anchor>a1aaa769f87b73110d49381358e65669a</anchor>
+      <arglist>(SourceRockID id, double newTOC)=0</arglist>
+    </member>
+    <member kind="function" virtualness="pure">
+      <type>virtual ReturnCode</type>
+      <name>setTOCInitMapName</name>
+      <anchorfile>classmbapi_1_1SourceRockManager.html</anchorfile>
+      <anchor>a531d34a49050bfc54c19e7aa3e4629e9</anchor>
+      <arglist>(SourceRockID id, const std::string &amp;mapName)=0</arglist>
+    </member>
+    <member kind="function" virtualness="pure">
+      <type>virtual double</type>
+      <name>hiIni</name>
+      <anchorfile>classmbapi_1_1SourceRockManager.html</anchorfile>
+      <anchor>a904a5412965b66184b8da2f89585a0fd</anchor>
+      <arglist>(SourceRockID id)=0</arglist>
+    </member>
+    <member kind="function" virtualness="pure">
+      <type>virtual ReturnCode</type>
+      <name>setHIIni</name>
+      <anchorfile>classmbapi_1_1SourceRockManager.html</anchorfile>
+      <anchor>aa231e4bee50f8f33063f75bf8d0363aa</anchor>
+      <arglist>(SourceRockID id, double newHI)=0</arglist>
+    </member>
+    <member kind="function" virtualness="pure">
+      <type>virtual double</type>
+      <name>hcIni</name>
+      <anchorfile>classmbapi_1_1SourceRockManager.html</anchorfile>
+      <anchor>a0a03317fa69d7f4311898233d28545ea</anchor>
+      <arglist>(SourceRockID id)=0</arglist>
+    </member>
+    <member kind="function" virtualness="pure">
+      <type>virtual ReturnCode</type>
+      <name>setHCIni</name>
+      <anchorfile>classmbapi_1_1SourceRockManager.html</anchorfile>
+      <anchor>a798730eadbf2feccfd42d54c77af9c4b</anchor>
+      <arglist>(SourceRockID id, double newHC)=0</arglist>
+    </member>
+    <member kind="function" virtualness="pure">
+      <type>virtual double</type>
+      <name>preAsphActEnergy</name>
+      <anchorfile>classmbapi_1_1SourceRockManager.html</anchorfile>
+      <anchor>aa8fd79a0419219f23affccc5fe182548</anchor>
+      <arglist>(SourceRockID id)=0</arglist>
+    </member>
+    <member kind="function" virtualness="pure">
+      <type>virtual ReturnCode</type>
+      <name>setPreAsphActEnergy</name>
+      <anchorfile>classmbapi_1_1SourceRockManager.html</anchorfile>
+      <anchor>a187be1067b9dc733d8e3d05fd8ed861d</anchor>
+      <arglist>(SourceRockID id, double newVal)=0</arglist>
+    </member>
+    <member kind="typedef">
+      <type>size_t</type>
+      <name>SourceRockID</name>
+      <anchorfile>classmbapi_1_1SourceRockManager.html</anchorfile>
+      <anchor>a8d2ab0560f077a93961ba74bf1eaa9a0</anchor>
+      <arglist></arglist>
+    </member>
+    <member kind="function" virtualness="pure">
+      <type>virtual std::vector&lt; SourceRockID &gt;</type>
+      <name>sourceRockIDs</name>
+      <anchorfile>classmbapi_1_1SourceRockManager.html</anchorfile>
+      <anchor>aa3c944520a774811db3990f59620b965</anchor>
+      <arglist>() const =0</arglist>
+    </member>
+    <member kind="function" virtualness="pure">
+      <type>virtual SourceRockID</type>
+      <name>findID</name>
+      <anchorfile>classmbapi_1_1SourceRockManager.html</anchorfile>
+      <anchor>a444c78ff7a5cafc563e131264f21c5a7</anchor>
+      <arglist>(const std::string &amp;lName, const std::string &amp;srTypeName)=0</arglist>
+    </member>
+    <member kind="function" virtualness="pure">
+      <type>virtual SourceRockID</type>
+      <name>createNewSourceRockLithology</name>
+      <anchorfile>classmbapi_1_1SourceRockManager.html</anchorfile>
+      <anchor>a4c90e46af9128faf83b33d4afe168214</anchor>
+      <arglist>()=0</arglist>
+    </member>
+    <member kind="function" virtualness="pure">
+      <type>virtual std::string</type>
+      <name>layerName</name>
+      <anchorfile>classmbapi_1_1SourceRockManager.html</anchorfile>
+      <anchor>a5e557f09534c07bc8d85b7cfc2f04e5b</anchor>
+      <arglist>(SourceRockID id)=0</arglist>
+    </member>
+    <member kind="function" virtualness="pure">
+      <type>virtual std::string</type>
+      <name>sourceRockType</name>
+      <anchorfile>classmbapi_1_1SourceRockManager.html</anchorfile>
+      <anchor>aea3f4885d89a84605ba7b38d8e91321c</anchor>
+      <arglist>(SourceRockID id)=0</arglist>
+    </member>
+    <member kind="function" virtualness="pure">
+      <type>virtual double</type>
+      <name>tocIni</name>
+      <anchorfile>classmbapi_1_1SourceRockManager.html</anchorfile>
+      <anchor>a3de50b5029bcb2b9d8601a0387b572a1</anchor>
+      <arglist>(SourceRockID id)=0</arglist>
+    </member>
+    <member kind="function" virtualness="pure">
+      <type>virtual std::string</type>
+      <name>tocInitMapName</name>
+      <anchorfile>classmbapi_1_1SourceRockManager.html</anchorfile>
+      <anchor>a576dfde1f46c583465b486668964c0e4</anchor>
+      <arglist>(SourceRockID id)=0</arglist>
+    </member>
+    <member kind="function" virtualness="pure">
+      <type>virtual ReturnCode</type>
+      <name>setTOCIni</name>
+      <anchorfile>classmbapi_1_1SourceRockManager.html</anchorfile>
+      <anchor>a1aaa769f87b73110d49381358e65669a</anchor>
+      <arglist>(SourceRockID id, double newTOC)=0</arglist>
+    </member>
+    <member kind="function" virtualness="pure">
+      <type>virtual ReturnCode</type>
+      <name>setTOCInitMapName</name>
+      <anchorfile>classmbapi_1_1SourceRockManager.html</anchorfile>
+      <anchor>a531d34a49050bfc54c19e7aa3e4629e9</anchor>
+      <arglist>(SourceRockID id, const std::string &amp;mapName)=0</arglist>
+    </member>
+    <member kind="function" virtualness="pure">
+      <type>virtual double</type>
+      <name>hiIni</name>
+      <anchorfile>classmbapi_1_1SourceRockManager.html</anchorfile>
+      <anchor>a904a5412965b66184b8da2f89585a0fd</anchor>
+      <arglist>(SourceRockID id)=0</arglist>
+    </member>
+    <member kind="function" virtualness="pure">
+      <type>virtual ReturnCode</type>
+      <name>setHIIni</name>
+      <anchorfile>classmbapi_1_1SourceRockManager.html</anchorfile>
+      <anchor>aa231e4bee50f8f33063f75bf8d0363aa</anchor>
+      <arglist>(SourceRockID id, double newHI)=0</arglist>
+    </member>
+    <member kind="function" virtualness="pure">
+      <type>virtual double</type>
+      <name>hcIni</name>
+      <anchorfile>classmbapi_1_1SourceRockManager.html</anchorfile>
+      <anchor>a0a03317fa69d7f4311898233d28545ea</anchor>
+      <arglist>(SourceRockID id)=0</arglist>
+    </member>
+    <member kind="function" virtualness="pure">
+      <type>virtual ReturnCode</type>
+      <name>setHCIni</name>
+      <anchorfile>classmbapi_1_1SourceRockManager.html</anchorfile>
+      <anchor>a798730eadbf2feccfd42d54c77af9c4b</anchor>
+      <arglist>(SourceRockID id, double newHC)=0</arglist>
+    </member>
+    <member kind="function" virtualness="pure">
+      <type>virtual double</type>
+      <name>preAsphActEnergy</name>
+      <anchorfile>classmbapi_1_1SourceRockManager.html</anchorfile>
+      <anchor>aa8fd79a0419219f23affccc5fe182548</anchor>
+      <arglist>(SourceRockID id)=0</arglist>
+    </member>
+    <member kind="function" virtualness="pure">
+      <type>virtual ReturnCode</type>
+      <name>setPreAsphActEnergy</name>
+      <anchorfile>classmbapi_1_1SourceRockManager.html</anchorfile>
+      <anchor>a187be1067b9dc733d8e3d05fd8ed861d</anchor>
+      <arglist>(SourceRockID id, double newVal)=0</arglist>
+    </member>
+    <member kind="function" protection="protected" virtualness="virtual">
+      <type>virtual</type>
+      <name>~SourceRockManager</name>
+      <anchorfile>classmbapi_1_1SourceRockManager.html</anchorfile>
+      <anchor>ad17ec0a8dab794cf55c16d864e79fea0</anchor>
+      <arglist>()</arglist>
+    </member>
+  </compound>
+  <compound kind="class">
+    <name>mbapi::StratigraphyManager</name>
+    <filename>classmbapi_1_1StratigraphyManager.html</filename>
+    <base>ErrorHandler</base>
+    <member kind="typedef">
+      <type>size_t</type>
+      <name>LayerID</name>
+      <anchorfile>classmbapi_1_1StratigraphyManager.html</anchorfile>
+      <anchor>ad2a046749ccd5f4a56ddb149c0eed79d</anchor>
+      <arglist></arglist>
+    </member>
+    <member kind="function" virtualness="pure">
+      <type>virtual std::vector&lt; LayerID &gt;</type>
+      <name>layersIDs</name>
+      <anchorfile>classmbapi_1_1StratigraphyManager.html</anchorfile>
+      <anchor>a4aed414e2acaace9d5c4d475a59dbfe3</anchor>
+      <arglist>() const =0</arglist>
+    </member>
+    <member kind="function" virtualness="pure">
+      <type>virtual std::vector&lt; SurfaceID &gt;</type>
+      <name>surfacesIDs</name>
+      <anchorfile>classmbapi_1_1StratigraphyManager.html</anchorfile>
+      <anchor>a67bbd5663107775d67c98440d58329f2</anchor>
+      <arglist>() const =0</arglist>
+    </member>
+    <member kind="function" virtualness="pure">
+      <type>virtual std::string</type>
+      <name>referenceID</name>
+      <anchorfile>classmbapi_1_1StratigraphyManager.html</anchorfile>
+      <anchor>af4d7b1b8e269caeb43cc628283d79cde</anchor>
+      <arglist>() const =0</arglist>
+    </member>
+    <member kind="function" virtualness="pure">
+      <type>virtual LayerID</type>
+      <name>createNewLayer</name>
+      <anchorfile>classmbapi_1_1StratigraphyManager.html</anchorfile>
+      <anchor>a47a0b748d9faf5cc2a3802a504c2a623</anchor>
+      <arglist>()=0</arglist>
+    </member>
+    <member kind="function" virtualness="pure">
+      <type>virtual SurfaceID</type>
+      <name>createNewSurface</name>
+      <anchorfile>classmbapi_1_1StratigraphyManager.html</anchorfile>
+      <anchor>affbcad4e76926364204e32d15db26769</anchor>
+      <arglist>()=0</arglist>
+    </member>
+    <member kind="function" virtualness="pure">
+      <type>virtual std::string</type>
+      <name>layerName</name>
+      <anchorfile>classmbapi_1_1StratigraphyManager.html</anchorfile>
+      <anchor>aa2b1b1cfc9e54afe8e56c853b0a060a3</anchor>
+      <arglist>(LayerID id)=0</arglist>
+    </member>
+    <member kind="function" virtualness="pure">
+      <type>virtual LayerID</type>
+      <name>layerID</name>
+      <anchorfile>classmbapi_1_1StratigraphyManager.html</anchorfile>
+      <anchor>a57102a3694e4d6860cc62af6df9cde50</anchor>
+      <arglist>(const std::string &amp;ln)=0</arglist>
+    </member>
+    <member kind="function" virtualness="pure">
+      <type>virtual std::string</type>
+      <name>surfaceName</name>
+      <anchorfile>classmbapi_1_1StratigraphyManager.html</anchorfile>
+      <anchor>ac8f5c4812a9c0ada5e008c8d4a468003</anchor>
+      <arglist>(LayerID id)=0</arglist>
+    </member>
+    <member kind="function" virtualness="pure">
+      <type>virtual double</type>
+      <name>eldestLayerAge</name>
+      <anchorfile>classmbapi_1_1StratigraphyManager.html</anchorfile>
+      <anchor>ab51d60cb163935f5305f19c91ba57ab7</anchor>
+      <arglist>()=0</arglist>
+    </member>
+    <member kind="function" virtualness="pure">
+      <type>virtual ErrorHandler::ReturnCode</type>
+      <name>layerLithologiesList</name>
+      <anchorfile>classmbapi_1_1StratigraphyManager.html</anchorfile>
+      <anchor>a3a718349249b3ec178d86db00267ab87</anchor>
+      <arglist>(LayerID id, std::vector&lt; std::string &gt; &amp;lithoList, std::vector&lt; double &gt; &amp;lithoPercent, std::vector&lt; std::string &gt; &amp;lithoPercMap)=0</arglist>
+    </member>
+    <member kind="function" virtualness="pure">
+      <type>virtual ErrorHandler::ReturnCode</type>
+      <name>setLayerLithologiesList</name>
+      <anchorfile>classmbapi_1_1StratigraphyManager.html</anchorfile>
+      <anchor>a907c128c45f029e469dc00b2156f5fa0</anchor>
+      <arglist>(LayerID id, const std::vector&lt; std::string &gt; &amp;lithoList, const std::vector&lt; double &gt; &amp;lithoPercent)=0</arglist>
+    </member>
+    <member kind="function" virtualness="pure">
+      <type>virtual std::vector&lt; LayerID &gt;</type>
+      <name>findLayersForLithology</name>
+      <anchorfile>classmbapi_1_1StratigraphyManager.html</anchorfile>
+      <anchor>ab5b7608a217dea56fc9c8946dcd44d36</anchor>
+      <arglist>(const std::string &amp;lithoName)=0</arglist>
+    </member>
+    <member kind="function" virtualness="pure">
+      <type>virtual ErrorHandler::ReturnCode</type>
+      <name>setLayerLithologiesPercentageMaps</name>
+      <anchorfile>classmbapi_1_1StratigraphyManager.html</anchorfile>
+      <anchor>a7dcc03aff9dd2bc319765ca3d1773e0d</anchor>
+      <arglist>(LayerID id, const std::string &amp;mapNameFirstLithoPercentage, const std::string mapNameSecondLithoPercentage)=0</arglist>
+    </member>
+    <member kind="function" virtualness="pure">
+      <type>virtual ReturnCode</type>
+      <name>setLayerSurfaces</name>
+      <anchorfile>classmbapi_1_1StratigraphyManager.html</anchorfile>
+      <anchor>a1dcbf2cfdec037015b04f9b7734d992e</anchor>
+      <arglist>(LayerID lid, SurfaceID usid, SurfaceID dsid)=0</arglist>
+    </member>
+    <member kind="function" virtualness="pure">
+      <type>virtual bool</type>
+      <name>isSourceRockActive</name>
+      <anchorfile>classmbapi_1_1StratigraphyManager.html</anchorfile>
+      <anchor>a20cce168851d86d5d11480766a4f3e8e</anchor>
+      <arglist>(LayerID id)=0</arglist>
+    </member>
+    <member kind="function" virtualness="pure">
+      <type>virtual bool</type>
+      <name>isSourceRockMixingEnabled</name>
+      <anchorfile>classmbapi_1_1StratigraphyManager.html</anchorfile>
+      <anchor>a382d21709da3ef5ca8ad746e69d5aa37</anchor>
+      <arglist>(LayerID id)=0</arglist>
+    </member>
+    <member kind="function" virtualness="pure">
+      <type>virtual ErrorHandler::ReturnCode</type>
+      <name>setSourceRockMixingEnabled</name>
+      <anchorfile>classmbapi_1_1StratigraphyManager.html</anchorfile>
+      <anchor>aafac5a59f704a014c2068882da77d4d2</anchor>
+      <arglist>(LayerID id, bool val)=0</arglist>
+    </member>
+    <member kind="function" virtualness="pure">
+      <type>virtual bool</type>
+      <name>isAllochtonLithology</name>
+      <anchorfile>classmbapi_1_1StratigraphyManager.html</anchorfile>
+      <anchor>ad891736b306e9cd447d0e8b2c9fd7d83</anchor>
+      <arglist>(LayerID id)=0</arglist>
+    </member>
+    <member kind="function" virtualness="pure">
+      <type>virtual std::vector&lt; std::string &gt;</type>
+      <name>sourceRockTypeName</name>
+      <anchorfile>classmbapi_1_1StratigraphyManager.html</anchorfile>
+      <anchor>a6d27f70866caa545ead070869befedd3</anchor>
+      <arglist>(LayerID lid)=0</arglist>
+    </member>
+    <member kind="function" virtualness="pure">
+      <type>virtual double</type>
+      <name>sourceRockMixHI</name>
+      <anchorfile>classmbapi_1_1StratigraphyManager.html</anchorfile>
+      <anchor>a510d2f09696b8ba03dcad37224a6ec32</anchor>
+      <arglist>(LayerID lid)=0</arglist>
+    </member>
+    <member kind="function" virtualness="pure">
+      <type>virtual double</type>
+      <name>sourceRockMixHC</name>
+      <anchorfile>classmbapi_1_1StratigraphyManager.html</anchorfile>
+      <anchor>a2ff76cb4825f819a07965c3ecb371cf7</anchor>
+      <arglist>(LayerID lid)=0</arglist>
+    </member>
+    <member kind="function" virtualness="pure">
+      <type>virtual ReturnCode</type>
+      <name>setSourceRockTypeName</name>
+      <anchorfile>classmbapi_1_1StratigraphyManager.html</anchorfile>
+      <anchor>a130e1246681feb11c42dc1b70e4f0eda</anchor>
+      <arglist>(LayerID lid, const std::vector&lt; std::string &gt; &amp;srTypeNames)=0</arglist>
+    </member>
+    <member kind="function" virtualness="pure">
+      <type>virtual ReturnCode</type>
+      <name>setSourceRockMixHI</name>
+      <anchorfile>classmbapi_1_1StratigraphyManager.html</anchorfile>
+      <anchor>a57e704016fa6e81b8227fe53d02aa3a9</anchor>
+      <arglist>(LayerID lid, double srmHI)=0</arglist>
+    </member>
+    <member kind="function" virtualness="pure">
+      <type>virtual ReturnCode</type>
+      <name>setSourceRockMixHIMapName</name>
+      <anchorfile>classmbapi_1_1StratigraphyManager.html</anchorfile>
+      <anchor>a90cb0593f275218592ffa34c666ca4fd</anchor>
+      <arglist>(LayerID lid, const std::string &amp;srmHImap)=0</arglist>
+    </member>
+    <member kind="function" virtualness="pure">
+      <type>virtual ReturnCode</type>
+      <name>setSourceRockMixHC</name>
+      <anchorfile>classmbapi_1_1StratigraphyManager.html</anchorfile>
+      <anchor>a1badb903d7c1b6a218a5a3f28ccc8ca1</anchor>
+      <arglist>(LayerID lid, double srmHC)=0</arglist>
+    </member>
+    <member kind="function" virtualness="pure">
+      <type>virtual std::vector&lt; PrFaultCutID &gt;</type>
+      <name>faultCutsIDs</name>
+      <anchorfile>classmbapi_1_1StratigraphyManager.html</anchorfile>
+      <anchor>acd9200a0ca9165487f48a2156df9d8d2</anchor>
+      <arglist>()=0</arglist>
+    </member>
+    <member kind="function" virtualness="pure">
+      <type>virtual PrFaultCutID</type>
+      <name>findFaultCut</name>
+      <anchorfile>classmbapi_1_1StratigraphyManager.html</anchorfile>
+      <anchor>aeb3b17c26466ebdc8d7890056e944b49</anchor>
+      <arglist>(const std::string &amp;mapName, const std::string &amp;fltName)=0</arglist>
+    </member>
+    <member kind="function" virtualness="pure">
+      <type>virtual std::string</type>
+      <name>faultCutLithology</name>
+      <anchorfile>classmbapi_1_1StratigraphyManager.html</anchorfile>
+      <anchor>abbe4a2e58d1750f5aa24e5e4dda7c98e</anchor>
+      <arglist>(PrFaultCutID flID)=0</arglist>
+    </member>
+    <member kind="function" virtualness="pure">
+      <type>virtual std::string</type>
+      <name>faultCutName</name>
+      <anchorfile>classmbapi_1_1StratigraphyManager.html</anchorfile>
+      <anchor>aabfaa86e38c45340ed42b6b1079d990d</anchor>
+      <arglist>(PrFaultCutID flID)=0</arglist>
+    </member>
+    <member kind="function" virtualness="pure">
+      <type>virtual std::string</type>
+      <name>faultCutMapName</name>
+      <anchorfile>classmbapi_1_1StratigraphyManager.html</anchorfile>
+      <anchor>af41c2f32c2f2c52912fc0335704467bf</anchor>
+      <arglist>(PrFaultCutID flID)=0</arglist>
+    </member>
+    <member kind="function" virtualness="pure">
+      <type>virtual ReturnCode</type>
+      <name>setFaultCutLithology</name>
+      <anchorfile>classmbapi_1_1StratigraphyManager.html</anchorfile>
+      <anchor>a74cb6cb331f1933ef049d730ac53e770</anchor>
+      <arglist>(PrFaultCutID flID, const std::string &amp;newLithoName)=0</arglist>
+    </member>
+    <member kind="function" virtualness="pure">
+      <type>virtual std::string</type>
+      <name>twtGridName</name>
+      <anchorfile>classmbapi_1_1StratigraphyManager.html</anchorfile>
+      <anchor>a28baf3e2359594bde08717410b509b9e</anchor>
+      <arglist>(LayerID id)=0</arglist>
+    </member>
+    <member kind="function" virtualness="pure">
+      <type>virtual double</type>
+      <name>twtValue</name>
+      <anchorfile>classmbapi_1_1StratigraphyManager.html</anchorfile>
+      <anchor>ad2f557b8b16ec8684df2a80a55383bd2</anchor>
+      <arglist>(LayerID id)=0</arglist>
+    </member>
+    <member kind="function" protection="protected">
+      <type></type>
+      <name>StratigraphyManager</name>
+      <anchorfile>classmbapi_1_1StratigraphyManager.html</anchorfile>
+      <anchor>a3847f0ba8fd80565ea31c0ed0f078428</anchor>
+      <arglist>()</arglist>
+    </member>
+    <member kind="function" protection="protected" virtualness="virtual">
+      <type>virtual</type>
+      <name>~StratigraphyManager</name>
+      <anchorfile>classmbapi_1_1StratigraphyManager.html</anchorfile>
+      <anchor>a371f742343bb250438c0dd49feb85336</anchor>
+      <arglist>()</arglist>
+    </member>
+    <member kind="typedef">
+      <type>size_t</type>
+      <name>LayerID</name>
+      <anchorfile>classmbapi_1_1StratigraphyManager.html</anchorfile>
+      <anchor>ad2a046749ccd5f4a56ddb149c0eed79d</anchor>
+      <arglist></arglist>
+    </member>
+    <member kind="function" virtualness="pure">
+      <type>virtual std::vector&lt; LayerID &gt;</type>
+      <name>layersIDs</name>
+      <anchorfile>classmbapi_1_1StratigraphyManager.html</anchorfile>
+      <anchor>a4aed414e2acaace9d5c4d475a59dbfe3</anchor>
+      <arglist>() const =0</arglist>
+    </member>
+    <member kind="function" virtualness="pure">
+      <type>virtual std::vector&lt; SurfaceID &gt;</type>
+      <name>surfacesIDs</name>
+      <anchorfile>classmbapi_1_1StratigraphyManager.html</anchorfile>
+      <anchor>a67bbd5663107775d67c98440d58329f2</anchor>
+      <arglist>() const =0</arglist>
+    </member>
+    <member kind="function" virtualness="pure">
+      <type>virtual std::string</type>
+      <name>referenceID</name>
+      <anchorfile>classmbapi_1_1StratigraphyManager.html</anchorfile>
+      <anchor>af4d7b1b8e269caeb43cc628283d79cde</anchor>
+      <arglist>() const =0</arglist>
+    </member>
+    <member kind="function" virtualness="pure">
+      <type>virtual LayerID</type>
+      <name>createNewLayer</name>
+      <anchorfile>classmbapi_1_1StratigraphyManager.html</anchorfile>
+      <anchor>a47a0b748d9faf5cc2a3802a504c2a623</anchor>
+      <arglist>()=0</arglist>
+    </member>
+    <member kind="function" virtualness="pure">
+      <type>virtual SurfaceID</type>
+      <name>createNewSurface</name>
+      <anchorfile>classmbapi_1_1StratigraphyManager.html</anchorfile>
+      <anchor>affbcad4e76926364204e32d15db26769</anchor>
+      <arglist>()=0</arglist>
+    </member>
+    <member kind="function" virtualness="pure">
+      <type>virtual std::string</type>
+      <name>layerName</name>
+      <anchorfile>classmbapi_1_1StratigraphyManager.html</anchorfile>
+      <anchor>aa2b1b1cfc9e54afe8e56c853b0a060a3</anchor>
+      <arglist>(LayerID id)=0</arglist>
+    </member>
+    <member kind="function" virtualness="pure">
+      <type>virtual LayerID</type>
+      <name>layerID</name>
+      <anchorfile>classmbapi_1_1StratigraphyManager.html</anchorfile>
+      <anchor>a57102a3694e4d6860cc62af6df9cde50</anchor>
+      <arglist>(const std::string &amp;ln)=0</arglist>
+    </member>
+    <member kind="function" virtualness="pure">
+      <type>virtual std::string</type>
+      <name>surfaceName</name>
+      <anchorfile>classmbapi_1_1StratigraphyManager.html</anchorfile>
+      <anchor>ac8f5c4812a9c0ada5e008c8d4a468003</anchor>
+      <arglist>(LayerID id)=0</arglist>
+    </member>
+    <member kind="function" virtualness="pure">
+      <type>virtual double</type>
+      <name>eldestLayerAge</name>
+      <anchorfile>classmbapi_1_1StratigraphyManager.html</anchorfile>
+      <anchor>ab51d60cb163935f5305f19c91ba57ab7</anchor>
+      <arglist>()=0</arglist>
+    </member>
+    <member kind="function" virtualness="pure">
+      <type>virtual ErrorHandler::ReturnCode</type>
+      <name>layerLithologiesList</name>
+      <anchorfile>classmbapi_1_1StratigraphyManager.html</anchorfile>
+      <anchor>a3a718349249b3ec178d86db00267ab87</anchor>
+      <arglist>(LayerID id, std::vector&lt; std::string &gt; &amp;lithoList, std::vector&lt; double &gt; &amp;lithoPercent, std::vector&lt; std::string &gt; &amp;lithoPercMap)=0</arglist>
+    </member>
+    <member kind="function" virtualness="pure">
+      <type>virtual ErrorHandler::ReturnCode</type>
+      <name>setLayerLithologiesList</name>
+      <anchorfile>classmbapi_1_1StratigraphyManager.html</anchorfile>
+      <anchor>a907c128c45f029e469dc00b2156f5fa0</anchor>
+      <arglist>(LayerID id, const std::vector&lt; std::string &gt; &amp;lithoList, const std::vector&lt; double &gt; &amp;lithoPercent)=0</arglist>
+    </member>
+    <member kind="function" virtualness="pure">
+      <type>virtual std::vector&lt; LayerID &gt;</type>
+      <name>findLayersForLithology</name>
+      <anchorfile>classmbapi_1_1StratigraphyManager.html</anchorfile>
+      <anchor>ab5b7608a217dea56fc9c8946dcd44d36</anchor>
+      <arglist>(const std::string &amp;lithoName)=0</arglist>
+    </member>
+    <member kind="function" virtualness="pure">
+      <type>virtual ErrorHandler::ReturnCode</type>
+      <name>setLayerLithologiesPercentageMaps</name>
+      <anchorfile>classmbapi_1_1StratigraphyManager.html</anchorfile>
+      <anchor>a7dcc03aff9dd2bc319765ca3d1773e0d</anchor>
+      <arglist>(LayerID id, const std::string &amp;mapNameFirstLithoPercentage, const std::string mapNameSecondLithoPercentage)=0</arglist>
+    </member>
+    <member kind="function" virtualness="pure">
+      <type>virtual ReturnCode</type>
+      <name>setLayerSurfaces</name>
+      <anchorfile>classmbapi_1_1StratigraphyManager.html</anchorfile>
+      <anchor>a1dcbf2cfdec037015b04f9b7734d992e</anchor>
+      <arglist>(LayerID lid, SurfaceID usid, SurfaceID dsid)=0</arglist>
+    </member>
+    <member kind="function" virtualness="pure">
+      <type>virtual bool</type>
+      <name>isSourceRockActive</name>
+      <anchorfile>classmbapi_1_1StratigraphyManager.html</anchorfile>
+      <anchor>a20cce168851d86d5d11480766a4f3e8e</anchor>
+      <arglist>(LayerID id)=0</arglist>
+    </member>
+    <member kind="function" virtualness="pure">
+      <type>virtual bool</type>
+      <name>isSourceRockMixingEnabled</name>
+      <anchorfile>classmbapi_1_1StratigraphyManager.html</anchorfile>
+      <anchor>a382d21709da3ef5ca8ad746e69d5aa37</anchor>
+      <arglist>(LayerID id)=0</arglist>
+    </member>
+    <member kind="function" virtualness="pure">
+      <type>virtual ErrorHandler::ReturnCode</type>
+      <name>setSourceRockMixingEnabled</name>
+      <anchorfile>classmbapi_1_1StratigraphyManager.html</anchorfile>
+      <anchor>aafac5a59f704a014c2068882da77d4d2</anchor>
+      <arglist>(LayerID id, bool val)=0</arglist>
+    </member>
+    <member kind="function" virtualness="pure">
+      <type>virtual bool</type>
+      <name>isAllochtonLithology</name>
+      <anchorfile>classmbapi_1_1StratigraphyManager.html</anchorfile>
+      <anchor>ad891736b306e9cd447d0e8b2c9fd7d83</anchor>
+      <arglist>(LayerID id)=0</arglist>
+    </member>
+    <member kind="function" virtualness="pure">
+      <type>virtual std::vector&lt; std::string &gt;</type>
+      <name>sourceRockTypeName</name>
+      <anchorfile>classmbapi_1_1StratigraphyManager.html</anchorfile>
+      <anchor>a6d27f70866caa545ead070869befedd3</anchor>
+      <arglist>(LayerID lid)=0</arglist>
+    </member>
+    <member kind="function" virtualness="pure">
+      <type>virtual double</type>
+      <name>sourceRockMixHI</name>
+      <anchorfile>classmbapi_1_1StratigraphyManager.html</anchorfile>
+      <anchor>a510d2f09696b8ba03dcad37224a6ec32</anchor>
+      <arglist>(LayerID lid)=0</arglist>
+    </member>
+    <member kind="function" virtualness="pure">
+      <type>virtual double</type>
+      <name>sourceRockMixHC</name>
+      <anchorfile>classmbapi_1_1StratigraphyManager.html</anchorfile>
+      <anchor>a2ff76cb4825f819a07965c3ecb371cf7</anchor>
+      <arglist>(LayerID lid)=0</arglist>
+    </member>
+    <member kind="function" virtualness="pure">
+      <type>virtual ReturnCode</type>
+      <name>setSourceRockTypeName</name>
+      <anchorfile>classmbapi_1_1StratigraphyManager.html</anchorfile>
+      <anchor>a130e1246681feb11c42dc1b70e4f0eda</anchor>
+      <arglist>(LayerID lid, const std::vector&lt; std::string &gt; &amp;srTypeNames)=0</arglist>
+    </member>
+    <member kind="function" virtualness="pure">
+      <type>virtual ReturnCode</type>
+      <name>setSourceRockMixHI</name>
+      <anchorfile>classmbapi_1_1StratigraphyManager.html</anchorfile>
+      <anchor>a57e704016fa6e81b8227fe53d02aa3a9</anchor>
+      <arglist>(LayerID lid, double srmHI)=0</arglist>
+    </member>
+    <member kind="function" virtualness="pure">
+      <type>virtual ReturnCode</type>
+      <name>setSourceRockMixHIMapName</name>
+      <anchorfile>classmbapi_1_1StratigraphyManager.html</anchorfile>
+      <anchor>a90cb0593f275218592ffa34c666ca4fd</anchor>
+      <arglist>(LayerID lid, const std::string &amp;srmHImap)=0</arglist>
+    </member>
+    <member kind="function" virtualness="pure">
+      <type>virtual ReturnCode</type>
+      <name>setSourceRockMixHC</name>
+      <anchorfile>classmbapi_1_1StratigraphyManager.html</anchorfile>
+      <anchor>a1badb903d7c1b6a218a5a3f28ccc8ca1</anchor>
+      <arglist>(LayerID lid, double srmHC)=0</arglist>
+    </member>
+    <member kind="function" virtualness="pure">
+      <type>virtual std::vector&lt; PrFaultCutID &gt;</type>
+      <name>faultCutsIDs</name>
+      <anchorfile>classmbapi_1_1StratigraphyManager.html</anchorfile>
+      <anchor>acd9200a0ca9165487f48a2156df9d8d2</anchor>
+      <arglist>()=0</arglist>
+    </member>
+    <member kind="function" virtualness="pure">
+      <type>virtual PrFaultCutID</type>
+      <name>findFaultCut</name>
+      <anchorfile>classmbapi_1_1StratigraphyManager.html</anchorfile>
+      <anchor>aeb3b17c26466ebdc8d7890056e944b49</anchor>
+      <arglist>(const std::string &amp;mapName, const std::string &amp;fltName)=0</arglist>
+    </member>
+    <member kind="function" virtualness="pure">
+      <type>virtual std::string</type>
+      <name>faultCutLithology</name>
+      <anchorfile>classmbapi_1_1StratigraphyManager.html</anchorfile>
+      <anchor>abbe4a2e58d1750f5aa24e5e4dda7c98e</anchor>
+      <arglist>(PrFaultCutID flID)=0</arglist>
+    </member>
+    <member kind="function" virtualness="pure">
+      <type>virtual std::string</type>
+      <name>faultCutName</name>
+      <anchorfile>classmbapi_1_1StratigraphyManager.html</anchorfile>
+      <anchor>aabfaa86e38c45340ed42b6b1079d990d</anchor>
+      <arglist>(PrFaultCutID flID)=0</arglist>
+    </member>
+    <member kind="function" virtualness="pure">
+      <type>virtual std::string</type>
+      <name>faultCutMapName</name>
+      <anchorfile>classmbapi_1_1StratigraphyManager.html</anchorfile>
+      <anchor>af41c2f32c2f2c52912fc0335704467bf</anchor>
+      <arglist>(PrFaultCutID flID)=0</arglist>
+    </member>
+    <member kind="function" virtualness="pure">
+      <type>virtual ReturnCode</type>
+      <name>setFaultCutLithology</name>
+      <anchorfile>classmbapi_1_1StratigraphyManager.html</anchorfile>
+      <anchor>a74cb6cb331f1933ef049d730ac53e770</anchor>
+      <arglist>(PrFaultCutID flID, const std::string &amp;newLithoName)=0</arglist>
+    </member>
+    <member kind="function" virtualness="pure">
+      <type>virtual std::string</type>
+      <name>twtGridName</name>
+      <anchorfile>classmbapi_1_1StratigraphyManager.html</anchorfile>
+      <anchor>a28baf3e2359594bde08717410b509b9e</anchor>
+      <arglist>(LayerID id)=0</arglist>
+    </member>
+    <member kind="function" virtualness="pure">
+      <type>virtual double</type>
+      <name>twtValue</name>
+      <anchorfile>classmbapi_1_1StratigraphyManager.html</anchorfile>
+      <anchor>ad2f557b8b16ec8684df2a80a55383bd2</anchor>
+      <arglist>(LayerID id)=0</arglist>
+    </member>
+    <member kind="function" protection="protected">
+      <type></type>
+      <name>StratigraphyManager</name>
+      <anchorfile>classmbapi_1_1StratigraphyManager.html</anchorfile>
+      <anchor>a3847f0ba8fd80565ea31c0ed0f078428</anchor>
+      <arglist>()</arglist>
+    </member>
+    <member kind="function" protection="protected" virtualness="virtual">
+      <type>virtual</type>
+      <name>~StratigraphyManager</name>
+      <anchorfile>classmbapi_1_1StratigraphyManager.html</anchorfile>
+      <anchor>a371f742343bb250438c0dd49feb85336</anchor>
+      <arglist>()</arglist>
+    </member>
+  </compound>
+  <compound kind="namespace">
+    <name>casa</name>
+    <filename>namespacecasa.html</filename>
+  </compound>
+  <compound kind="namespace">
+    <name>casa::BusinessLogicRulesSet</name>
+    <filename>namespacecasa_1_1BusinessLogicRulesSet.html</filename>
+  </compound>
+  <compound kind="namespace">
+    <name>mbapi</name>
+    <filename>namespacembapi.html</filename>
+    <class kind="class">mbapi::FluidManager</class>
+    <class kind="class">mbapi::LithologyManager</class>
+    <class kind="class">mbapi::MapsManager</class>
+    <class kind="class">mbapi::Model</class>
+    <class kind="class">mbapi::PropertyManager</class>
+    <class kind="class">mbapi::SnapshotManager</class>
+    <class kind="class">mbapi::SourceRockManager</class>
+    <class kind="class">mbapi::StratigraphyManager</class>
+  </compound>
+  <compound kind="page">
+    <name>CASA_API_Descr</name>
+    <title>Computer Aided Scenario Analysis API</title>
+    <filename>CASA_API_Descr</filename>
+  </compound>
+  <compound kind="page">
+    <name>CASA_ClassHierachyPage</name>
+    <title>CASA interface classes hierarchy description.</title>
+    <filename>CASA_ClassHierachyPage</filename>
+  </compound>
+  <compound kind="page">
+    <name>CASA_VarParametersAndObservablesPage</name>
+    <title>Variable Parameters and Observables</title>
+    <filename>CASA_VarParametersAndObservablesPage</filename>
+  </compound>
+  <compound kind="page">
+    <name>CASA_ScenarioAnalysisPage</name>
+    <title>Scenario analysis workflows</title>
+    <filename>CASA_ScenarioAnalysisPage</filename>
+  </compound>
+  <compound kind="page">
+    <name>CASA_DataDiggerPage</name>
+    <title>Data Digger</title>
+    <filename>CASA_DataDiggerPage</filename>
+  </compound>
+  <compound kind="page">
+    <name>CASA_DoEGeneratorPage</name>
+    <title>Design of Experiments generator</title>
+    <filename>CASA_DoEGeneratorPage</filename>
+    <docanchor file="CASA_DoEGeneratorPage" title="Variety of DoE algorithms available in API">CASA_DoEGeneratorSection</docanchor>
+    <docanchor file="CASA_DoEGeneratorPage" title="Tornado design">TornadoSection</docanchor>
+    <docanchor file="CASA_DoEGeneratorPage" title="Plackett-Burman design">PlackettBurmanSection</docanchor>
+    <docanchor file="CASA_DoEGeneratorPage" title="Box-Behnken design">BoxBehnkenSection</docanchor>
+    <docanchor file="CASA_DoEGeneratorPage" title="Full Factorial design">FullFactorialSection</docanchor>
+    <docanchor file="CASA_DoEGeneratorPage" title="Space filling design">SpaceFillingSection</docanchor>
+    <docanchor file="CASA_DoEGeneratorPage" title="Basic/Optimized Latin Hypercube.">LatinHypercubeSection</docanchor>
+  </compound>
+  <compound kind="page">
+    <name>CASA_MonteCarloSolverPage</name>
+    <title>Monte Carlo solver</title>
+    <filename>CASA_MonteCarloSolverPage</filename>
+  </compound>
+  <compound kind="page">
+    <name>CASA_ObservablePage</name>
+    <title>Observable description</title>
+    <filename>CASA_ObservablePage</filename>
+  </compound>
+  <compound kind="page">
+    <name>CASA_ObservableGridPropWellPage</name>
+    <title>Cauldron grid property along a well trajectory</title>
+    <filename>CASA_ObservableGridPropWellPage</filename>
+  </compound>
+  <compound kind="page">
+    <name>CASA_ObservableGridPropXYZPage</name>
+    <title>Any Cauldron grid property at specified XYZ point</title>
+    <filename>CASA_ObservableGridPropXYZPage</filename>
+  </compound>
+  <compound kind="page">
+    <name>CASA_ObservableSourceRockMapPropPage</name>
+    <title>Any Genex map property value for source rock layer at</title>
+    <filename>CASA_ObservableSourceRockMapPropPage</filename>
+  </compound>
+  <compound kind="page">
+    <name>CASA_ObsSpacePage</name>
+    <title>Container for observables description</title>
+    <filename>CASA_ObsSpacePage</filename>
+  </compound>
+  <compound kind="page">
+    <name>CASA_ObservableTrapDerivedPropPage</name>
+    <title>Any trap property which could be extracted by datadriller after migration calculation.</title>
+    <filename>CASA_ObservableTrapDerivedPropPage</filename>
+  </compound>
+  <compound kind="page">
+    <name>CASA_ObservableTrapPropPage</name>
+    <title>Any trap property which could be extracted by datadriller after migration calculation.</title>
+    <filename>CASA_ObservableTrapPropPage</filename>
+  </compound>
+  <compound kind="page">
+    <name>CASA_ParameterPage</name>
+    <title>Cauldron project parameter</title>
+    <filename>CASA_ParameterPage</filename>
+  </compound>
+  <compound kind="page">
+    <name>CASA_CompactionCoefficientPage</name>
+    <title>Lithology porosity model</title>
+    <filename>CASA_CompactionCoefficientPage</filename>
+  </compound>
+  <compound kind="page">
+    <name>CASA_CrustThinningPage</name>
+    <title>Multi event crust thinning parameter</title>
+    <filename>CASA_CrustThinningPage</filename>
+  </compound>
+  <compound kind="page">
+    <name>CASA_LithoFractionPage</name>
+    <title>lithofraction model</title>
+    <filename>CASA_LithoFractionPage</filename>
+  </compound>
+  <compound kind="page">
+    <name>CASA_LithologyPropPage</name>
+    <title>Lithology porosity model</title>
+    <filename>CASA_LithologyPropPage</filename>
+  </compound>
+  <compound kind="page">
+    <name>CASA_LithoSTPThermalCondPage</name>
+    <title>Lithology STP (Standart Temperature and Pressure) thermal conductivity coefficient [W/m/K]</title>
+    <filename>CASA_LithoSTPThermalCondPage</filename>
+  </compound>
+  <compound kind="page">
+    <name>CASA_OneCrustThinningEventPage</name>
+    <title>One event crust thinning parameter</title>
+    <filename>CASA_OneCrustThinningEventPage</filename>
+  </compound>
+  <compound kind="page">
+    <name>CASA_PermeabilityModelPage</name>
+    <title>Lithology permeability model</title>
+    <filename>CASA_PermeabilityModelPage</filename>
+    <docanchor file="CASA_PermeabilityModelPage">perm_vs_por</docanchor>
+    <docanchor file="CASA_PermeabilityModelPage">stand_lith_perm</docanchor>
+    <docanchor file="CASA_PermeabilityModelPage" title="None/Impermeable models means tiny constant permeability">PermeabilityModelPrmInpermeableSec</docanchor>
+    <docanchor file="CASA_PermeabilityModelPage" title="Permeability model for sandstone">PermeabilityModelPrmSandstoneSec</docanchor>
+    <docanchor file="CASA_PermeabilityModelPage" title="Permeability model for mudstone">PermeabilityModelPrmMudstoneSec</docanchor>
+    <docanchor file="CASA_PermeabilityModelPage" title="Permeability model is described by a Permeability vs Porosity profile">MultiPointPermModelSec</docanchor>
+  </compound>
+  <compound kind="page">
+    <name>CASA_PorosityModelPage</name>
+    <title>Lithology porosity model</title>
+    <filename>CASA_PorosityModelPage</filename>
+  </compound>
+  <compound kind="page">
+    <name>CASA_SourceRockHCPage</name>
+    <title>Source rock H/C initial ratio parameter</title>
+    <filename>CASA_SourceRockHCPage</filename>
+  </compound>
+  <compound kind="page">
+    <name>CASA_SourceRockHIPage</name>
+    <title>Source rock Hydrogen Index (HI) initial ratio parameter</title>
+    <filename>CASA_SourceRockHIPage</filename>
+  </compound>
+  <compound kind="page">
+    <name>CASA_SourceRockPreAsphaltStartActPage</name>
+    <title>Source rock pre-asphaltene activation energy parameter</title>
+    <filename>CASA_SourceRockPreAsphaltStartActPage</filename>
+  </compound>
+  <compound kind="page">
+    <name>CASA_SourceRockTOCPage</name>
+    <title>Source rock initial Total Organic Contents (TOC) parameter</title>
+    <filename>CASA_SourceRockTOCPage</filename>
+  </compound>
+  <compound kind="page">
+    <name>CASA_SourceRockTypePage</name>
+    <title>Source rock type parameter</title>
+    <filename>CASA_SourceRockTypePage</filename>
+  </compound>
+  <compound kind="page">
+    <name>CASA_SurfacePorosityPage</name>
+    <title>Lithology porosity model</title>
+    <filename>CASA_SurfacePorosityPage</filename>
+  </compound>
+  <compound kind="page">
+    <name>CASA_TopCrustHeatProductionPage</name>
+    <title>Top crust heat production rate parameter</title>
+    <filename>CASA_TopCrustHeatProductionPage</filename>
+  </compound>
+  <compound kind="page">
+    <name>CASA_Window</name>
+    <title>windowed projects</title>
+    <filename>CASA_Window</filename>
+  </compound>
+  <compound kind="page">
+    <name>CASA_RSProxyPage</name>
+    <title>Response surface proxy</title>
+    <filename>CASA_RSProxyPage</filename>
+  </compound>
+  <compound kind="page">
+    <name>CASA_KrigingPage</name>
+    <title>Kriging interpolation</title>
+    <filename>CASA_KrigingPage</filename>
+  </compound>
+  <compound kind="page">
+    <name>CASA_RunManagerPage</name>
+    <title>Jobs execution manager</title>
+    <filename>CASA_RunManagerPage</filename>
+  </compound>
+  <compound kind="page">
+    <name>CASA_SensitivityCalculatorPage</name>
+    <title>Sensitivity calculator for variable parameters</title>
+    <filename>CASA_SensitivityCalculatorPage</filename>
+  </compound>
+  <compound kind="page">
+    <name>CASA_VarParameterPage</name>
+    <title>Variable parameter</title>
+    <filename>CASA_VarParameterPage</filename>
+  </compound>
+  <compound kind="page">
+    <name>CASA_VarPrmCategoricalPage</name>
+    <title>Variable parameter for categorical values</title>
+    <filename>CASA_VarPrmCategoricalPage</filename>
+  </compound>
+  <compound kind="page">
+    <name>CASA_VarPrmContinuousPage</name>
+    <title>Continuous variable parameter</title>
+    <filename>CASA_VarPrmContinuousPage</filename>
+  </compound>
+  <compound kind="page">
+    <name>CASA_VarPrmDiscretePage</name>
+    <title>Discrete variable parameter</title>
+    <filename>CASA_VarPrmDiscretePage</filename>
+  </compound>
+  <compound kind="page">
+    <name>CASA_VarSpacePage</name>
+    <title>Container for variable parameters</title>
+    <filename>CASA_VarSpacePage</filename>
+  </compound>
+  <compound kind="page">
+    <name>ErrorHandlerPage</name>
+    <title>Error handling in CMB and CASA APIs</title>
+    <filename>ErrorHandlerPage</filename>
+  </compound>
+  <compound kind="page">
+    <name>CMB_API_Descr</name>
+    <title>Cauldron Model Building API</title>
+    <filename>CMB_API_Descr</filename>
+  </compound>
+  <compound kind="page">
+    <name>ClassHierachyPage</name>
+    <title>Cauldron Model hierarchy description.</title>
+    <filename>ClassHierachyPage</filename>
+  </compound>
+  <compound kind="page">
+    <name>FluidManagerPage</name>
+    <title>Fluid Manager</title>
+    <filename>FluidManagerPage</filename>
+  </compound>
   <compound kind="page">
     <name>LithologyManagerPage</name>
     <title>Lithology Manager</title>
@@ -445,2454 +2875,6 @@
     <docanchor file="LithologyManagerPage" title="Permeability for sandstone">SandPermModelSubSec</docanchor>
     <docanchor file="LithologyManagerPage" title="Permeability for mudstone">MudPermModelSubSec</docanchor>
     <docanchor file="LithologyManagerPage">MultiPointPermModelSubSec</docanchor>
->>>>>>> 64375221
-  </compound>
-  <compound kind="file">
-    <name>VarPrmLithologyProp.h</name>
-    <path>V:/TFS/Branches/v2015.12alc/development/libraries/casaAPI/doc/casaAPI.doxytag:V:/TFS/Branches/v2015.12alc/development/libraries/casaAPI/src/</path>
-    <filename>VarPrmLithologyProp_8h</filename>
-  </compound>
-  <compound kind="file">
-    <name>VarPrmLithoSTPThermalCond.h</name>
-    <path>V:/TFS/Branches/v2015.12alc/development/libraries/casaAPI/doc/casaAPI.doxytag:V:/TFS/Branches/v2015.12alc/development/libraries/casaAPI/src/</path>
-    <filename>VarPrmLithoSTPThermalCond_8h</filename>
-  </compound>
-  <compound kind="file">
-    <name>VarPrmOneCrustThinningEvent.h</name>
-    <path>V:/TFS/Branches/v2015.12alc/development/libraries/casaAPI/doc/casaAPI.doxytag:V:/TFS/Branches/v2015.12alc/development/libraries/casaAPI/src/</path>
-    <filename>VarPrmOneCrustThinningEvent_8h</filename>
-  </compound>
-  <compound kind="file">
-    <name>VarPrmPermeabilityModel.h</name>
-    <path>V:/TFS/Branches/v2015.12alc/development/libraries/casaAPI/doc/casaAPI.doxytag:V:/TFS/Branches/v2015.12alc/development/libraries/casaAPI/src/</path>
-    <filename>VarPrmPermeabilityModel_8h</filename>
-  </compound>
-  <compound kind="file">
-    <name>VarPrmPorosityModel.h</name>
-    <path>V:/TFS/Branches/v2015.12alc/development/libraries/casaAPI/doc/casaAPI.doxytag:V:/TFS/Branches/v2015.12alc/development/libraries/casaAPI/src/</path>
-    <filename>VarPrmPorosityModel_8h</filename>
-  </compound>
-  <compound kind="file">
-    <name>VarPrmSourceRockHC.h</name>
-    <path>V:/TFS/Branches/v2015.12alc/development/libraries/casaAPI/doc/casaAPI.doxytag:V:/TFS/Branches/v2015.12alc/development/libraries/casaAPI/src/</path>
-    <filename>VarPrmSourceRockHC_8h</filename>
-  </compound>
-  <compound kind="file">
-    <name>VarPrmSourceRockHI.h</name>
-    <path>V:/TFS/Branches/v2015.12alc/development/libraries/casaAPI/doc/casaAPI.doxytag:V:/TFS/Branches/v2015.12alc/development/libraries/casaAPI/src/</path>
-    <filename>VarPrmSourceRockHI_8h</filename>
-  </compound>
-  <compound kind="file">
-    <name>VarPrmSourceRockPreAsphaltStartAct.h</name>
-    <path>V:/TFS/Branches/v2015.12alc/development/libraries/casaAPI/doc/casaAPI.doxytag:V:/TFS/Branches/v2015.12alc/development/libraries/casaAPI/src/</path>
-    <filename>VarPrmSourceRockPreAsphaltStartAct_8h</filename>
-  </compound>
-  <compound kind="file">
-    <name>VarPrmSourceRockProp.h</name>
-    <path>V:/TFS/Branches/v2015.12alc/development/libraries/casaAPI/doc/casaAPI.doxytag:V:/TFS/Branches/v2015.12alc/development/libraries/casaAPI/src/</path>
-    <filename>VarPrmSourceRockProp_8h</filename>
-  </compound>
-  <compound kind="file">
-    <name>VarPrmSourceRockTOC.h</name>
-    <path>V:/TFS/Branches/v2015.12alc/development/libraries/casaAPI/doc/casaAPI.doxytag:V:/TFS/Branches/v2015.12alc/development/libraries/casaAPI/src/</path>
-    <filename>VarPrmSourceRockTOC_8h</filename>
-  </compound>
-  <compound kind="file">
-    <name>VarPrmSourceRockType.h</name>
-    <path>V:/TFS/Branches/v2015.12alc/development/libraries/casaAPI/doc/casaAPI.doxytag:V:/TFS/Branches/v2015.12alc/development/libraries/casaAPI/src/</path>
-    <filename>VarPrmSourceRockType_8h</filename>
-  </compound>
-  <compound kind="file">
-    <name>VarPrmSurfacePorosity.h</name>
-    <path>V:/TFS/Branches/v2015.12alc/development/libraries/casaAPI/doc/casaAPI.doxytag:V:/TFS/Branches/v2015.12alc/development/libraries/casaAPI/src/</path>
-    <filename>VarPrmSurfacePorosity_8h</filename>
-  </compound>
-  <compound kind="file">
-    <name>VarPrmTopCrustHeatProduction.h</name>
-    <path>V:/TFS/Branches/v2015.12alc/development/libraries/casaAPI/doc/casaAPI.doxytag:V:/TFS/Branches/v2015.12alc/development/libraries/casaAPI/src/</path>
-    <filename>VarPrmTopCrustHeatProduction_8h</filename>
-  </compound>
-  <compound kind="file">
-    <name>VarSpace.h</name>
-    <path>V:/TFS/Branches/v2015.12alc/development/libraries/casaAPI/doc/casaAPI.doxytag:V:/TFS/Branches/v2015.12alc/development/libraries/casaAPI/src/</path>
-    <filename>VarSpace_8h</filename>
-  </compound>
-  <compound kind="class">
-    <name>ErrorHandler</name>
-    <filename>classErrorHandler.html</filename>
-    <member kind="enumvalue">
-      <name>NoError</name>
-      <anchorfile>classErrorHandler.html</anchorfile>
-      <anchor>acadba1da388468d5c383dbdbcfcee462a76e479d65f9bb4578840e8c5f441447f</anchor>
-      <arglist></arglist>
-    </member>
-    <member kind="enumvalue">
-      <name>IoError</name>
-      <anchorfile>classErrorHandler.html</anchorfile>
-      <anchor>acadba1da388468d5c383dbdbcfcee462ad8143059ef098014bf62a13a71204aaf</anchor>
-      <arglist></arglist>
-    </member>
-    <member kind="enumvalue">
-      <name>MemAllocError</name>
-      <anchorfile>classErrorHandler.html</anchorfile>
-      <anchor>acadba1da388468d5c383dbdbcfcee462af71f0c410af863d389dc85e8669287da</anchor>
-      <arglist></arglist>
-    </member>
-    <member kind="enumvalue">
-      <name>NonexistingID</name>
-      <anchorfile>classErrorHandler.html</anchorfile>
-      <anchor>acadba1da388468d5c383dbdbcfcee462af821d2e4b3a3a55d92033597ec64fe80</anchor>
-      <arglist></arglist>
-    </member>
-    <member kind="enumvalue">
-      <name>UndefinedValue</name>
-      <anchorfile>classErrorHandler.html</anchorfile>
-      <anchor>acadba1da388468d5c383dbdbcfcee462a974c2b8690b5d259f37cb6e9231c8d61</anchor>
-      <arglist></arglist>
-    </member>
-    <member kind="enumvalue">
-      <name>OutOfRangeValue</name>
-      <anchorfile>classErrorHandler.html</anchorfile>
-      <anchor>acadba1da388468d5c383dbdbcfcee462a8e9942c5bc4bf1f90900c5d48b2c473a</anchor>
-      <arglist></arglist>
-    </member>
-    <member kind="enumvalue">
-      <name>NotImplementedAPI</name>
-      <anchorfile>classErrorHandler.html</anchorfile>
-      <anchor>acadba1da388468d5c383dbdbcfcee462accaaf5278e4f5562a2baa371fefc55d2</anchor>
-      <arglist></arglist>
-    </member>
-    <member kind="enumvalue">
-      <name>AlreadyDefined</name>
-      <anchorfile>classErrorHandler.html</anchorfile>
-      <anchor>acadba1da388468d5c383dbdbcfcee462ad1b148d4c3e188fdcb92350e03531643</anchor>
-      <arglist></arglist>
-    </member>
-    <member kind="enumvalue">
-      <name>MutationError</name>
-      <anchorfile>classErrorHandler.html</anchorfile>
-      <anchor>acadba1da388468d5c383dbdbcfcee462a52834351f4120be495e01a78e105c099</anchor>
-      <arglist></arglist>
-    </member>
-    <member kind="enumvalue">
-      <name>ValidationError</name>
-      <anchorfile>classErrorHandler.html</anchorfile>
-      <anchor>acadba1da388468d5c383dbdbcfcee462aa86d8bf0a108a3b2f7731e28a55ceb54</anchor>
-      <arglist></arglist>
-    </member>
-    <member kind="enumvalue">
-      <name>MonteCarloSolverError</name>
-      <anchorfile>classErrorHandler.html</anchorfile>
-      <anchor>acadba1da388468d5c383dbdbcfcee462af4f54ca064c04ef8f60afab96c054ca7</anchor>
-      <arglist></arglist>
-    </member>
-    <member kind="enumvalue">
-      <name>RSProxyError</name>
-      <anchorfile>classErrorHandler.html</anchorfile>
-      <anchor>acadba1da388468d5c383dbdbcfcee462af152e0410223128d58e06e7d2c08dda8</anchor>
-      <arglist></arglist>
-    </member>
-    <member kind="enumvalue">
-      <name>SUMLibException</name>
-      <anchorfile>classErrorHandler.html</anchorfile>
-      <anchor>acadba1da388468d5c383dbdbcfcee462a3579fffd51a4610a49b0a0179e3c88ae</anchor>
-      <arglist></arglist>
-    </member>
-    <member kind="enumvalue">
-<<<<<<< HEAD
-=======
-      <type>@</type>
->>>>>>> 64375221
-      <name>RunManagerError</name>
-      <anchorfile>classErrorHandler.html</anchorfile>
-      <anchor>acadba1da388468d5c383dbdbcfcee462a77d0430b8b8149b87a3102f49a9c85d7</anchor>
-      <arglist></arglist>
-    </member>
-    <member kind="enumvalue">
-<<<<<<< HEAD
-=======
-      <type>@</type>
->>>>>>> 64375221
-      <name>RunManagerAborted</name>
-      <anchorfile>classErrorHandler.html</anchorfile>
-      <anchor>acadba1da388468d5c383dbdbcfcee462adbd27b3106897b8886dc46fdab7b6647</anchor>
-      <arglist></arglist>
-    </member>
-    <member kind="enumvalue">
-<<<<<<< HEAD
-=======
-      <type>@</type>
->>>>>>> 64375221
-      <name>LSFLibError</name>
-      <anchorfile>classErrorHandler.html</anchorfile>
-      <anchor>acadba1da388468d5c383dbdbcfcee462a3c56c7c56b2a9aeae5f55a0d6f3839f1</anchor>
-      <arglist></arglist>
-    </member>
-    <member kind="enumvalue">
-      <name>WrongPath</name>
-      <anchorfile>classErrorHandler.html</anchorfile>
-      <anchor>acadba1da388468d5c383dbdbcfcee462a1fd17132d5dae1521485a24d566e5350</anchor>
-      <arglist></arglist>
-    </member>
-    <member kind="enumvalue">
-      <name>SerializationError</name>
-      <anchorfile>classErrorHandler.html</anchorfile>
-      <anchor>acadba1da388468d5c383dbdbcfcee462a26304ae699cf214ebdb44451d39762e8</anchor>
-      <arglist></arglist>
-    </member>
-    <member kind="enumvalue">
-      <name>DeserializationError</name>
-      <anchorfile>classErrorHandler.html</anchorfile>
-      <anchor>acadba1da388468d5c383dbdbcfcee462a2b65ab987920017d5824734c1f3258c8</anchor>
-      <arglist></arglist>
-    </member>
-    <member kind="enumvalue">
-      <name>UnknownError</name>
-      <anchorfile>classErrorHandler.html</anchorfile>
-      <anchor>acadba1da388468d5c383dbdbcfcee462aa508cd0573517dc586f06dae09e1c4c4</anchor>
-      <arglist></arglist>
-    </member>
-    <member kind="enumeration">
-      <type></type>
-      <name>ReturnCode</name>
-      <anchorfile>classErrorHandler.html</anchorfile>
-      <anchor>acadba1da388468d5c383dbdbcfcee462</anchor>
-      <arglist></arglist>
-    </member>
-    <member kind="function">
-      <type>ReturnCode</type>
-      <name>reportError</name>
-      <anchorfile>classErrorHandler.html</anchorfile>
-      <anchor>ace617082a5004c941f232295c5ed318b</anchor>
-      <arglist>(ReturnCode rc, const std::string &amp;msg)</arglist>
-    </member>
-    <member kind="function">
-      <type>void</type>
-      <name>resetError</name>
-      <anchorfile>classErrorHandler.html</anchorfile>
-      <anchor>aee2f31377fe29bdbd73139e0a414a6ff</anchor>
-      <arglist>()</arglist>
-    </member>
-    <member kind="function">
-      <type>ReturnCode</type>
-      <name>moveError</name>
-      <anchorfile>classErrorHandler.html</anchorfile>
-      <anchor>a592eee170030fac52f391c77903c84a3</anchor>
-      <arglist>(ErrorHandler &amp;otherErrHandler)</arglist>
-    </member>
-    <member kind="function">
-      <type>ReturnCode</type>
-      <name>errorCode</name>
-      <anchorfile>classErrorHandler.html</anchorfile>
-      <anchor>a06970d3d48a7ad48d58da43ad33ee4d9</anchor>
-      <arglist>() const </arglist>
-    </member>
-    <member kind="function" protection="protected">
-      <type></type>
-      <name>~ErrorHandler</name>
-      <anchorfile>classErrorHandler.html</anchorfile>
-      <anchor>a73c7e690b864697e507aaeb537b3c3e5</anchor>
-      <arglist>()</arglist>
-    </member>
-    <member kind="enumeration">
-      <type></type>
-      <name>ReturnCode</name>
-      <anchorfile>classErrorHandler.html</anchorfile>
-      <anchor>acadba1da388468d5c383dbdbcfcee462</anchor>
-      <arglist></arglist>
-    </member>
-    <member kind="function">
-      <type>ReturnCode</type>
-      <name>errorCode</name>
-      <anchorfile>classErrorHandler.html</anchorfile>
-      <anchor>a06970d3d48a7ad48d58da43ad33ee4d9</anchor>
-      <arglist>() const </arglist>
-    </member>
-    <member kind="function" protection="protected">
-      <type></type>
-      <name>~ErrorHandler</name>
-      <anchorfile>classErrorHandler.html</anchorfile>
-      <anchor>a73c7e690b864697e507aaeb537b3c3e5</anchor>
-      <arglist>()</arglist>
-    </member>
-  </compound>
-  <compound kind="class">
-    <name>mbapi::FluidManager</name>
-    <filename>classmbapi_1_1FluidManager.html</filename>
-    <base>ErrorHandler</base>
-    <member kind="function" protection="protected">
-      <type></type>
-      <name>FluidManager</name>
-      <anchorfile>classmbapi_1_1FluidManager.html</anchorfile>
-      <anchor>af3f88f7e60b8f79eacb9df4c035d8b24</anchor>
-      <arglist>()</arglist>
-    </member>
-    <member kind="function" protection="protected" virtualness="virtual">
-      <type>virtual</type>
-      <name>~FluidManager</name>
-      <anchorfile>classmbapi_1_1FluidManager.html</anchorfile>
-      <anchor>a8f7c1ee1b534ec46751e216c40f3770f</anchor>
-      <arglist>()</arglist>
-    </member>
-    <member kind="typedef">
-      <type>size_t</type>
-      <name>FluidID</name>
-      <anchorfile>classmbapi_1_1FluidManager.html</anchorfile>
-      <anchor>a407ebbbb5b63ca5a8789e6f446c5d3d7</anchor>
-      <arglist></arglist>
-    </member>
-    <member kind="function" virtualness="pure">
-      <type>virtual std::vector&lt; FluidID &gt;</type>
-      <name>getFluidsID</name>
-      <anchorfile>classmbapi_1_1FluidManager.html</anchorfile>
-      <anchor>ab31fe534068f13b21033278ce01b9f0d</anchor>
-      <arglist>() const =0</arglist>
-    </member>
-    <member kind="function" virtualness="pure">
-      <type>virtual FluidID</type>
-      <name>createNewFluid</name>
-      <anchorfile>classmbapi_1_1FluidManager.html</anchorfile>
-      <anchor>a208f23753ccf9b7c936a3e2e5ce2c085</anchor>
-      <arglist>()=0</arglist>
-    </member>
-    <member kind="function" virtualness="pure">
-      <type>virtual ReturnCode</type>
-      <name>getFluidName</name>
-      <anchorfile>classmbapi_1_1FluidManager.html</anchorfile>
-      <anchor>adae63423a2a15f4d1c82d395534628ec</anchor>
-      <arglist>(FluidID id, std::string &amp;fluidName) const =0</arglist>
-    </member>
-    <member kind="function" protection="protected">
-      <type></type>
-      <name>FluidManager</name>
-      <anchorfile>classmbapi_1_1FluidManager.html</anchorfile>
-      <anchor>af3f88f7e60b8f79eacb9df4c035d8b24</anchor>
-      <arglist>()</arglist>
-    </member>
-    <member kind="function" protection="protected" virtualness="virtual">
-      <type>virtual</type>
-      <name>~FluidManager</name>
-      <anchorfile>classmbapi_1_1FluidManager.html</anchorfile>
-      <anchor>a8f7c1ee1b534ec46751e216c40f3770f</anchor>
-      <arglist>()</arglist>
-    </member>
-  </compound>
-  <compound kind="class">
-    <name>mbapi::LithologyManager</name>
-    <filename>classmbapi_1_1LithologyManager.html</filename>
-    <base>ErrorHandler</base>
-<<<<<<< HEAD
-    <member kind="enumvalue">
-      <name>PorExponential</name>
-=======
-    <member kind="function" virtualness="pure">
-      <type>virtual ReturnCode</type>
-      <name>porosityModel</name>
-      <anchorfile>classmbapi_1_1LithologyManager.html</anchorfile>
-      <anchor>a40be5cc31c1b6bb35097d3b8a4ca120b</anchor>
-      <arglist>(LithologyID id, PorosityModel &amp;porModel, std::vector&lt; double &gt; &amp;porModelPrms)=0</arglist>
-    </member>
-    <member kind="function" virtualness="pure">
-      <type>virtual ReturnCode</type>
-      <name>setPorosityModel</name>
-      <anchorfile>classmbapi_1_1LithologyManager.html</anchorfile>
-      <anchor>a178cf7cab18aa59e7ac5072e51b3d87c</anchor>
-      <arglist>(LithologyID id, PorosityModel porModel, const std::vector&lt; double &gt; &amp;porModelPrms)=0</arglist>
-    </member>
-    <member kind="function" virtualness="pure">
-      <type>virtual ReturnCode</type>
-      <name>permeabilityModel</name>
->>>>>>> 64375221
-      <anchorfile>classmbapi_1_1LithologyManager.html</anchorfile>
-      <anchor>a08cb1061f6837c519aac4693059d2e52a6136ef8a9cf81f8a7d7b3f3927b598e2</anchor>
-      <arglist></arglist>
-    </member>
-    <member kind="enumvalue">
-      <name>PorSoilMechanics</name>
-      <anchorfile>classmbapi_1_1LithologyManager.html</anchorfile>
-      <anchor>a08cb1061f6837c519aac4693059d2e52a877a14dedc0be3867260fc50edf1c940</anchor>
-      <arglist></arglist>
-    </member>
-<<<<<<< HEAD
-    <member kind="enumvalue">
-=======
-    <member kind="function" virtualness="pure">
-      <type>virtual double</type>
-      <name>seisVelocity</name>
-      <anchorfile>classmbapi_1_1LithologyManager.html</anchorfile>
-      <anchor>af51248680f456a22926dc8eec8b0436f</anchor>
-      <arglist>(LithologyID id)=0</arglist>
-    </member>
-    <member kind="function" virtualness="pure">
-      <type>virtual double</type>
-      <name>stpThermalConductivityCoeff</name>
-      <anchorfile>classmbapi_1_1LithologyManager.html</anchorfile>
-      <anchor>a8b6609940c60e4b2a04fa4553edbfc55</anchor>
-      <arglist>(LithologyID id)=0</arglist>
-    </member>
-    <member kind="function" virtualness="pure">
-      <type>virtual ReturnCode</type>
-      <name>setSTPThermalConductivityCoeff</name>
-      <anchorfile>classmbapi_1_1LithologyManager.html</anchorfile>
-      <anchor>a00c6e62c15d3198ada668e10e4fe254f</anchor>
-      <arglist>(LithologyID id, double stpThermCond)=0</arglist>
-    </member>
-    <member kind="function" protection="protected" virtualness="virtual">
-      <type>virtual</type>
-      <name>~LithologyManager</name>
-      <anchorfile>classmbapi_1_1LithologyManager.html</anchorfile>
-      <anchor>a82c1a7759a01ca2d43630ac537a7595f</anchor>
-      <arglist>()</arglist>
-    </member>
-    <member kind="enumeration">
-      <type></type>
-      <name>PorosityModel</name>
-      <anchorfile>classmbapi_1_1LithologyManager.html</anchorfile>
-      <anchor>a08cb1061f6837c519aac4693059d2e52</anchor>
-      <arglist></arglist>
-    </member>
-    <member kind="enumvalue">
-      <type>@</type>
-      <name>PorExponential</name>
-      <anchorfile>classmbapi_1_1LithologyManager.html</anchorfile>
-      <anchor>a08cb1061f6837c519aac4693059d2e52a6136ef8a9cf81f8a7d7b3f3927b598e2</anchor>
-      <arglist></arglist>
-    </member>
-    <member kind="enumvalue">
-      <type>@</type>
-      <name>PorSoilMechanics</name>
-      <anchorfile>classmbapi_1_1LithologyManager.html</anchorfile>
-      <anchor>a08cb1061f6837c519aac4693059d2e52a877a14dedc0be3867260fc50edf1c940</anchor>
-      <arglist></arglist>
-    </member>
-    <member kind="enumvalue">
-      <type>@</type>
->>>>>>> 64375221
-      <name>PorDoubleExponential</name>
-      <anchorfile>classmbapi_1_1LithologyManager.html</anchorfile>
-      <anchor>a08cb1061f6837c519aac4693059d2e52a234b24e80c3f61b37e8d84f36ffca632</anchor>
-      <arglist></arglist>
-    </member>
-    <member kind="enumvalue">
-      <name>PorUnknown</name>
-      <anchorfile>classmbapi_1_1LithologyManager.html</anchorfile>
-      <anchor>a08cb1061f6837c519aac4693059d2e52a9b69869589d397a08d02dba0bb30e9a3</anchor>
-      <arglist></arglist>
-    </member>
-    <member kind="enumvalue">
-      <name>PermSandstone</name>
-      <anchorfile>classmbapi_1_1LithologyManager.html</anchorfile>
-      <anchor>a60a733ce7e8dc40d3c34a148b20009a7ad3e0bcc19fdcc2f3e03f794c2e81db6d</anchor>
-      <arglist></arglist>
-    </member>
-    <member kind="enumvalue">
-      <name>PermMudstone</name>
-      <anchorfile>classmbapi_1_1LithologyManager.html</anchorfile>
-      <anchor>a60a733ce7e8dc40d3c34a148b20009a7a8e9d552709ff2027e747509b12136903</anchor>
-      <arglist></arglist>
-    </member>
-    <member kind="enumvalue">
-      <name>PermNone</name>
-      <anchorfile>classmbapi_1_1LithologyManager.html</anchorfile>
-      <anchor>a60a733ce7e8dc40d3c34a148b20009a7aa719cc0bc6ee613e829bea534904628a</anchor>
-      <arglist></arglist>
-    </member>
-    <member kind="enumvalue">
-      <name>PermImpermeable</name>
-      <anchorfile>classmbapi_1_1LithologyManager.html</anchorfile>
-      <anchor>a60a733ce7e8dc40d3c34a148b20009a7a99f0ba9769e0c8ec515ad76ad1af1a30</anchor>
-      <arglist></arglist>
-    </member>
-    <member kind="enumvalue">
-      <name>PermMultipoint</name>
-      <anchorfile>classmbapi_1_1LithologyManager.html</anchorfile>
-      <anchor>a60a733ce7e8dc40d3c34a148b20009a7afdaf8e1a78818b355d55a08597c63f58</anchor>
-      <arglist></arglist>
-    </member>
-    <member kind="enumvalue">
-      <name>PermUnknown</name>
-      <anchorfile>classmbapi_1_1LithologyManager.html</anchorfile>
-      <anchor>a60a733ce7e8dc40d3c34a148b20009a7a8d81c57c9880b040907e0238eaed9539</anchor>
-      <arglist></arglist>
-    </member>
-    <member kind="function" virtualness="pure">
-      <type>virtual ReturnCode</type>
-      <name>porosityModel</name>
-      <anchorfile>classmbapi_1_1LithologyManager.html</anchorfile>
-      <anchor>a40be5cc31c1b6bb35097d3b8a4ca120b</anchor>
-      <arglist>(LithologyID id, PorosityModel &amp;porModel, std::vector&lt; double &gt; &amp;porModelPrms)=0</arglist>
-    </member>
-    <member kind="function" virtualness="pure">
-      <type>virtual ReturnCode</type>
-      <name>setPorosityModel</name>
-      <anchorfile>classmbapi_1_1LithologyManager.html</anchorfile>
-      <anchor>a178cf7cab18aa59e7ac5072e51b3d87c</anchor>
-      <arglist>(LithologyID id, PorosityModel porModel, const std::vector&lt; double &gt; &amp;porModelPrms)=0</arglist>
-    </member>
-    <member kind="function" virtualness="pure">
-      <type>virtual ReturnCode</type>
-      <name>permeabilityModel</name>
-      <anchorfile>classmbapi_1_1LithologyManager.html</anchorfile>
-      <anchor>a4ffe87e6674c438a85dcdbaa24b00c25</anchor>
-      <arglist>(LithologyID id, PermeabilityModel &amp;prmModel, std::vector&lt; double &gt; &amp;modelPrms, std::vector&lt; double &gt; &amp;mpPor, std::vector&lt; double &gt; &amp;mpPerm)=0</arglist>
-    </member>
-    <member kind="function" virtualness="pure">
-      <type>virtual ReturnCode</type>
-      <name>setPermeabilityModel</name>
-      <anchorfile>classmbapi_1_1LithologyManager.html</anchorfile>
-      <anchor>ae06543991706b50048fd0dba809f5517</anchor>
-      <arglist>(LithologyID id, PermeabilityModel prmModel, const std::vector&lt; double &gt; &amp;modelPrms, const std::vector&lt; double &gt; &amp;mpPor, const std::vector&lt; double &gt; &amp;mpPerm)=0</arglist>
-    </member>
-    <member kind="function" virtualness="pure">
-      <type>virtual double</type>
-      <name>stpThermalConductivityCoeff</name>
-      <anchorfile>classmbapi_1_1LithologyManager.html</anchorfile>
-      <anchor>a8b6609940c60e4b2a04fa4553edbfc55</anchor>
-      <arglist>(LithologyID id)=0</arglist>
-    </member>
-    <member kind="function" virtualness="pure">
-      <type>virtual ReturnCode</type>
-      <name>setSTPThermalConductivityCoeff</name>
-      <anchorfile>classmbapi_1_1LithologyManager.html</anchorfile>
-      <anchor>a00c6e62c15d3198ada668e10e4fe254f</anchor>
-      <arglist>(LithologyID id, double stpThermCond)=0</arglist>
-    </member>
-    <member kind="function" protection="protected" virtualness="virtual">
-      <type>virtual</type>
-      <name>~LithologyManager</name>
-      <anchorfile>classmbapi_1_1LithologyManager.html</anchorfile>
-      <anchor>a82c1a7759a01ca2d43630ac537a7595f</anchor>
-      <arglist>()</arglist>
-    </member>
-    <member kind="enumeration">
-      <type></type>
-      <name>PorosityModel</name>
-      <anchorfile>classmbapi_1_1LithologyManager.html</anchorfile>
-      <anchor>a08cb1061f6837c519aac4693059d2e52</anchor>
-      <arglist></arglist>
-    </member>
-    <member kind="enumeration">
-      <type></type>
-      <name>PermeabilityModel</name>
-      <anchorfile>classmbapi_1_1LithologyManager.html</anchorfile>
-      <anchor>a60a733ce7e8dc40d3c34a148b20009a7</anchor>
-      <arglist></arglist>
-    </member>
-    <member kind="typedef">
-      <type>size_t</type>
-      <name>LithologyID</name>
-      <anchorfile>classmbapi_1_1LithologyManager.html</anchorfile>
-      <anchor>aa7c83dc5fd423ff9253b465f9e3cd738</anchor>
-      <arglist></arglist>
-    </member>
-    <member kind="typedef">
-      <type>size_t</type>
-      <name>AllochtLithologyID</name>
-      <anchorfile>classmbapi_1_1LithologyManager.html</anchorfile>
-      <anchor>a05fc2387a1f80ab7478f2c7da383560d</anchor>
-      <arglist></arglist>
-    </member>
-    <member kind="function" virtualness="pure">
-      <type>virtual std::vector&lt; LithologyID &gt;</type>
-      <name>lithologiesIDs</name>
-      <anchorfile>classmbapi_1_1LithologyManager.html</anchorfile>
-      <anchor>a311c4542ad93b99beaf9b26205493d44</anchor>
-      <arglist>() const =0</arglist>
-    </member>
-    <member kind="function" virtualness="pure">
-      <type>virtual LithologyID</type>
-      <name>createNewLithology</name>
-      <anchorfile>classmbapi_1_1LithologyManager.html</anchorfile>
-      <anchor>a7125239c045953406af0c5df746110d1</anchor>
-      <arglist>()=0</arglist>
-    </member>
-    <member kind="function" virtualness="pure">
-      <type>virtual std::string</type>
-      <name>lithologyName</name>
-      <anchorfile>classmbapi_1_1LithologyManager.html</anchorfile>
-      <anchor>afb0d100c1b64f3b1c7b938f877593e7e</anchor>
-      <arglist>(LithologyID id)=0</arglist>
-    </member>
-    <member kind="function" virtualness="pure">
-      <type>virtual LithologyID</type>
-      <name>findID</name>
-      <anchorfile>classmbapi_1_1LithologyManager.html</anchorfile>
-      <anchor>a880822d08e356235c9008662c8a4d73f</anchor>
-      <arglist>(const std::string &amp;lName)=0</arglist>
-    </member>
-    <member kind="function" virtualness="pure">
-      <type>virtual LithologyID</type>
-      <name>copyLithology</name>
-      <anchorfile>classmbapi_1_1LithologyManager.html</anchorfile>
-      <anchor>a2950a1af483ae7163b611d0b52be677f</anchor>
-      <arglist>(LithologyID id, const std::string &amp;newLithoName)=0</arglist>
-    </member>
-    <member kind="function" virtualness="pure">
-      <type>virtual ReturnCode</type>
-      <name>deleteLithology</name>
-<<<<<<< HEAD
-      <anchorfile>classmbapi_1_1LithologyManager.html</anchorfile>
-      <anchor>a9416c723ece00a24631db7c49fd1ba48</anchor>
-      <arglist>(LithologyID id)=0</arglist>
-    </member>
-    <member kind="function" virtualness="pure">
-      <type>virtual ReturnCode</type>
-      <name>cleanDuplicatedLithologies</name>
-      <anchorfile>classmbapi_1_1LithologyManager.html</anchorfile>
-      <anchor>a9ac65bd2e13d8d8c0a03ca525e0e7332</anchor>
-      <arglist>()=0</arglist>
-    </member>
-    <member kind="function" virtualness="pure">
-      <type>virtual std::vector&lt; AllochtLithologyID &gt;</type>
-      <name>allochtonLithologiesIDs</name>
-      <anchorfile>classmbapi_1_1LithologyManager.html</anchorfile>
-      <anchor>aa7b79e1b0850b92e9c57cf067e4cb0b8</anchor>
-      <arglist>() const =0</arglist>
-    </member>
-    <member kind="function" virtualness="pure">
-      <type>virtual AllochtLithologyID</type>
-      <name>findAllochtID</name>
-      <anchorfile>classmbapi_1_1LithologyManager.html</anchorfile>
-      <anchor>a130bf7fbbb402f3d9901e7c15b9f7607</anchor>
-      <arglist>(const std::string &amp;layerName)=0</arglist>
-    </member>
-    <member kind="function" virtualness="pure">
-      <type>virtual std::string</type>
-      <name>allochtonLithology</name>
-      <anchorfile>classmbapi_1_1LithologyManager.html</anchorfile>
-      <anchor>a229389443401cbc1ce85295536489030</anchor>
-      <arglist>(AllochtLithologyID alID)=0</arglist>
-    </member>
-    <member kind="function" virtualness="pure">
-      <type>virtual std::string</type>
-      <name>allochtonLithologyLayerName</name>
-      <anchorfile>classmbapi_1_1LithologyManager.html</anchorfile>
-      <anchor>a9577469cdcb6b249aade91db693653bb</anchor>
-      <arglist>(AllochtLithologyID alID)=0</arglist>
-    </member>
-    <member kind="function" virtualness="pure">
-      <type>virtual ReturnCode</type>
-      <name>setAllochtonLithology</name>
-      <anchorfile>classmbapi_1_1LithologyManager.html</anchorfile>
-      <anchor>a33d1d8ed2f85e5b5a09d60007cb21597</anchor>
-      <arglist>(AllochtLithologyID alID, const std::string &amp;newLithoName)=0</arglist>
-    </member>
-    <member kind="function" virtualness="pure">
-      <type>virtual ReturnCode</type>
-      <name>porosityModel</name>
-=======
->>>>>>> 64375221
-      <anchorfile>classmbapi_1_1LithologyManager.html</anchorfile>
-      <anchor>a9416c723ece00a24631db7c49fd1ba48</anchor>
-      <arglist>(LithologyID id)=0</arglist>
-    </member>
-    <member kind="function" virtualness="pure">
-      <type>virtual ReturnCode</type>
-      <name>cleanDuplicatedLithologies</name>
-      <anchorfile>classmbapi_1_1LithologyManager.html</anchorfile>
-      <anchor>a9ac65bd2e13d8d8c0a03ca525e0e7332</anchor>
-      <arglist>()=0</arglist>
-    </member>
-    <member kind="function" virtualness="pure">
-      <type>virtual std::vector&lt; AllochtLithologyID &gt;</type>
-      <name>allochtonLithologiesIDs</name>
-      <anchorfile>classmbapi_1_1LithologyManager.html</anchorfile>
-      <anchor>aa7b79e1b0850b92e9c57cf067e4cb0b8</anchor>
-      <arglist>() const =0</arglist>
-    </member>
-    <member kind="function" virtualness="pure">
-      <type>virtual AllochtLithologyID</type>
-      <name>findAllochtID</name>
-      <anchorfile>classmbapi_1_1LithologyManager.html</anchorfile>
-      <anchor>a130bf7fbbb402f3d9901e7c15b9f7607</anchor>
-      <arglist>(const std::string &amp;layerName)=0</arglist>
-    </member>
-    <member kind="function" virtualness="pure">
-      <type>virtual std::string</type>
-      <name>allochtonLithology</name>
-      <anchorfile>classmbapi_1_1LithologyManager.html</anchorfile>
-      <anchor>a229389443401cbc1ce85295536489030</anchor>
-      <arglist>(AllochtLithologyID alID)=0</arglist>
-    </member>
-    <member kind="function" virtualness="pure">
-      <type>virtual std::string</type>
-      <name>allochtonLithologyLayerName</name>
-      <anchorfile>classmbapi_1_1LithologyManager.html</anchorfile>
-      <anchor>a9577469cdcb6b249aade91db693653bb</anchor>
-      <arglist>(AllochtLithologyID alID)=0</arglist>
-    </member>
-    <member kind="function" virtualness="pure">
-      <type>virtual ReturnCode</type>
-      <name>setAllochtonLithology</name>
-      <anchorfile>classmbapi_1_1LithologyManager.html</anchorfile>
-      <anchor>a33d1d8ed2f85e5b5a09d60007cb21597</anchor>
-      <arglist>(AllochtLithologyID alID, const std::string &amp;newLithoName)=0</arglist>
-    </member>
-    <member kind="function" virtualness="pure">
-      <type>virtual ReturnCode</type>
-      <name>permeabilityModel</name>
-      <anchorfile>classmbapi_1_1LithologyManager.html</anchorfile>
-      <anchor>a4ffe87e6674c438a85dcdbaa24b00c25</anchor>
-      <arglist>(LithologyID id, PermeabilityModel &amp;prmModel, std::vector&lt; double &gt; &amp;modelPrms, std::vector&lt; double &gt; &amp;mpPor, std::vector&lt; double &gt; &amp;mpPerm)=0</arglist>
-    </member>
-    <member kind="function" virtualness="pure">
-      <type>virtual ReturnCode</type>
-      <name>setPermeabilityModel</name>
-      <anchorfile>classmbapi_1_1LithologyManager.html</anchorfile>
-      <anchor>ae06543991706b50048fd0dba809f5517</anchor>
-      <arglist>(LithologyID id, PermeabilityModel prmModel, const std::vector&lt; double &gt; &amp;modelPrms, const std::vector&lt; double &gt; &amp;mpPor, const std::vector&lt; double &gt; &amp;mpPerm)=0</arglist>
-    </member>
-    <member kind="function" virtualness="pure">
-      <type>virtual double</type>
-      <name>stpThermalConductivityCoeff</name>
-      <anchorfile>classmbapi_1_1LithologyManager.html</anchorfile>
-      <anchor>a8b6609940c60e4b2a04fa4553edbfc55</anchor>
-      <arglist>(LithologyID id)=0</arglist>
-    </member>
-    <member kind="function" virtualness="pure">
-      <type>virtual ReturnCode</type>
-      <name>setSTPThermalConductivityCoeff</name>
-      <anchorfile>classmbapi_1_1LithologyManager.html</anchorfile>
-      <anchor>a00c6e62c15d3198ada668e10e4fe254f</anchor>
-      <arglist>(LithologyID id, double stpThermCond)=0</arglist>
-    </member>
-    <member kind="function" protection="protected" virtualness="virtual">
-      <type>virtual</type>
-      <name>~LithologyManager</name>
-      <anchorfile>classmbapi_1_1LithologyManager.html</anchorfile>
-      <anchor>a82c1a7759a01ca2d43630ac537a7595f</anchor>
-      <arglist>()</arglist>
-    </member>
-  </compound>
-  <compound kind="class">
-    <name>mbapi::MapsManager</name>
-    <filename>classmbapi_1_1MapsManager.html</filename>
-    <base>ErrorHandler</base>
-    <member kind="typedef">
-      <type>size_t</type>
-      <name>MapID</name>
-      <anchorfile>classmbapi_1_1MapsManager.html</anchorfile>
-      <anchor>abe3175b395c73694560b55b5937cbd21</anchor>
-      <arglist></arglist>
-    </member>
-    <member kind="function" virtualness="pure">
-      <type>virtual std::vector&lt; MapID &gt;</type>
-      <name>mapsIDs</name>
-      <anchorfile>classmbapi_1_1MapsManager.html</anchorfile>
-      <anchor>a828c73f75d26647f49ce5a831c5f88fc</anchor>
-      <arglist>() const =0</arglist>
-    </member>
-    <member kind="function" virtualness="pure">
-      <type>virtual MapID</type>
-      <name>findID</name>
-      <anchorfile>classmbapi_1_1MapsManager.html</anchorfile>
-      <anchor>ad2185b8fb5a170bc00791f7a217e59b3</anchor>
-      <arglist>(const std::string &amp;mName)=0</arglist>
-    </member>
-    <member kind="function" virtualness="pure">
-      <type>virtual MapID</type>
-      <name>copyMap</name>
-      <anchorfile>classmbapi_1_1MapsManager.html</anchorfile>
-      <anchor>a1a73cf526affd2b3b70959b141852b21</anchor>
-      <arglist>(MapID id, const std::string &amp;newMapName)=0</arglist>
-    </member>
-    <member kind="function" virtualness="pure">
-      <type>virtual ErrorHandler::ReturnCode</type>
-      <name>saveMapToHDF</name>
-      <anchorfile>classmbapi_1_1MapsManager.html</anchorfile>
-      <anchor>a5f5fc08fbeadbe95b2bacd9dc0773819</anchor>
-      <arglist>(MapID id, const std::string &amp;filePathName, const int mapSequenceNbr)=0</arglist>
-    </member>
-    <member kind="function" virtualness="pure">
-      <type>virtual ErrorHandler::ReturnCode</type>
-      <name>mapValuesRange</name>
-      <anchorfile>classmbapi_1_1MapsManager.html</anchorfile>
-      <anchor>aaa990ce2478adc953eb78c85c0b32adb</anchor>
-      <arglist>(MapID id, double &amp;minV, double &amp;maxV)=0</arglist>
-    </member>
-    <member kind="function" virtualness="pure">
-      <type>virtual ErrorHandler::ReturnCode</type>
-      <name>scaleMap</name>
-      <anchorfile>classmbapi_1_1MapsManager.html</anchorfile>
-      <anchor>afec39c2b5ce52454053143086d5008f6</anchor>
-      <arglist>(MapID id, double coeff)=0</arglist>
-    </member>
-    <member kind="function" virtualness="pure">
-      <type>virtual ErrorHandler::ReturnCode</type>
-<<<<<<< HEAD
-      <name>interpolateMap</name>
-      <anchorfile>classmbapi_1_1MapsManager.html</anchorfile>
-      <anchor>a6e3c8f2159eeb49d655b624968a8fb2b</anchor>
-      <arglist>(MapID id, MapID minId, MapID maxId, double coeff)=0</arglist>
-    </member>
-    <member kind="function" protection="protected">
-      <type></type>
-      <name>MapsManager</name>
-      <anchorfile>classmbapi_1_1MapsManager.html</anchorfile>
-      <anchor>a37eae64b416a7c493466381d9e84b43a</anchor>
-      <arglist>()</arglist>
-    </member>
-    <member kind="function" protection="protected" virtualness="virtual">
-      <type>virtual</type>
-      <name>~MapsManager</name>
-      <anchorfile>classmbapi_1_1MapsManager.html</anchorfile>
-      <anchor>a392a277a7cc245e724dba778aa0e947e</anchor>
-      <arglist>()</arglist>
-    </member>
-    <member kind="function" virtualness="pure">
-      <type>virtual std::vector&lt; MapID &gt;</type>
-      <name>mapsIDs</name>
-      <anchorfile>classmbapi_1_1MapsManager.html</anchorfile>
-      <anchor>a828c73f75d26647f49ce5a831c5f88fc</anchor>
-      <arglist>() const =0</arglist>
-    </member>
-    <member kind="function" virtualness="pure">
-      <type>virtual MapID</type>
-      <name>findID</name>
-      <anchorfile>classmbapi_1_1MapsManager.html</anchorfile>
-      <anchor>ad2185b8fb5a170bc00791f7a217e59b3</anchor>
-      <arglist>(const std::string &amp;mName)=0</arglist>
-    </member>
-    <member kind="function" virtualness="pure">
-      <type>virtual MapID</type>
-      <name>copyMap</name>
-      <anchorfile>classmbapi_1_1MapsManager.html</anchorfile>
-      <anchor>a1a73cf526affd2b3b70959b141852b21</anchor>
-      <arglist>(MapID id, const std::string &amp;newMapName)=0</arglist>
-    </member>
-    <member kind="function" virtualness="pure">
-      <type>virtual ErrorHandler::ReturnCode</type>
-      <name>saveMapToHDF</name>
-      <anchorfile>classmbapi_1_1MapsManager.html</anchorfile>
-      <anchor>a0975d2314562894f689a61f8fe418cb2</anchor>
-      <arglist>(MapID id, const std::string &amp;fileName)=0</arglist>
-    </member>
-    <member kind="function" virtualness="pure">
-      <type>virtual ErrorHandler::ReturnCode</type>
-      <name>mapValuesRange</name>
-      <anchorfile>classmbapi_1_1MapsManager.html</anchorfile>
-      <anchor>aaa990ce2478adc953eb78c85c0b32adb</anchor>
-      <arglist>(MapID id, double &amp;minV, double &amp;maxV)=0</arglist>
-    </member>
-    <member kind="function" virtualness="pure">
-      <type>virtual ErrorHandler::ReturnCode</type>
-      <name>scaleMap</name>
-      <anchorfile>classmbapi_1_1MapsManager.html</anchorfile>
-      <anchor>afec39c2b5ce52454053143086d5008f6</anchor>
-      <arglist>(MapID id, double coeff)=0</arglist>
-    </member>
-    <member kind="function" virtualness="pure">
-      <type>virtual ErrorHandler::ReturnCode</type>
-      <name>interpolateMap</name>
-      <anchorfile>classmbapi_1_1MapsManager.html</anchorfile>
-      <anchor>a6e3c8f2159eeb49d655b624968a8fb2b</anchor>
-      <arglist>(MapID id, MapID minId, MapID maxId, double coeff)=0</arglist>
-=======
-      <name>mapSetValues</name>
-      <anchorfile>classmbapi_1_1MapsManager.html</anchorfile>
-      <anchor>ae729950be2bb684068a04405abc845bb</anchor>
-      <arglist>(MapID id, const std::vector&lt; double &gt; &amp;vin)=0</arglist>
-    </member>
-    <member kind="function" virtualness="pure">
-      <type>virtual double</type>
-      <name>mapGetValue</name>
-      <anchorfile>classmbapi_1_1MapsManager.html</anchorfile>
-      <anchor>a9b9a30c2466f3887138e04ce2aa07225</anchor>
-      <arglist>(MapID id, const unsigned int i, const unsigned int j)=0</arglist>
-    </member>
-    <member kind="function" virtualness="pure">
-      <type>virtual ErrorHandler::ReturnCode</type>
-      <name>mapGetValues</name>
-      <anchorfile>classmbapi_1_1MapsManager.html</anchorfile>
-      <anchor>ae02feacf20e4e85f68e57539550a18be</anchor>
-      <arglist>(MapID id, std::vector&lt; double &gt; &amp;vout)=0</arglist>
-    </member>
-    <member kind="function" virtualness="pure">
-      <type>virtual ErrorHandler::ReturnCode</type>
-      <name>interpolateMap</name>
-      <anchorfile>classmbapi_1_1MapsManager.html</anchorfile>
-      <anchor>a6e3c8f2159eeb49d655b624968a8fb2b</anchor>
-      <arglist>(MapID id, MapID minId, MapID maxId, double coeff)=0</arglist>
-    </member>
-    <member kind="function" virtualness="pure">
-      <type>virtual ErrorHandler::ReturnCode</type>
-      <name>interpolateMap</name>
-      <anchorfile>classmbapi_1_1MapsManager.html</anchorfile>
-      <anchor>a9181bd8aa3e9c9ab0c6a4a634e1405db</anchor>
-      <arglist>(const std::vector&lt; double &gt; &amp;xin, const std::vector&lt; double &gt; &amp;yin, const std::vector&lt; double &gt; &amp;vin, double xmin, double xmax, double ymin, double ymax, int numI, int numJ, std::vector&lt; double &gt; &amp;xout, std::vector&lt; double &gt; &amp;yout, std::vector&lt; double &gt; &amp;vout)=0</arglist>
-    </member>
-    <member kind="function" virtualness="pure">
-      <type>virtual MapID</type>
-      <name>generateMap</name>
-      <anchorfile>classmbapi_1_1MapsManager.html</anchorfile>
-      <anchor>aa81aabb6afdcb22bf60e4a850b5eaf7f</anchor>
-      <arglist>(const std::string &amp;refferedTable, const std::string mapName, const std::vector&lt; double &gt; &amp;values, int &amp;mapSequenceNbr, const std::string &amp;filePathName)=0</arglist>
-    </member>
-    <member kind="function" virtualness="pure">
-      <type>virtual ErrorHandler::ReturnCode</type>
-      <name>inizializeMapWriter</name>
-      <anchorfile>classmbapi_1_1MapsManager.html</anchorfile>
-      <anchor>a58df3b6ac1d67348b8a27a8324d18700</anchor>
-      <arglist>(const std::string &amp;filePathName, const bool append)=0</arglist>
-    </member>
-    <member kind="function" virtualness="pure">
-      <type>virtual ErrorHandler::ReturnCode</type>
-      <name>finalizeMapWriter</name>
-      <anchorfile>classmbapi_1_1MapsManager.html</anchorfile>
-      <anchor>adedf98ecf1dc62b3746ad13361460954</anchor>
-      <arglist>()=0</arglist>
->>>>>>> 64375221
-    </member>
-    <member kind="function" protection="protected">
-      <type></type>
-      <name>MapsManager</name>
-      <anchorfile>classmbapi_1_1MapsManager.html</anchorfile>
-      <anchor>a37eae64b416a7c493466381d9e84b43a</anchor>
-      <arglist>()</arglist>
-    </member>
-    <member kind="function" protection="protected" virtualness="virtual">
-      <type>virtual</type>
-      <name>~MapsManager</name>
-      <anchorfile>classmbapi_1_1MapsManager.html</anchorfile>
-      <anchor>a392a277a7cc245e724dba778aa0e947e</anchor>
-      <arglist>()</arglist>
-    </member>
-  </compound>
-  <compound kind="class">
-    <name>mbapi::Model</name>
-    <filename>classmbapi_1_1Model.html</filename>
-    <base>ErrorHandler</base>
-    <member kind="function">
-      <type>std::vector&lt; std::string &gt;</type>
-      <name>copyLithology</name>
-      <anchorfile>classmbapi_1_1Model.html</anchorfile>
-      <anchor>af8b6e3860b38c4de16262d46eed03892</anchor>
-      <arglist>(const std::string &amp;litName, const std::vector&lt; std::pair&lt; std::string, size_t &gt; &gt; &amp;layersName, const std::vector&lt; std::string &gt; &amp;alochtLitName, const std::vector&lt; std::pair&lt; std::string, std::string &gt; &gt; &amp;faultsName)</arglist>
-    </member>
-    <member kind="function">
-<<<<<<< HEAD
-=======
-      <type>bool</type>
-      <name>checkPoint</name>
-      <anchorfile>classmbapi_1_1Model.html</anchorfile>
-      <anchor>a6bacb438f56529ee4864f04e64f58c72</anchor>
-      <arglist>(const double x, const double y, const double z, const std::string &amp;layerName)</arglist>
-    </member>
-    <member kind="function">
->>>>>>> 64375221
-      <type></type>
-      <name>Model</name>
-      <anchorfile>classmbapi_1_1Model.html</anchorfile>
-      <anchor>afcb6731981102f5177cc9de2b8c92f84</anchor>
-      <arglist>()</arglist>
-    </member>
-    <member kind="function">
-      <type></type>
-      <name>~Model</name>
-      <anchorfile>classmbapi_1_1Model.html</anchorfile>
-      <anchor>adc1adf8fcebeefa658cf0aa1f6cb407c</anchor>
-      <arglist>()</arglist>
-    </member>
-    <member kind="function">
-      <type>std::string</type>
-      <name>compareProject</name>
-      <anchorfile>classmbapi_1_1Model.html</anchorfile>
-      <anchor>ab195105149d6f9e12a8a50435bccd515</anchor>
-      <arglist>(Model &amp;mdl1, const std::set&lt; std::string &gt; &amp;compareTblsList, const std::set&lt; std::string &gt; &amp;ignoreTblsList, double relTol)</arglist>
-    </member>
-    <member kind="function">
-      <type>std::string</type>
-      <name>mergeProject</name>
-      <anchorfile>classmbapi_1_1Model.html</anchorfile>
-      <anchor>a512649906008f4a28735a48c8bfed1a7</anchor>
-      <arglist>(Model &amp;mdl1, const std::set&lt; std::string &gt; &amp;procesTblsList, const std::vector&lt; std::vector&lt; std::string &gt; &gt; &amp;flitList, size_t &amp;dlRecNum, size_t &amp;cpRecNum)</arglist>
-    </member>
-    <member kind="function">
-      <type>Model &amp;</type>
-      <name>operator=</name>
-      <anchorfile>classmbapi_1_1Model.html</anchorfile>
-      <anchor>a7afc9b40340967e4d03724ce98f02de9</anchor>
-      <arglist>(const Model &amp;otherModel)</arglist>
-    </member>
-    <member kind="function">
-      <type>ErrorHandler::ReturnCode</type>
-      <name>tableSort</name>
-      <anchorfile>classmbapi_1_1Model.html</anchorfile>
-      <anchor>a9888ebb6f5146eb5e61faa87d36a9e54</anchor>
-      <arglist>(const std::string &amp;tblName, const std::vector&lt; std::string &gt; &amp;colsName)</arglist>
-    </member>
-    <member kind="function">
-      <type>std::vector&lt; std::string &gt;</type>
-      <name>tablesList</name>
-      <anchorfile>classmbapi_1_1Model.html</anchorfile>
-      <anchor>ae542e860b4334c9eb286323fcd90c1a6</anchor>
-      <arglist>()</arglist>
-    </member>
-    <member kind="function">
-      <type>std::vector&lt; std::string &gt;</type>
-      <name>tableColumnsList</name>
-      <anchorfile>classmbapi_1_1Model.html</anchorfile>
-      <anchor>ac1e71be07092eab702c59b1f97ee867d</anchor>
-      <arglist>(const std::string &amp;tableName, std::vector&lt; datatype::DataType &gt; &amp;colDataTypes)</arglist>
-    </member>
-    <member kind="function">
-      <type>int</type>
-      <name>tableSize</name>
-      <anchorfile>classmbapi_1_1Model.html</anchorfile>
-      <anchor>abfbcac1ce060100240c7f866623ae1ce</anchor>
-      <arglist>(const std::string &amp;tableName)</arglist>
-    </member>
-    <member kind="function">
-      <type>long</type>
-      <name>tableValueAsInteger</name>
-      <anchorfile>classmbapi_1_1Model.html</anchorfile>
-      <anchor>ae26a07b62306ed91296314afddf2a5ed</anchor>
-      <arglist>(const std::string &amp;tableName, size_t rowNumber, const std::string &amp;propName)</arglist>
-    </member>
-    <member kind="function">
-      <type>double</type>
-      <name>tableValueAsDouble</name>
-      <anchorfile>classmbapi_1_1Model.html</anchorfile>
-      <anchor>a5f2f95770cc1f10b998df635ebe2cea6</anchor>
-      <arglist>(const std::string &amp;tableName, size_t rowNumber, const std::string &amp;propName)</arglist>
-    </member>
-    <member kind="function">
-      <type>std::string</type>
-      <name>tableValueAsString</name>
-      <anchorfile>classmbapi_1_1Model.html</anchorfile>
-      <anchor>a4f1c412e4cb1fafdb7fdfa7f1873ac26</anchor>
-      <arglist>(const std::string &amp;tableName, size_t rowNumber, const std::string &amp;propName)</arglist>
-    </member>
-    <member kind="function">
-      <type>ErrorHandler::ReturnCode</type>
-      <name>setTableValue</name>
-      <anchorfile>classmbapi_1_1Model.html</anchorfile>
-      <anchor>abb3282fff42e86f1020e43fc5428bd2f</anchor>
-      <arglist>(const std::string &amp;tableName, size_t rowNumber, const std::string &amp;propName, long propValue)</arglist>
-    </member>
-    <member kind="function">
-      <type>ErrorHandler::ReturnCode</type>
-      <name>setTableValue</name>
-      <anchorfile>classmbapi_1_1Model.html</anchorfile>
-      <anchor>a22f296c6c078f49330595f8d7fffab9a</anchor>
-      <arglist>(const std::string &amp;tableName, size_t rowNumber, const std::string &amp;propName, double propValue)</arglist>
-    </member>
-    <member kind="function">
-      <type>ErrorHandler::ReturnCode</type>
-      <name>setTableValue</name>
-      <anchorfile>classmbapi_1_1Model.html</anchorfile>
-      <anchor>ac46f778da1248f27d4c3fcd364a6f5ba</anchor>
-      <arglist>(const std::string &amp;tableName, size_t rowNumber, const std::string &amp;propName, const std::string &amp;propValue)</arglist>
-    </member>
-    <member kind="function">
-      <type>ErrorHandler::ReturnCode</type>
-      <name>clearTable</name>
-      <anchorfile>classmbapi_1_1Model.html</anchorfile>
-      <anchor>aeee1f28764016d5dab8bdbdfd15024f7</anchor>
-      <arglist>(const std::string &amp;tableName)</arglist>
-    </member>
-    <member kind="function">
-      <type>ErrorHandler::ReturnCode</type>
-      <name>removeRecordFromTable</name>
-      <anchorfile>classmbapi_1_1Model.html</anchorfile>
-      <anchor>aef210720c8d033a0150c6b7c0dfadf38</anchor>
-      <arglist>(const std::string &amp;tableName, int ind)</arglist>
-    </member>
-    <member kind="function">
-      <type>ErrorHandler::ReturnCode</type>
-      <name>addRowToTable</name>
-      <anchorfile>classmbapi_1_1Model.html</anchorfile>
-      <anchor>aaf9771356dc94cff7673c0c87408c729</anchor>
-      <arglist>(const std::string &amp;tableName)</arglist>
-    </member>
-    <member kind="function">
-      <type>ReturnCode</type>
-      <name>loadModelFromProjectFile</name>
-      <anchorfile>classmbapi_1_1Model.html</anchorfile>
-      <anchor>af7e0371a14c1f46601a91940e2b47686</anchor>
-      <arglist>(const char *projectFileName)</arglist>
-    </member>
-    <member kind="function">
-      <type>ReturnCode</type>
-      <name>saveModelToProjectFile</name>
-      <anchorfile>classmbapi_1_1Model.html</anchorfile>
-      <anchor>a7833ea4d4ddefc75f4c87b273c473716</anchor>
-      <arglist>(const char *projectFileName, bool copyFiles=false)</arglist>
-    </member>
-    <member kind="function">
-      <type>std::string</type>
-      <name>projectFileName</name>
-      <anchorfile>classmbapi_1_1Model.html</anchorfile>
-      <anchor>a912fec559a672a5625a029eea2278a22</anchor>
-      <arglist>()</arglist>
-    </member>
-    <member kind="function">
-      <type>StratigraphyManager &amp;</type>
-      <name>stratigraphyManager</name>
-      <anchorfile>classmbapi_1_1Model.html</anchorfile>
-      <anchor>aef1d7eed9bb7ffc57c45aef11189b328</anchor>
-      <arglist>()</arglist>
-    </member>
-    <member kind="function">
-      <type>LithologyManager &amp;</type>
-      <name>lithologyManager</name>
-      <anchorfile>classmbapi_1_1Model.html</anchorfile>
-      <anchor>a9b8e78c29f28ed7417276ade6daed53d</anchor>
-      <arglist>()</arglist>
-    </member>
-    <member kind="function">
-      <type>FluidManager &amp;</type>
-      <name>fluidManager</name>
-      <anchorfile>classmbapi_1_1Model.html</anchorfile>
-      <anchor>aec526a95704d18f08a349524e189f6ac</anchor>
-      <arglist>()</arglist>
-    </member>
-    <member kind="function">
-      <type>SourceRockManager &amp;</type>
-      <name>sourceRockManager</name>
-      <anchorfile>classmbapi_1_1Model.html</anchorfile>
-      <anchor>a79698cf186a078e74e6d809ad48fdd11</anchor>
-      <arglist>()</arglist>
-    </member>
-    <member kind="function">
-      <type>SnapshotManager &amp;</type>
-      <name>snapshotManager</name>
-      <anchorfile>classmbapi_1_1Model.html</anchorfile>
-      <anchor>aeb77b55bf5ba0bb2eba709a92d366393</anchor>
-      <arglist>()</arglist>
-    </member>
-    <member kind="function">
-      <type>PropertyManager &amp;</type>
-      <name>propertyManager</name>
-      <anchorfile>classmbapi_1_1Model.html</anchorfile>
-      <anchor>a8bc2f524b4271bb406d057140efffed3</anchor>
-      <arglist>()</arglist>
-    </member>
-    <member kind="function">
-      <type>MapsManager &amp;</type>
-      <name>mapsManager</name>
-      <anchorfile>classmbapi_1_1Model.html</anchorfile>
-      <anchor>a084516d88abc0ee0955037e26a42902f</anchor>
-      <arglist>()</arglist>
-    </member>
-    <member kind="function">
-      <type>ReturnCode</type>
-      <name>origin</name>
-      <anchorfile>classmbapi_1_1Model.html</anchorfile>
-      <anchor>a840578561e2be0c6e3e069f004061073</anchor>
-      <arglist>(double &amp;x, double &amp;y)</arglist>
-    </member>
-    <member kind="function">
-      <type>ReturnCode</type>
-      <name>hiresGridArealSize</name>
-      <anchorfile>classmbapi_1_1Model.html</anchorfile>
-      <anchor>aed41fe750eaa042ef6a137a78a50eda4</anchor>
-      <arglist>(long &amp;sizeI, long &amp;sizeJ)</arglist>
-    </member>
-    <member kind="function">
-      <type>ReturnCode</type>
-      <name>subsampling</name>
-      <anchorfile>classmbapi_1_1Model.html</anchorfile>
-      <anchor>ada357e93a84a58220ca25b485797c3fa</anchor>
-      <arglist>(long &amp;di, long &amp;dj)</arglist>
-    </member>
-    <member kind="function">
-      <type>ReturnCode</type>
-      <name>setSubsampling</name>
-      <anchorfile>classmbapi_1_1Model.html</anchorfile>
-      <anchor>ad4ba50c2c83b7348dadbeaf2d532fab3</anchor>
-      <arglist>(long di, long dj)</arglist>
-    </member>
-    <member kind="function">
-      <type>ReturnCode</type>
-      <name>window</name>
-      <anchorfile>classmbapi_1_1Model.html</anchorfile>
-      <anchor>aaaf3c6debfdbd83ae3570a323b28d0cb</anchor>
-      <arglist>(long &amp;minWinI, long &amp;maxWinI, long &amp;minWinJ, long &amp;maxWinJ)</arglist>
-    </member>
-    <member kind="function">
-      <type>ReturnCode</type>
-      <name>setWindow</name>
-      <anchorfile>classmbapi_1_1Model.html</anchorfile>
-      <anchor>ae444fd77f2115fdcfb097481c2fccd29</anchor>
-      <arglist>(long minWinI, long maxWinI, long minWinJ, long maxWinJ)</arglist>
-    </member>
-    <member kind="function">
-      <type>ReturnCode</type>
-      <name>arealSize</name>
-      <anchorfile>classmbapi_1_1Model.html</anchorfile>
-      <anchor>a65ce2138d1f29884606f4c1e5dd25afc</anchor>
-      <arglist>(double &amp;dimX, double &amp;dimY)</arglist>
-    </member>
-    <member kind="function">
-      <type>ReturnCode</type>
-      <name>windowSize</name>
-      <anchorfile>classmbapi_1_1Model.html</anchorfile>
-<<<<<<< HEAD
-      <anchor>a6f6ee226ed3299ad5b1577a37f72d93e</anchor>
-      <arglist>(double x, double y, int &amp;xMin, int &amp;xMax, int &amp;yMin, int &amp;yMax)</arglist>
-    </member>
-    <member kind="variable" static="yes">
-      <type>static const char *</type>
-      <name>s_ResultsFolderSuffix</name>
-      <anchorfile>classmbapi_1_1Model.html</anchorfile>
-      <anchor>a71c3c2e8cc5660bf24b6ba4df4d823b0</anchor>
-      <arglist></arglist>
-    </member>
-    <member kind="variable" static="yes">
-      <type>static const char *</type>
-      <name>s_ResultsFolderSuffix</name>
-      <anchorfile>classmbapi_1_1Model.html</anchorfile>
-      <anchor>a71c3c2e8cc5660bf24b6ba4df4d823b0</anchor>
-      <arglist></arglist>
-    </member>
-    <member kind="function">
-      <type></type>
-      <name>Model</name>
-      <anchorfile>classmbapi_1_1Model.html</anchorfile>
-      <anchor>afcb6731981102f5177cc9de2b8c92f84</anchor>
-      <arglist>()</arglist>
-    </member>
-    <member kind="function">
-      <type></type>
-      <name>~Model</name>
-      <anchorfile>classmbapi_1_1Model.html</anchorfile>
-      <anchor>adc1adf8fcebeefa658cf0aa1f6cb407c</anchor>
-      <arglist>()</arglist>
-    </member>
-    <member kind="function">
-      <type>std::string</type>
-      <name>compareProject</name>
-      <anchorfile>classmbapi_1_1Model.html</anchorfile>
-      <anchor>ab195105149d6f9e12a8a50435bccd515</anchor>
-      <arglist>(Model &amp;mdl1, const std::set&lt; std::string &gt; &amp;compareTblsList, const std::set&lt; std::string &gt; &amp;ignoreTblsList, double relTol)</arglist>
-    </member>
-    <member kind="function">
-      <type>std::string</type>
-      <name>mergeProject</name>
-      <anchorfile>classmbapi_1_1Model.html</anchorfile>
-      <anchor>a512649906008f4a28735a48c8bfed1a7</anchor>
-      <arglist>(Model &amp;mdl1, const std::set&lt; std::string &gt; &amp;procesTblsList, const std::vector&lt; std::vector&lt; std::string &gt; &gt; &amp;flitList, size_t &amp;dlRecNum, size_t &amp;cpRecNum)</arglist>
-    </member>
-    <member kind="function">
-      <type>Model &amp;</type>
-      <name>operator=</name>
-      <anchorfile>classmbapi_1_1Model.html</anchorfile>
-      <anchor>a7afc9b40340967e4d03724ce98f02de9</anchor>
-      <arglist>(const Model &amp;otherModel)</arglist>
-    </member>
-    <member kind="function">
-      <type>ErrorHandler::ReturnCode</type>
-      <name>tableSort</name>
-      <anchorfile>classmbapi_1_1Model.html</anchorfile>
-      <anchor>a9888ebb6f5146eb5e61faa87d36a9e54</anchor>
-      <arglist>(const std::string &amp;tblName, const std::vector&lt; std::string &gt; &amp;colsName)</arglist>
-    </member>
-    <member kind="function">
-      <type>std::vector&lt; std::string &gt;</type>
-      <name>tablesList</name>
-      <anchorfile>classmbapi_1_1Model.html</anchorfile>
-      <anchor>ae542e860b4334c9eb286323fcd90c1a6</anchor>
-      <arglist>()</arglist>
-    </member>
-    <member kind="function">
-      <type>std::vector&lt; std::string &gt;</type>
-      <name>tableColumnsList</name>
-      <anchorfile>classmbapi_1_1Model.html</anchorfile>
-      <anchor>ac1e71be07092eab702c59b1f97ee867d</anchor>
-      <arglist>(const std::string &amp;tableName, std::vector&lt; datatype::DataType &gt; &amp;colDataTypes)</arglist>
-    </member>
-    <member kind="function">
-      <type>int</type>
-      <name>tableSize</name>
-      <anchorfile>classmbapi_1_1Model.html</anchorfile>
-      <anchor>abfbcac1ce060100240c7f866623ae1ce</anchor>
-      <arglist>(const std::string &amp;tableName)</arglist>
-    </member>
-    <member kind="function">
-      <type>long</type>
-      <name>tableValueAsInteger</name>
-      <anchorfile>classmbapi_1_1Model.html</anchorfile>
-      <anchor>ae26a07b62306ed91296314afddf2a5ed</anchor>
-      <arglist>(const std::string &amp;tableName, size_t rowNumber, const std::string &amp;propName)</arglist>
-    </member>
-    <member kind="function">
-      <type>double</type>
-      <name>tableValueAsDouble</name>
-      <anchorfile>classmbapi_1_1Model.html</anchorfile>
-      <anchor>a5f2f95770cc1f10b998df635ebe2cea6</anchor>
-      <arglist>(const std::string &amp;tableName, size_t rowNumber, const std::string &amp;propName)</arglist>
-    </member>
-    <member kind="function">
-      <type>std::string</type>
-      <name>tableValueAsString</name>
-      <anchorfile>classmbapi_1_1Model.html</anchorfile>
-      <anchor>a4f1c412e4cb1fafdb7fdfa7f1873ac26</anchor>
-      <arglist>(const std::string &amp;tableName, size_t rowNumber, const std::string &amp;propName)</arglist>
-    </member>
-    <member kind="function">
-      <type>ErrorHandler::ReturnCode</type>
-      <name>setTableValue</name>
-      <anchorfile>classmbapi_1_1Model.html</anchorfile>
-      <anchor>abb3282fff42e86f1020e43fc5428bd2f</anchor>
-      <arglist>(const std::string &amp;tableName, size_t rowNumber, const std::string &amp;propName, long propValue)</arglist>
-    </member>
-    <member kind="function">
-      <type>ErrorHandler::ReturnCode</type>
-      <name>setTableValue</name>
-      <anchorfile>classmbapi_1_1Model.html</anchorfile>
-      <anchor>a22f296c6c078f49330595f8d7fffab9a</anchor>
-      <arglist>(const std::string &amp;tableName, size_t rowNumber, const std::string &amp;propName, double propValue)</arglist>
-    </member>
-    <member kind="function">
-      <type>ErrorHandler::ReturnCode</type>
-      <name>setTableValue</name>
-      <anchorfile>classmbapi_1_1Model.html</anchorfile>
-      <anchor>ac46f778da1248f27d4c3fcd364a6f5ba</anchor>
-      <arglist>(const std::string &amp;tableName, size_t rowNumber, const std::string &amp;propName, const std::string &amp;propValue)</arglist>
-    </member>
-    <member kind="function">
-      <type>ErrorHandler::ReturnCode</type>
-      <name>clearTable</name>
-      <anchorfile>classmbapi_1_1Model.html</anchorfile>
-      <anchor>aeee1f28764016d5dab8bdbdfd15024f7</anchor>
-      <arglist>(const std::string &amp;tableName)</arglist>
-    </member>
-    <member kind="function">
-      <type>ErrorHandler::ReturnCode</type>
-      <name>addRowToTable</name>
-      <anchorfile>classmbapi_1_1Model.html</anchorfile>
-      <anchor>aaf9771356dc94cff7673c0c87408c729</anchor>
-      <arglist>(const std::string &amp;tableName)</arglist>
-    </member>
-    <member kind="function">
-      <type>ReturnCode</type>
-      <name>loadModelFromProjectFile</name>
-      <anchorfile>classmbapi_1_1Model.html</anchorfile>
-      <anchor>af7e0371a14c1f46601a91940e2b47686</anchor>
-      <arglist>(const char *projectFileName)</arglist>
-    </member>
-    <member kind="function">
-      <type>ReturnCode</type>
-      <name>saveModelToProjectFile</name>
-      <anchorfile>classmbapi_1_1Model.html</anchorfile>
-      <anchor>a248aa16548ae2a96bfde997bdf4f5020</anchor>
-      <arglist>(const char *projectFileName)</arglist>
-    </member>
-    <member kind="function">
-      <type>std::string</type>
-      <name>projectFileName</name>
-      <anchorfile>classmbapi_1_1Model.html</anchorfile>
-      <anchor>a912fec559a672a5625a029eea2278a22</anchor>
-      <arglist>()</arglist>
-    </member>
-    <member kind="function">
-      <type>StratigraphyManager &amp;</type>
-      <name>stratigraphyManager</name>
-      <anchorfile>classmbapi_1_1Model.html</anchorfile>
-      <anchor>aef1d7eed9bb7ffc57c45aef11189b328</anchor>
-      <arglist>()</arglist>
-    </member>
-    <member kind="function">
-      <type>LithologyManager &amp;</type>
-      <name>lithologyManager</name>
-      <anchorfile>classmbapi_1_1Model.html</anchorfile>
-      <anchor>a9b8e78c29f28ed7417276ade6daed53d</anchor>
-      <arglist>()</arglist>
-    </member>
-    <member kind="function">
-      <type>FluidManager &amp;</type>
-      <name>fluidManager</name>
-      <anchorfile>classmbapi_1_1Model.html</anchorfile>
-      <anchor>aec526a95704d18f08a349524e189f6ac</anchor>
-      <arglist>()</arglist>
-    </member>
-    <member kind="function">
-      <type>SourceRockManager &amp;</type>
-      <name>sourceRockManager</name>
-      <anchorfile>classmbapi_1_1Model.html</anchorfile>
-      <anchor>a79698cf186a078e74e6d809ad48fdd11</anchor>
-      <arglist>()</arglist>
-    </member>
-    <member kind="function">
-      <type>SnapshotManager &amp;</type>
-      <name>snapshotManager</name>
-      <anchorfile>classmbapi_1_1Model.html</anchorfile>
-      <anchor>aeb77b55bf5ba0bb2eba709a92d366393</anchor>
-      <arglist>()</arglist>
-    </member>
-    <member kind="function">
-      <type>PropertyManager &amp;</type>
-      <name>propertyManager</name>
-      <anchorfile>classmbapi_1_1Model.html</anchorfile>
-      <anchor>a8bc2f524b4271bb406d057140efffed3</anchor>
-      <arglist>()</arglist>
-    </member>
-    <member kind="function">
-      <type>MapsManager &amp;</type>
-      <name>mapsManager</name>
-      <anchorfile>classmbapi_1_1Model.html</anchorfile>
-      <anchor>a084516d88abc0ee0955037e26a42902f</anchor>
-      <arglist>()</arglist>
-    </member>
-    <member kind="function">
-      <type>ReturnCode</type>
-      <name>origin</name>
-      <anchorfile>classmbapi_1_1Model.html</anchorfile>
-      <anchor>a840578561e2be0c6e3e069f004061073</anchor>
-      <arglist>(double &amp;x, double &amp;y)</arglist>
-    </member>
-    <member kind="function">
-      <type>ReturnCode</type>
-      <name>arealSize</name>
-      <anchorfile>classmbapi_1_1Model.html</anchorfile>
-      <anchor>a65ce2138d1f29884606f4c1e5dd25afc</anchor>
-      <arglist>(double &amp;dimX, double &amp;dimY)</arglist>
-    </member>
-    <member kind="function">
-      <type>ReturnCode</type>
-      <name>windowSize</name>
-      <anchorfile>classmbapi_1_1Model.html</anchorfile>
-      <anchor>a6f6ee226ed3299ad5b1577a37f72d93e</anchor>
-      <arglist>(double x, double y, int &amp;xMin, int &amp;xMax, int &amp;yMin, int &amp;yMax)</arglist>
-=======
-      <anchor>a869464c8f8d9c2e963a914b6a8dadee8</anchor>
-      <arglist>(double x, double y, int &amp;xMin, int &amp;xMax, int &amp;yMin, int &amp;yMax, double &amp;xc, double &amp;yc)</arglist>
-    </member>
-    <member kind="function">
-      <type>ReturnCode</type>
-      <name>interpolateLithoFractions</name>
-      <anchorfile>classmbapi_1_1Model.html</anchorfile>
-      <anchor>a89f5ab4699e8362ae599bdcf264ad1c8</anchor>
-      <arglist>(const std::vector&lt; double &gt; &amp;xin, const std::vector&lt; double &gt; &amp;yin, const std::vector&lt; double &gt; &amp;lf1, const std::vector&lt; double &gt; &amp;lf2, const std::vector&lt; double &gt; &amp;lf3, std::vector&lt; double &gt; &amp;xInt, std::vector&lt; double &gt; &amp;yInt, std::vector&lt; double &gt; &amp;rpInt, std::vector&lt; double &gt; &amp;r13Int)</arglist>
-    </member>
-    <member kind="function">
-      <type>ReturnCode</type>
-      <name>backTransformLithoFractions</name>
-      <anchorfile>classmbapi_1_1Model.html</anchorfile>
-      <anchor>a98543238d85dac3497d46e70e2fcb47c</anchor>
-      <arglist>(const std::vector&lt; double &gt; &amp;rpInt, const std::vector&lt; double &gt; &amp;r13Int, std::vector&lt; double &gt; &amp;lf1CorrInt, std::vector&lt; double &gt; &amp;lf2CorrInt, std::vector&lt; double &gt; &amp;lf3CorrInt)</arglist>
-    </member>
-    <member kind="function" static="yes">
-      <type>static std::string</type>
-      <name>randomString</name>
-      <anchorfile>classmbapi_1_1Model.html</anchorfile>
-      <anchor>a7eed800ae3b6b378745929b34296e203</anchor>
-      <arglist>(size_t len)</arglist>
-    </member>
-    <member kind="variable" static="yes">
-      <type>static const char *</type>
-      <name>s_ResultsFolderSuffix</name>
-      <anchorfile>classmbapi_1_1Model.html</anchorfile>
-      <anchor>a71c3c2e8cc5660bf24b6ba4df4d823b0</anchor>
-      <arglist></arglist>
->>>>>>> 64375221
-    </member>
-  </compound>
-  <compound kind="class">
-    <name>mbapi::PropertyManager</name>
-    <filename>classmbapi_1_1PropertyManager.html</filename>
-    <base>ErrorHandler</base>
-    <member kind="function" virtualness="virtual">
-      <type>virtual</type>
-      <name>~PropertyManager</name>
-      <anchorfile>classmbapi_1_1PropertyManager.html</anchorfile>
-      <anchor>a6ca55ec789f75fafd3f6f617e2651c68</anchor>
-      <arglist>()</arglist>
-    </member>
-    <member kind="function" virtualness="pure">
-      <type>virtual ErrorHandler::ReturnCode</type>
-      <name>requestPropertyInSnapshots</name>
-      <anchorfile>classmbapi_1_1PropertyManager.html</anchorfile>
-      <anchor>abc27162bab6fc4d9390ed6f8af9630c6</anchor>
-      <arglist>(const std::string &amp;propName, const std::string &amp;outputPropOption=&quot;&quot;)=0</arglist>
-    </member>
-  </compound>
-  <compound kind="class">
-    <name>mbapi::SnapshotManager</name>
-    <filename>classmbapi_1_1SnapshotManager.html</filename>
-    <base>ErrorHandler</base>
-    <member kind="function" virtualness="virtual">
-      <type>virtual</type>
-      <name>~SnapshotManager</name>
-      <anchorfile>classmbapi_1_1SnapshotManager.html</anchorfile>
-      <anchor>a9b4a9163c0556bbbae64d30d4edc06ef</anchor>
-      <arglist>()</arglist>
-    </member>
-    <member kind="function" virtualness="pure">
-      <type>virtual size_t</type>
-      <name>snapshotsNumber</name>
-      <anchorfile>classmbapi_1_1SnapshotManager.html</anchorfile>
-      <anchor>add307746bee662165d13769ff2af24ac</anchor>
-      <arglist>()=0</arglist>
-    </member>
-    <member kind="function" virtualness="pure">
-      <type>virtual double</type>
-      <name>time</name>
-      <anchorfile>classmbapi_1_1SnapshotManager.html</anchorfile>
-      <anchor>a5dac334c90e1655cfd7a0f284c8029c5</anchor>
-      <arglist>(size_t i)=0</arglist>
-    </member>
-    <member kind="function" virtualness="pure">
-      <type>virtual bool</type>
-      <name>isMinor</name>
-      <anchorfile>classmbapi_1_1SnapshotManager.html</anchorfile>
-      <anchor>a9450d719efbec262eb63d972bb071b8b</anchor>
-      <arglist>(size_t i)=0</arglist>
-    </member>
-    <member kind="function" virtualness="pure">
-      <type>virtual std::string</type>
-      <name>type</name>
-      <anchorfile>classmbapi_1_1SnapshotManager.html</anchorfile>
-      <anchor>a804e3c138861bf8bccfbd516267fa3c1</anchor>
-      <arglist>(size_t i)=0</arglist>
-    </member>
-    <member kind="function" virtualness="pure">
-      <type>virtual std::string</type>
-      <name>fileName</name>
-      <anchorfile>classmbapi_1_1SnapshotManager.html</anchorfile>
-      <anchor>ae060d29769df8412920038b782141472</anchor>
-      <arglist>(size_t i)=0</arglist>
-    </member>
-    <member kind="function" virtualness="pure">
-      <type>virtual ErrorHandler::ReturnCode</type>
-      <name>requestMajorSnapshot</name>
-      <anchorfile>classmbapi_1_1SnapshotManager.html</anchorfile>
-      <anchor>a0fac09cedecce1000d957df371fcc4bd</anchor>
-      <arglist>(double simTime)=0</arglist>
-    </member>
-  </compound>
-  <compound kind="class">
-    <name>mbapi::SourceRockManager</name>
-    <filename>classmbapi_1_1SourceRockManager.html</filename>
-    <base>ErrorHandler</base>
-    <member kind="function" virtualness="pure">
-      <type>virtual double</type>
-      <name>tocIni</name>
-      <anchorfile>classmbapi_1_1SourceRockManager.html</anchorfile>
-      <anchor>a3de50b5029bcb2b9d8601a0387b572a1</anchor>
-      <arglist>(SourceRockID id)=0</arglist>
-    </member>
-    <member kind="function" virtualness="pure">
-      <type>virtual std::string</type>
-      <name>tocInitMapName</name>
-      <anchorfile>classmbapi_1_1SourceRockManager.html</anchorfile>
-      <anchor>a576dfde1f46c583465b486668964c0e4</anchor>
-      <arglist>(SourceRockID id)=0</arglist>
-    </member>
-    <member kind="function" virtualness="pure">
-      <type>virtual ReturnCode</type>
-      <name>setTOCIni</name>
-      <anchorfile>classmbapi_1_1SourceRockManager.html</anchorfile>
-      <anchor>a1aaa769f87b73110d49381358e65669a</anchor>
-      <arglist>(SourceRockID id, double newTOC)=0</arglist>
-    </member>
-    <member kind="function" virtualness="pure">
-      <type>virtual ReturnCode</type>
-      <name>setTOCInitMapName</name>
-      <anchorfile>classmbapi_1_1SourceRockManager.html</anchorfile>
-      <anchor>a531d34a49050bfc54c19e7aa3e4629e9</anchor>
-      <arglist>(SourceRockID id, const std::string &amp;mapName)=0</arglist>
-    </member>
-    <member kind="function" virtualness="pure">
-      <type>virtual double</type>
-      <name>hiIni</name>
-      <anchorfile>classmbapi_1_1SourceRockManager.html</anchorfile>
-      <anchor>a904a5412965b66184b8da2f89585a0fd</anchor>
-      <arglist>(SourceRockID id)=0</arglist>
-    </member>
-    <member kind="function" virtualness="pure">
-      <type>virtual ReturnCode</type>
-      <name>setHIIni</name>
-      <anchorfile>classmbapi_1_1SourceRockManager.html</anchorfile>
-      <anchor>aa231e4bee50f8f33063f75bf8d0363aa</anchor>
-      <arglist>(SourceRockID id, double newHI)=0</arglist>
-    </member>
-    <member kind="function" virtualness="pure">
-      <type>virtual double</type>
-      <name>hcIni</name>
-      <anchorfile>classmbapi_1_1SourceRockManager.html</anchorfile>
-      <anchor>a0a03317fa69d7f4311898233d28545ea</anchor>
-      <arglist>(SourceRockID id)=0</arglist>
-    </member>
-    <member kind="function" virtualness="pure">
-      <type>virtual ReturnCode</type>
-      <name>setHCIni</name>
-      <anchorfile>classmbapi_1_1SourceRockManager.html</anchorfile>
-      <anchor>a798730eadbf2feccfd42d54c77af9c4b</anchor>
-      <arglist>(SourceRockID id, double newHC)=0</arglist>
-    </member>
-    <member kind="function" virtualness="pure">
-      <type>virtual double</type>
-      <name>preAsphActEnergy</name>
-      <anchorfile>classmbapi_1_1SourceRockManager.html</anchorfile>
-      <anchor>aa8fd79a0419219f23affccc5fe182548</anchor>
-      <arglist>(SourceRockID id)=0</arglist>
-    </member>
-    <member kind="function" virtualness="pure">
-      <type>virtual ReturnCode</type>
-      <name>setPreAsphActEnergy</name>
-      <anchorfile>classmbapi_1_1SourceRockManager.html</anchorfile>
-      <anchor>a187be1067b9dc733d8e3d05fd8ed861d</anchor>
-      <arglist>(SourceRockID id, double newVal)=0</arglist>
-    </member>
-    <member kind="typedef">
-      <type>size_t</type>
-      <name>SourceRockID</name>
-      <anchorfile>classmbapi_1_1SourceRockManager.html</anchorfile>
-      <anchor>a8d2ab0560f077a93961ba74bf1eaa9a0</anchor>
-      <arglist></arglist>
-    </member>
-    <member kind="function" virtualness="pure">
-      <type>virtual std::vector&lt; SourceRockID &gt;</type>
-      <name>sourceRockIDs</name>
-      <anchorfile>classmbapi_1_1SourceRockManager.html</anchorfile>
-      <anchor>aa3c944520a774811db3990f59620b965</anchor>
-      <arglist>() const =0</arglist>
-    </member>
-    <member kind="function" virtualness="pure">
-      <type>virtual SourceRockID</type>
-      <name>findID</name>
-      <anchorfile>classmbapi_1_1SourceRockManager.html</anchorfile>
-      <anchor>a444c78ff7a5cafc563e131264f21c5a7</anchor>
-      <arglist>(const std::string &amp;lName, const std::string &amp;srTypeName)=0</arglist>
-    </member>
-    <member kind="function" virtualness="pure">
-      <type>virtual SourceRockID</type>
-      <name>createNewSourceRockLithology</name>
-      <anchorfile>classmbapi_1_1SourceRockManager.html</anchorfile>
-      <anchor>a4c90e46af9128faf83b33d4afe168214</anchor>
-      <arglist>()=0</arglist>
-    </member>
-    <member kind="function" virtualness="pure">
-      <type>virtual std::string</type>
-      <name>layerName</name>
-      <anchorfile>classmbapi_1_1SourceRockManager.html</anchorfile>
-      <anchor>a5e557f09534c07bc8d85b7cfc2f04e5b</anchor>
-      <arglist>(SourceRockID id)=0</arglist>
-    </member>
-    <member kind="function" virtualness="pure">
-      <type>virtual std::string</type>
-      <name>sourceRockType</name>
-      <anchorfile>classmbapi_1_1SourceRockManager.html</anchorfile>
-      <anchor>aea3f4885d89a84605ba7b38d8e91321c</anchor>
-      <arglist>(SourceRockID id)=0</arglist>
-    </member>
-    <member kind="function" virtualness="pure">
-      <type>virtual double</type>
-      <name>tocIni</name>
-      <anchorfile>classmbapi_1_1SourceRockManager.html</anchorfile>
-      <anchor>a3de50b5029bcb2b9d8601a0387b572a1</anchor>
-      <arglist>(SourceRockID id)=0</arglist>
-    </member>
-    <member kind="function" virtualness="pure">
-      <type>virtual std::string</type>
-      <name>tocInitMapName</name>
-      <anchorfile>classmbapi_1_1SourceRockManager.html</anchorfile>
-      <anchor>a576dfde1f46c583465b486668964c0e4</anchor>
-      <arglist>(SourceRockID id)=0</arglist>
-    </member>
-    <member kind="function" virtualness="pure">
-      <type>virtual ReturnCode</type>
-      <name>setTOCIni</name>
-      <anchorfile>classmbapi_1_1SourceRockManager.html</anchorfile>
-      <anchor>a1aaa769f87b73110d49381358e65669a</anchor>
-      <arglist>(SourceRockID id, double newTOC)=0</arglist>
-    </member>
-    <member kind="function" virtualness="pure">
-      <type>virtual ReturnCode</type>
-      <name>setTOCInitMapName</name>
-      <anchorfile>classmbapi_1_1SourceRockManager.html</anchorfile>
-      <anchor>a531d34a49050bfc54c19e7aa3e4629e9</anchor>
-      <arglist>(SourceRockID id, const std::string &amp;mapName)=0</arglist>
-    </member>
-    <member kind="function" virtualness="pure">
-      <type>virtual double</type>
-      <name>hiIni</name>
-      <anchorfile>classmbapi_1_1SourceRockManager.html</anchorfile>
-      <anchor>a904a5412965b66184b8da2f89585a0fd</anchor>
-      <arglist>(SourceRockID id)=0</arglist>
-    </member>
-    <member kind="function" virtualness="pure">
-      <type>virtual ReturnCode</type>
-      <name>setHIIni</name>
-      <anchorfile>classmbapi_1_1SourceRockManager.html</anchorfile>
-      <anchor>aa231e4bee50f8f33063f75bf8d0363aa</anchor>
-      <arglist>(SourceRockID id, double newHI)=0</arglist>
-    </member>
-    <member kind="function" virtualness="pure">
-      <type>virtual double</type>
-      <name>hcIni</name>
-      <anchorfile>classmbapi_1_1SourceRockManager.html</anchorfile>
-      <anchor>a0a03317fa69d7f4311898233d28545ea</anchor>
-      <arglist>(SourceRockID id)=0</arglist>
-    </member>
-    <member kind="function" virtualness="pure">
-      <type>virtual ReturnCode</type>
-      <name>setHCIni</name>
-      <anchorfile>classmbapi_1_1SourceRockManager.html</anchorfile>
-      <anchor>a798730eadbf2feccfd42d54c77af9c4b</anchor>
-      <arglist>(SourceRockID id, double newHC)=0</arglist>
-    </member>
-    <member kind="function" virtualness="pure">
-      <type>virtual double</type>
-      <name>preAsphActEnergy</name>
-      <anchorfile>classmbapi_1_1SourceRockManager.html</anchorfile>
-      <anchor>aa8fd79a0419219f23affccc5fe182548</anchor>
-      <arglist>(SourceRockID id)=0</arglist>
-    </member>
-    <member kind="function" virtualness="pure">
-      <type>virtual ReturnCode</type>
-      <name>setPreAsphActEnergy</name>
-      <anchorfile>classmbapi_1_1SourceRockManager.html</anchorfile>
-      <anchor>a187be1067b9dc733d8e3d05fd8ed861d</anchor>
-      <arglist>(SourceRockID id, double newVal)=0</arglist>
-    </member>
-    <member kind="function" protection="protected" virtualness="virtual">
-      <type>virtual</type>
-      <name>~SourceRockManager</name>
-      <anchorfile>classmbapi_1_1SourceRockManager.html</anchorfile>
-      <anchor>ad17ec0a8dab794cf55c16d864e79fea0</anchor>
-      <arglist>()</arglist>
-    </member>
-  </compound>
-  <compound kind="class">
-    <name>mbapi::StratigraphyManager</name>
-    <filename>classmbapi_1_1StratigraphyManager.html</filename>
-    <base>ErrorHandler</base>
-    <member kind="typedef">
-      <type>size_t</type>
-      <name>LayerID</name>
-      <anchorfile>classmbapi_1_1StratigraphyManager.html</anchorfile>
-      <anchor>ad2a046749ccd5f4a56ddb149c0eed79d</anchor>
-      <arglist></arglist>
-    </member>
-    <member kind="function" virtualness="pure">
-      <type>virtual std::vector&lt; LayerID &gt;</type>
-      <name>layersIDs</name>
-      <anchorfile>classmbapi_1_1StratigraphyManager.html</anchorfile>
-      <anchor>a4aed414e2acaace9d5c4d475a59dbfe3</anchor>
-      <arglist>() const =0</arglist>
-    </member>
-    <member kind="function" virtualness="pure">
-      <type>virtual std::vector&lt; SurfaceID &gt;</type>
-      <name>surfacesIDs</name>
-      <anchorfile>classmbapi_1_1StratigraphyManager.html</anchorfile>
-      <anchor>a67bbd5663107775d67c98440d58329f2</anchor>
-      <arglist>() const =0</arglist>
-    </member>
-    <member kind="function" virtualness="pure">
-      <type>virtual LayerID</type>
-      <name>createNewLayer</name>
-      <anchorfile>classmbapi_1_1StratigraphyManager.html</anchorfile>
-      <anchor>a47a0b748d9faf5cc2a3802a504c2a623</anchor>
-      <arglist>()=0</arglist>
-    </member>
-    <member kind="function" virtualness="pure">
-      <type>virtual SurfaceID</type>
-      <name>createNewSurface</name>
-      <anchorfile>classmbapi_1_1StratigraphyManager.html</anchorfile>
-      <anchor>affbcad4e76926364204e32d15db26769</anchor>
-      <arglist>()=0</arglist>
-    </member>
-    <member kind="function" virtualness="pure">
-      <type>virtual std::string</type>
-      <name>layerName</name>
-      <anchorfile>classmbapi_1_1StratigraphyManager.html</anchorfile>
-      <anchor>aa2b1b1cfc9e54afe8e56c853b0a060a3</anchor>
-      <arglist>(LayerID id)=0</arglist>
-    </member>
-    <member kind="function" virtualness="pure">
-      <type>virtual LayerID</type>
-      <name>layerID</name>
-      <anchorfile>classmbapi_1_1StratigraphyManager.html</anchorfile>
-      <anchor>a57102a3694e4d6860cc62af6df9cde50</anchor>
-      <arglist>(const std::string &amp;ln)=0</arglist>
-    </member>
-    <member kind="function" virtualness="pure">
-      <type>virtual std::string</type>
-      <name>surfaceName</name>
-      <anchorfile>classmbapi_1_1StratigraphyManager.html</anchorfile>
-      <anchor>ac8f5c4812a9c0ada5e008c8d4a468003</anchor>
-      <arglist>(LayerID id)=0</arglist>
-    </member>
-    <member kind="function" virtualness="pure">
-      <type>virtual double</type>
-      <name>eldestLayerAge</name>
-      <anchorfile>classmbapi_1_1StratigraphyManager.html</anchorfile>
-      <anchor>ab51d60cb163935f5305f19c91ba57ab7</anchor>
-      <arglist>()=0</arglist>
-    </member>
-    <member kind="function" virtualness="pure">
-      <type>virtual ErrorHandler::ReturnCode</type>
-      <name>layerLithologiesList</name>
-      <anchorfile>classmbapi_1_1StratigraphyManager.html</anchorfile>
-      <anchor>a1b19b2f0373285b8dfd7c909dc9944f0</anchor>
-      <arglist>(LayerID id, std::vector&lt; std::string &gt; &amp;lithoList, std::vector&lt; double &gt; &amp;lithoPercent)=0</arglist>
-    </member>
-    <member kind="function" virtualness="pure">
-      <type>virtual ErrorHandler::ReturnCode</type>
-      <name>setLayerLithologiesList</name>
-      <anchorfile>classmbapi_1_1StratigraphyManager.html</anchorfile>
-      <anchor>a907c128c45f029e469dc00b2156f5fa0</anchor>
-      <arglist>(LayerID id, const std::vector&lt; std::string &gt; &amp;lithoList, const std::vector&lt; double &gt; &amp;lithoPercent)=0</arglist>
-    </member>
-    <member kind="function" virtualness="pure">
-      <type>virtual std::vector&lt; LayerID &gt;</type>
-      <name>findLayersForLithology</name>
-      <anchorfile>classmbapi_1_1StratigraphyManager.html</anchorfile>
-      <anchor>ab5b7608a217dea56fc9c8946dcd44d36</anchor>
-      <arglist>(const std::string &amp;lithoName)=0</arglist>
-    </member>
-    <member kind="function" virtualness="pure">
-      <type>virtual ReturnCode</type>
-      <name>setLayerSurfaces</name>
-      <anchorfile>classmbapi_1_1StratigraphyManager.html</anchorfile>
-      <anchor>a1dcbf2cfdec037015b04f9b7734d992e</anchor>
-      <arglist>(LayerID lid, SurfaceID usid, SurfaceID dsid)=0</arglist>
-    </member>
-    <member kind="function" virtualness="pure">
-      <type>virtual bool</type>
-      <name>isSourceRockActive</name>
-      <anchorfile>classmbapi_1_1StratigraphyManager.html</anchorfile>
-      <anchor>a20cce168851d86d5d11480766a4f3e8e</anchor>
-      <arglist>(LayerID id)=0</arglist>
-    </member>
-    <member kind="function" virtualness="pure">
-      <type>virtual bool</type>
-      <name>isSourceRockMixingEnabled</name>
-      <anchorfile>classmbapi_1_1StratigraphyManager.html</anchorfile>
-      <anchor>a382d21709da3ef5ca8ad746e69d5aa37</anchor>
-      <arglist>(LayerID id)=0</arglist>
-    </member>
-    <member kind="function" virtualness="pure">
-      <type>virtual ErrorHandler::ReturnCode</type>
-      <name>setSourceRockMixingEnabled</name>
-      <anchorfile>classmbapi_1_1StratigraphyManager.html</anchorfile>
-      <anchor>aafac5a59f704a014c2068882da77d4d2</anchor>
-      <arglist>(LayerID id, bool val)=0</arglist>
-    </member>
-    <member kind="function" virtualness="pure">
-      <type>virtual bool</type>
-      <name>isAllochtonLithology</name>
-      <anchorfile>classmbapi_1_1StratigraphyManager.html</anchorfile>
-      <anchor>ad891736b306e9cd447d0e8b2c9fd7d83</anchor>
-      <arglist>(LayerID id)=0</arglist>
-    </member>
-    <member kind="function" virtualness="pure">
-      <type>virtual std::vector&lt; std::string &gt;</type>
-      <name>sourceRockTypeName</name>
-      <anchorfile>classmbapi_1_1StratigraphyManager.html</anchorfile>
-      <anchor>a6d27f70866caa545ead070869befedd3</anchor>
-      <arglist>(LayerID lid)=0</arglist>
-    </member>
-    <member kind="function" virtualness="pure">
-      <type>virtual double</type>
-      <name>sourceRockMixHI</name>
-      <anchorfile>classmbapi_1_1StratigraphyManager.html</anchorfile>
-      <anchor>a510d2f09696b8ba03dcad37224a6ec32</anchor>
-      <arglist>(LayerID lid)=0</arglist>
-    </member>
-    <member kind="function" virtualness="pure">
-      <type>virtual double</type>
-      <name>sourceRockMixHC</name>
-      <anchorfile>classmbapi_1_1StratigraphyManager.html</anchorfile>
-      <anchor>a2ff76cb4825f819a07965c3ecb371cf7</anchor>
-      <arglist>(LayerID lid)=0</arglist>
-    </member>
-    <member kind="function" virtualness="pure">
-      <type>virtual ReturnCode</type>
-      <name>setSourceRockTypeName</name>
-      <anchorfile>classmbapi_1_1StratigraphyManager.html</anchorfile>
-      <anchor>a130e1246681feb11c42dc1b70e4f0eda</anchor>
-      <arglist>(LayerID lid, const std::vector&lt; std::string &gt; &amp;srTypeNames)=0</arglist>
-    </member>
-    <member kind="function" virtualness="pure">
-      <type>virtual ReturnCode</type>
-      <name>setSourceRockMixHI</name>
-      <anchorfile>classmbapi_1_1StratigraphyManager.html</anchorfile>
-      <anchor>a57e704016fa6e81b8227fe53d02aa3a9</anchor>
-      <arglist>(LayerID lid, double srmHI)=0</arglist>
-    </member>
-    <member kind="function" virtualness="pure">
-      <type>virtual ReturnCode</type>
-      <name>setSourceRockMixHIMapName</name>
-      <anchorfile>classmbapi_1_1StratigraphyManager.html</anchorfile>
-      <anchor>a90cb0593f275218592ffa34c666ca4fd</anchor>
-      <arglist>(LayerID lid, const std::string &amp;srmHImap)=0</arglist>
-    </member>
-    <member kind="function" virtualness="pure">
-      <type>virtual ReturnCode</type>
-      <name>setSourceRockMixHC</name>
-      <anchorfile>classmbapi_1_1StratigraphyManager.html</anchorfile>
-      <anchor>a1badb903d7c1b6a218a5a3f28ccc8ca1</anchor>
-      <arglist>(LayerID lid, double srmHC)=0</arglist>
-    </member>
-    <member kind="function" virtualness="pure">
-      <type>virtual std::vector&lt; PrFaultCutID &gt;</type>
-      <name>faultCutsIDs</name>
-      <anchorfile>classmbapi_1_1StratigraphyManager.html</anchorfile>
-      <anchor>acd9200a0ca9165487f48a2156df9d8d2</anchor>
-      <arglist>()=0</arglist>
-    </member>
-    <member kind="function" virtualness="pure">
-      <type>virtual PrFaultCutID</type>
-      <name>findFaultCut</name>
-      <anchorfile>classmbapi_1_1StratigraphyManager.html</anchorfile>
-      <anchor>aeb3b17c26466ebdc8d7890056e944b49</anchor>
-      <arglist>(const std::string &amp;mapName, const std::string &amp;fltName)=0</arglist>
-    </member>
-    <member kind="function" virtualness="pure">
-      <type>virtual std::string</type>
-      <name>faultCutLithology</name>
-      <anchorfile>classmbapi_1_1StratigraphyManager.html</anchorfile>
-      <anchor>abbe4a2e58d1750f5aa24e5e4dda7c98e</anchor>
-      <arglist>(PrFaultCutID flID)=0</arglist>
-    </member>
-    <member kind="function" virtualness="pure">
-      <type>virtual std::string</type>
-      <name>faultCutName</name>
-      <anchorfile>classmbapi_1_1StratigraphyManager.html</anchorfile>
-      <anchor>aabfaa86e38c45340ed42b6b1079d990d</anchor>
-      <arglist>(PrFaultCutID flID)=0</arglist>
-    </member>
-    <member kind="function" virtualness="pure">
-      <type>virtual std::string</type>
-      <name>faultCutMapName</name>
-      <anchorfile>classmbapi_1_1StratigraphyManager.html</anchorfile>
-      <anchor>af41c2f32c2f2c52912fc0335704467bf</anchor>
-      <arglist>(PrFaultCutID flID)=0</arglist>
-    </member>
-    <member kind="function" virtualness="pure">
-      <type>virtual ReturnCode</type>
-      <name>setFaultCutLithology</name>
-      <anchorfile>classmbapi_1_1StratigraphyManager.html</anchorfile>
-      <anchor>a74cb6cb331f1933ef049d730ac53e770</anchor>
-      <arglist>(PrFaultCutID flID, const std::string &amp;newLithoName)=0</arglist>
-    </member>
-    <member kind="function" protection="protected">
-      <type></type>
-      <name>StratigraphyManager</name>
-      <anchorfile>classmbapi_1_1StratigraphyManager.html</anchorfile>
-      <anchor>a3847f0ba8fd80565ea31c0ed0f078428</anchor>
-      <arglist>()</arglist>
-    </member>
-    <member kind="function" protection="protected" virtualness="virtual">
-      <type>virtual</type>
-      <name>~StratigraphyManager</name>
-      <anchorfile>classmbapi_1_1StratigraphyManager.html</anchorfile>
-      <anchor>a371f742343bb250438c0dd49feb85336</anchor>
-      <arglist>()</arglist>
-    </member>
-    <member kind="typedef">
-      <type>size_t</type>
-      <name>LayerID</name>
-      <anchorfile>classmbapi_1_1StratigraphyManager.html</anchorfile>
-      <anchor>ad2a046749ccd5f4a56ddb149c0eed79d</anchor>
-      <arglist></arglist>
-    </member>
-    <member kind="function" virtualness="pure">
-      <type>virtual std::vector&lt; LayerID &gt;</type>
-      <name>layersIDs</name>
-      <anchorfile>classmbapi_1_1StratigraphyManager.html</anchorfile>
-      <anchor>a4aed414e2acaace9d5c4d475a59dbfe3</anchor>
-      <arglist>() const =0</arglist>
-    </member>
-    <member kind="function" virtualness="pure">
-      <type>virtual std::vector&lt; SurfaceID &gt;</type>
-      <name>surfacesIDs</name>
-      <anchorfile>classmbapi_1_1StratigraphyManager.html</anchorfile>
-      <anchor>a67bbd5663107775d67c98440d58329f2</anchor>
-      <arglist>() const =0</arglist>
-    </member>
-    <member kind="function" virtualness="pure">
-      <type>virtual std::string</type>
-      <name>referenceID</name>
-      <anchorfile>classmbapi_1_1StratigraphyManager.html</anchorfile>
-      <anchor>af4d7b1b8e269caeb43cc628283d79cde</anchor>
-      <arglist>() const =0</arglist>
-    </member>
-    <member kind="function" virtualness="pure">
-      <type>virtual LayerID</type>
-      <name>createNewLayer</name>
-      <anchorfile>classmbapi_1_1StratigraphyManager.html</anchorfile>
-      <anchor>a47a0b748d9faf5cc2a3802a504c2a623</anchor>
-      <arglist>()=0</arglist>
-    </member>
-    <member kind="function" virtualness="pure">
-      <type>virtual SurfaceID</type>
-      <name>createNewSurface</name>
-      <anchorfile>classmbapi_1_1StratigraphyManager.html</anchorfile>
-      <anchor>affbcad4e76926364204e32d15db26769</anchor>
-      <arglist>()=0</arglist>
-    </member>
-    <member kind="function" virtualness="pure">
-      <type>virtual std::string</type>
-      <name>layerName</name>
-      <anchorfile>classmbapi_1_1StratigraphyManager.html</anchorfile>
-      <anchor>aa2b1b1cfc9e54afe8e56c853b0a060a3</anchor>
-      <arglist>(LayerID id)=0</arglist>
-    </member>
-    <member kind="function" virtualness="pure">
-      <type>virtual LayerID</type>
-      <name>layerID</name>
-      <anchorfile>classmbapi_1_1StratigraphyManager.html</anchorfile>
-      <anchor>a57102a3694e4d6860cc62af6df9cde50</anchor>
-      <arglist>(const std::string &amp;ln)=0</arglist>
-    </member>
-    <member kind="function" virtualness="pure">
-      <type>virtual std::string</type>
-      <name>surfaceName</name>
-      <anchorfile>classmbapi_1_1StratigraphyManager.html</anchorfile>
-      <anchor>ac8f5c4812a9c0ada5e008c8d4a468003</anchor>
-      <arglist>(LayerID id)=0</arglist>
-    </member>
-    <member kind="function" virtualness="pure">
-      <type>virtual double</type>
-      <name>eldestLayerAge</name>
-      <anchorfile>classmbapi_1_1StratigraphyManager.html</anchorfile>
-      <anchor>ab51d60cb163935f5305f19c91ba57ab7</anchor>
-      <arglist>()=0</arglist>
-    </member>
-    <member kind="function" virtualness="pure">
-      <type>virtual ErrorHandler::ReturnCode</type>
-      <name>layerLithologiesList</name>
-      <anchorfile>classmbapi_1_1StratigraphyManager.html</anchorfile>
-      <anchor>a3a718349249b3ec178d86db00267ab87</anchor>
-      <arglist>(LayerID id, std::vector&lt; std::string &gt; &amp;lithoList, std::vector&lt; double &gt; &amp;lithoPercent, std::vector&lt; std::string &gt; &amp;lithoPercMap)=0</arglist>
-    </member>
-    <member kind="function" virtualness="pure">
-      <type>virtual ErrorHandler::ReturnCode</type>
-      <name>setLayerLithologiesList</name>
-      <anchorfile>classmbapi_1_1StratigraphyManager.html</anchorfile>
-      <anchor>a907c128c45f029e469dc00b2156f5fa0</anchor>
-      <arglist>(LayerID id, const std::vector&lt; std::string &gt; &amp;lithoList, const std::vector&lt; double &gt; &amp;lithoPercent)=0</arglist>
-    </member>
-    <member kind="function" virtualness="pure">
-      <type>virtual std::vector&lt; LayerID &gt;</type>
-      <name>findLayersForLithology</name>
-      <anchorfile>classmbapi_1_1StratigraphyManager.html</anchorfile>
-      <anchor>ab5b7608a217dea56fc9c8946dcd44d36</anchor>
-      <arglist>(const std::string &amp;lithoName)=0</arglist>
-    </member>
-    <member kind="function" virtualness="pure">
-      <type>virtual ErrorHandler::ReturnCode</type>
-      <name>setLayerLithologiesPercentageMaps</name>
-      <anchorfile>classmbapi_1_1StratigraphyManager.html</anchorfile>
-      <anchor>a7dcc03aff9dd2bc319765ca3d1773e0d</anchor>
-      <arglist>(LayerID id, const std::string &amp;mapNameFirstLithoPercentage, const std::string mapNameSecondLithoPercentage)=0</arglist>
-    </member>
-    <member kind="function" virtualness="pure">
-      <type>virtual ReturnCode</type>
-      <name>setLayerSurfaces</name>
-      <anchorfile>classmbapi_1_1StratigraphyManager.html</anchorfile>
-      <anchor>a1dcbf2cfdec037015b04f9b7734d992e</anchor>
-      <arglist>(LayerID lid, SurfaceID usid, SurfaceID dsid)=0</arglist>
-    </member>
-    <member kind="function" virtualness="pure">
-      <type>virtual bool</type>
-      <name>isSourceRockActive</name>
-      <anchorfile>classmbapi_1_1StratigraphyManager.html</anchorfile>
-      <anchor>a20cce168851d86d5d11480766a4f3e8e</anchor>
-      <arglist>(LayerID id)=0</arglist>
-    </member>
-    <member kind="function" virtualness="pure">
-      <type>virtual bool</type>
-      <name>isSourceRockMixingEnabled</name>
-      <anchorfile>classmbapi_1_1StratigraphyManager.html</anchorfile>
-      <anchor>a382d21709da3ef5ca8ad746e69d5aa37</anchor>
-      <arglist>(LayerID id)=0</arglist>
-    </member>
-    <member kind="function" virtualness="pure">
-      <type>virtual ErrorHandler::ReturnCode</type>
-      <name>setSourceRockMixingEnabled</name>
-      <anchorfile>classmbapi_1_1StratigraphyManager.html</anchorfile>
-      <anchor>aafac5a59f704a014c2068882da77d4d2</anchor>
-      <arglist>(LayerID id, bool val)=0</arglist>
-    </member>
-    <member kind="function" virtualness="pure">
-      <type>virtual bool</type>
-      <name>isAllochtonLithology</name>
-      <anchorfile>classmbapi_1_1StratigraphyManager.html</anchorfile>
-      <anchor>ad891736b306e9cd447d0e8b2c9fd7d83</anchor>
-      <arglist>(LayerID id)=0</arglist>
-    </member>
-    <member kind="function" virtualness="pure">
-      <type>virtual std::vector&lt; std::string &gt;</type>
-      <name>sourceRockTypeName</name>
-      <anchorfile>classmbapi_1_1StratigraphyManager.html</anchorfile>
-      <anchor>a6d27f70866caa545ead070869befedd3</anchor>
-      <arglist>(LayerID lid)=0</arglist>
-    </member>
-    <member kind="function" virtualness="pure">
-      <type>virtual double</type>
-      <name>sourceRockMixHI</name>
-      <anchorfile>classmbapi_1_1StratigraphyManager.html</anchorfile>
-      <anchor>a510d2f09696b8ba03dcad37224a6ec32</anchor>
-      <arglist>(LayerID lid)=0</arglist>
-    </member>
-    <member kind="function" virtualness="pure">
-      <type>virtual double</type>
-      <name>sourceRockMixHC</name>
-      <anchorfile>classmbapi_1_1StratigraphyManager.html</anchorfile>
-      <anchor>a2ff76cb4825f819a07965c3ecb371cf7</anchor>
-      <arglist>(LayerID lid)=0</arglist>
-    </member>
-    <member kind="function" virtualness="pure">
-      <type>virtual ReturnCode</type>
-      <name>setSourceRockTypeName</name>
-      <anchorfile>classmbapi_1_1StratigraphyManager.html</anchorfile>
-      <anchor>a130e1246681feb11c42dc1b70e4f0eda</anchor>
-      <arglist>(LayerID lid, const std::vector&lt; std::string &gt; &amp;srTypeNames)=0</arglist>
-    </member>
-    <member kind="function" virtualness="pure">
-      <type>virtual ReturnCode</type>
-      <name>setSourceRockMixHI</name>
-      <anchorfile>classmbapi_1_1StratigraphyManager.html</anchorfile>
-      <anchor>a57e704016fa6e81b8227fe53d02aa3a9</anchor>
-      <arglist>(LayerID lid, double srmHI)=0</arglist>
-    </member>
-    <member kind="function" virtualness="pure">
-      <type>virtual ReturnCode</type>
-      <name>setSourceRockMixHIMapName</name>
-      <anchorfile>classmbapi_1_1StratigraphyManager.html</anchorfile>
-      <anchor>a90cb0593f275218592ffa34c666ca4fd</anchor>
-      <arglist>(LayerID lid, const std::string &amp;srmHImap)=0</arglist>
-    </member>
-    <member kind="function" virtualness="pure">
-      <type>virtual ReturnCode</type>
-      <name>setSourceRockMixHC</name>
-      <anchorfile>classmbapi_1_1StratigraphyManager.html</anchorfile>
-      <anchor>a1badb903d7c1b6a218a5a3f28ccc8ca1</anchor>
-      <arglist>(LayerID lid, double srmHC)=0</arglist>
-    </member>
-    <member kind="function" virtualness="pure">
-      <type>virtual std::vector&lt; PrFaultCutID &gt;</type>
-      <name>faultCutsIDs</name>
-      <anchorfile>classmbapi_1_1StratigraphyManager.html</anchorfile>
-      <anchor>acd9200a0ca9165487f48a2156df9d8d2</anchor>
-      <arglist>()=0</arglist>
-    </member>
-    <member kind="function" virtualness="pure">
-      <type>virtual PrFaultCutID</type>
-      <name>findFaultCut</name>
-      <anchorfile>classmbapi_1_1StratigraphyManager.html</anchorfile>
-      <anchor>aeb3b17c26466ebdc8d7890056e944b49</anchor>
-      <arglist>(const std::string &amp;mapName, const std::string &amp;fltName)=0</arglist>
-    </member>
-    <member kind="function" virtualness="pure">
-      <type>virtual std::string</type>
-      <name>faultCutLithology</name>
-      <anchorfile>classmbapi_1_1StratigraphyManager.html</anchorfile>
-      <anchor>abbe4a2e58d1750f5aa24e5e4dda7c98e</anchor>
-      <arglist>(PrFaultCutID flID)=0</arglist>
-    </member>
-    <member kind="function" virtualness="pure">
-      <type>virtual std::string</type>
-      <name>faultCutName</name>
-      <anchorfile>classmbapi_1_1StratigraphyManager.html</anchorfile>
-      <anchor>aabfaa86e38c45340ed42b6b1079d990d</anchor>
-      <arglist>(PrFaultCutID flID)=0</arglist>
-    </member>
-    <member kind="function" virtualness="pure">
-      <type>virtual std::string</type>
-      <name>faultCutMapName</name>
-      <anchorfile>classmbapi_1_1StratigraphyManager.html</anchorfile>
-      <anchor>af41c2f32c2f2c52912fc0335704467bf</anchor>
-      <arglist>(PrFaultCutID flID)=0</arglist>
-    </member>
-    <member kind="function" virtualness="pure">
-      <type>virtual ReturnCode</type>
-      <name>setFaultCutLithology</name>
-      <anchorfile>classmbapi_1_1StratigraphyManager.html</anchorfile>
-      <anchor>a74cb6cb331f1933ef049d730ac53e770</anchor>
-      <arglist>(PrFaultCutID flID, const std::string &amp;newLithoName)=0</arglist>
-    </member>
-<<<<<<< HEAD
-=======
-    <member kind="function" virtualness="pure">
-      <type>virtual std::string</type>
-      <name>twtGridName</name>
-      <anchorfile>classmbapi_1_1StratigraphyManager.html</anchorfile>
-      <anchor>a28baf3e2359594bde08717410b509b9e</anchor>
-      <arglist>(LayerID id)=0</arglist>
-    </member>
-    <member kind="function" virtualness="pure">
-      <type>virtual double</type>
-      <name>twtValue</name>
-      <anchorfile>classmbapi_1_1StratigraphyManager.html</anchorfile>
-      <anchor>ad2f557b8b16ec8684df2a80a55383bd2</anchor>
-      <arglist>(LayerID id)=0</arglist>
-    </member>
->>>>>>> 64375221
-    <member kind="function" protection="protected">
-      <type></type>
-      <name>StratigraphyManager</name>
-      <anchorfile>classmbapi_1_1StratigraphyManager.html</anchorfile>
-      <anchor>a3847f0ba8fd80565ea31c0ed0f078428</anchor>
-      <arglist>()</arglist>
-    </member>
-    <member kind="function" protection="protected" virtualness="virtual">
-      <type>virtual</type>
-      <name>~StratigraphyManager</name>
-      <anchorfile>classmbapi_1_1StratigraphyManager.html</anchorfile>
-      <anchor>a371f742343bb250438c0dd49feb85336</anchor>
-      <arglist>()</arglist>
-    </member>
-  </compound>
-  <compound kind="namespace">
-    <name>casa</name>
-    <filename>namespacecasa.html</filename>
-  </compound>
-  <compound kind="namespace">
-    <name>casa::BusinessLogicRulesSet</name>
-    <filename>namespacecasa_1_1BusinessLogicRulesSet.html</filename>
-  </compound>
-  <compound kind="namespace">
-    <name>mbapi</name>
-    <filename>namespacembapi.html</filename>
-    <class kind="class">mbapi::FluidManager</class>
-    <class kind="class">mbapi::LithologyManager</class>
-    <class kind="class">mbapi::MapsManager</class>
-    <class kind="class">mbapi::Model</class>
-    <class kind="class">mbapi::PropertyManager</class>
-    <class kind="class">mbapi::SnapshotManager</class>
-    <class kind="class">mbapi::SourceRockManager</class>
-    <class kind="class">mbapi::StratigraphyManager</class>
-  </compound>
-  <compound kind="namespace">
-    <name>sumext</name>
-    <filename>namespacesumext.html</filename>
-  </compound>
-  <compound kind="namespace">
-    <name>SUMlib</name>
-    <filename>namespaceSUMlib.html</filename>
-  </compound>
-  <compound kind="page">
-    <name>CASA_API_Descr</name>
-    <title>Computer Aided Scenario Analysis API</title>
-    <filename>CASA_API_Descr</filename>
-  </compound>
-  <compound kind="page">
-    <name>CASA_ClassHierachyPage</name>
-    <title>CASA interface classes hierarchy description.</title>
-    <filename>CASA_ClassHierachyPage</filename>
-  </compound>
-  <compound kind="page">
-    <name>CASA_VarParametersAndObservablesPage</name>
-    <title>Variable Parameters and Observables</title>
-    <filename>CASA_VarParametersAndObservablesPage</filename>
-  </compound>
-  <compound kind="page">
-    <name>CASA_ScenarioAnalysisPage</name>
-    <title>Scenario analysis workflows</title>
-    <filename>CASA_ScenarioAnalysisPage</filename>
-  </compound>
-  <compound kind="page">
-    <name>CASA_DataDiggerPage</name>
-    <title>Data Digger</title>
-    <filename>CASA_DataDiggerPage</filename>
-  </compound>
-  <compound kind="page">
-    <name>CASA_DoEGeneratorPage</name>
-    <title>Design of Experiments generator</title>
-    <filename>CASA_DoEGeneratorPage</filename>
-    <docanchor file="CASA_DoEGeneratorPage" title="Variety of DoE algorithms available in API">CASA_DoEGeneratorSection</docanchor>
-    <docanchor file="CASA_DoEGeneratorPage" title="Tornado design">TornadoSection</docanchor>
-    <docanchor file="CASA_DoEGeneratorPage" title="Plackett-Burman design">PlackettBurmanSection</docanchor>
-    <docanchor file="CASA_DoEGeneratorPage" title="Box-Behnken design">BoxBehnkenSection</docanchor>
-    <docanchor file="CASA_DoEGeneratorPage" title="Full Factorial design">FullFactorialSection</docanchor>
-    <docanchor file="CASA_DoEGeneratorPage" title="Space filling design">SpaceFillingSection</docanchor>
-    <docanchor file="CASA_DoEGeneratorPage" title="Basic/Optimized Latin Hypercube.">LatinHypercubeSection</docanchor>
-  </compound>
-  <compound kind="page">
-    <name>CASA_MonteCarloSolverPage</name>
-    <title>Monte Carlo solver</title>
-    <filename>CASA_MonteCarloSolverPage</filename>
-  </compound>
-  <compound kind="page">
-    <name>CASA_ObservablePage</name>
-    <title>Observable description</title>
-    <filename>CASA_ObservablePage</filename>
-  </compound>
-  <compound kind="page">
-    <name>CASA_ObservableGridPropWellPage</name>
-    <title>Cauldron grid property along a well trajectory</title>
-    <filename>CASA_ObservableGridPropWellPage</filename>
-  </compound>
-  <compound kind="page">
-    <name>CASA_ObservableGridPropXYZPage</name>
-    <title>Any Cauldron grid property at specified XYZ point</title>
-    <filename>CASA_ObservableGridPropXYZPage</filename>
-  </compound>
-  <compound kind="page">
-    <name>CASA_ObservableSourceRockMapPropPage</name>
-    <title>Any Genex map property value for source rock layer at</title>
-    <filename>CASA_ObservableSourceRockMapPropPage</filename>
-  </compound>
-  <compound kind="page">
-    <name>CASA_ObsSpacePage</name>
-    <title>Container for observables description</title>
-    <filename>CASA_ObsSpacePage</filename>
-  </compound>
-  <compound kind="page">
-    <name>CASA_ObservableTrapPropPage</name>
-    <title>Any trap property which could be extracted by datadriller after migration calculation.</title>
-    <filename>CASA_ObservableTrapPropPage</filename>
-  </compound>
-  <compound kind="page">
-    <name>CASA_ParameterPage</name>
-    <title>Cauldron project parameter</title>
-    <filename>CASA_ParameterPage</filename>
-  </compound>
-  <compound kind="page">
-    <name>CASA_CrustThinningPage</name>
-    <title>Multi event crust thinning parameter</title>
-    <filename>CASA_CrustThinningPage</filename>
-  </compound>
-  <compound kind="page">
-    <name>CASA_LithologyPropPage</name>
-    <title>Lithology porosity model</title>
-    <filename>CASA_LithologyPropPage</filename>
-  </compound>
-  <compound kind="page">
-    <name>CASA_LithoSTPThermalCondPage</name>
-    <title>Lithology STP (Standart Temperature and Pressure) thermal conductivity coefficient [W/m/K]</title>
-    <filename>CASA_LithoSTPThermalCondPage</filename>
-  </compound>
-  <compound kind="page">
-    <name>CASA_OneCrustThinningEventPage</name>
-    <title>One event crust thinning parameter</title>
-    <filename>CASA_OneCrustThinningEventPage</filename>
-  </compound>
-  <compound kind="page">
-    <name>CASA_PermeabilityModelPage</name>
-    <title>Lithology permeability model</title>
-    <filename>CASA_PermeabilityModelPage</filename>
-    <docanchor file="CASA_PermeabilityModelPage">perm_vs_por</docanchor>
-    <docanchor file="CASA_PermeabilityModelPage">stand_lith_perm</docanchor>
-    <docanchor file="CASA_PermeabilityModelPage" title="None/Impermeable models means tiny constant permeability">PermeabilityModelPrmInpermeableSec</docanchor>
-    <docanchor file="CASA_PermeabilityModelPage" title="Permeability model for sandstone">PermeabilityModelPrmSandstoneSec</docanchor>
-    <docanchor file="CASA_PermeabilityModelPage" title="Permeability model for mudstone">PermeabilityModelPrmMudstoneSec</docanchor>
-    <docanchor file="LithologyManagerPage" title="Permeability model is described by a Permeability vs Porosity profile">MultiPointPermModelSubSec</docanchor>
-  </compound>
-  <compound kind="page">
-    <name>CASA_PorosityModelPage</name>
-    <title>Lithology porosity model</title>
-    <filename>CASA_PorosityModelPage</filename>
-  </compound>
-  <compound kind="page">
-    <name>CASA_SourceRockHCPage</name>
-    <title>Source rock H/C initial ratio parameter</title>
-    <filename>CASA_SourceRockHCPage</filename>
-  </compound>
-  <compound kind="page">
-    <name>CASA_SourceRockHIPage</name>
-    <title>Source rock Hydrogen Index (HI) initial ratio parameter</title>
-    <filename>CASA_SourceRockHIPage</filename>
-  </compound>
-  <compound kind="page">
-    <name>CASA_SourceRockPreAsphaltStartActPage</name>
-    <title>Source rock pre-asphaltene activation energy parameter</title>
-    <filename>CASA_SourceRockPreAsphaltStartActPage</filename>
-  </compound>
-  <compound kind="page">
-    <name>CASA_SourceRockTOCPage</name>
-    <title>Source rock initial Total Organic Contents (TOC) parameter</title>
-    <filename>CASA_SourceRockTOCPage</filename>
-  </compound>
-  <compound kind="page">
-    <name>CASA_SourceRockTypePage</name>
-    <title>Source rock type parameter</title>
-    <filename>CASA_SourceRockTypePage</filename>
-  </compound>
-  <compound kind="page">
-    <name>CASA_SurfacePorosityPage</name>
-    <title>Lithology porosity model</title>
-    <filename>CASA_SurfacePorosityPage</filename>
-  </compound>
-  <compound kind="page">
-    <name>CASA_TopCrustHeatProductionPage</name>
-    <title>Top crust heat production rate parameter</title>
-    <filename>CASA_TopCrustHeatProductionPage</filename>
-  </compound>
-  <compound kind="page">
-    <name>CASA_RSProxyPage</name>
-    <title>Response surface proxy</title>
-    <filename>CASA_RSProxyPage</filename>
-  </compound>
-  <compound kind="page">
-    <name>CASA_KrigingPage</name>
-    <title>Kriging interpolation</title>
-    <filename>CASA_KrigingPage</filename>
-  </compound>
-  <compound kind="page">
-    <name>CASA_RunManagerPage</name>
-    <title>Jobs execution manager</title>
-    <filename>CASA_RunManagerPage</filename>
-  </compound>
-  <compound kind="page">
-    <name>CASA_SensitivityCalculatorPage</name>
-    <title>Sensitivity calculator for variable parameters</title>
-    <filename>CASA_SensitivityCalculatorPage</filename>
-  </compound>
-  <compound kind="page">
-    <name>CASA_VarParameterPage</name>
-    <title>Variable parameter</title>
-    <filename>CASA_VarParameterPage</filename>
-  </compound>
-  <compound kind="page">
-    <name>CASA_VarPrmCategoricalPage</name>
-    <title>Variable parameter for categorical values</title>
-    <filename>CASA_VarPrmCategoricalPage</filename>
-  </compound>
-  <compound kind="page">
-    <name>CASA_VarPrmContinuousPage</name>
-    <title>Continuous variable parameter</title>
-    <filename>CASA_VarPrmContinuousPage</filename>
-  </compound>
-  <compound kind="page">
-    <name>CASA_VarPrmDiscretePage</name>
-    <title>Discrete variable parameter</title>
-    <filename>CASA_VarPrmDiscretePage</filename>
-  </compound>
-  <compound kind="page">
-    <name>CASA_VarSpacePage</name>
-    <title>Container for variable parameters</title>
-    <filename>CASA_VarSpacePage</filename>
-  </compound>
-  <compound kind="page">
-    <name>ErrorHandlerPage</name>
-    <title>Error handling in CMB and CASA APIs</title>
-    <filename>ErrorHandlerPage</filename>
-  </compound>
-  <compound kind="page">
-    <name>CMB_API_Descr</name>
-    <title>Cauldron Model Building API</title>
-    <filename>CMB_API_Descr</filename>
-  </compound>
-  <compound kind="page">
-    <name>ClassHierachyPage</name>
-    <title>Cauldron Model hierarchy description.</title>
-    <filename>ClassHierachyPage</filename>
-  </compound>
-  <compound kind="page">
-    <name>FluidManagerPage</name>
-    <title>Fluid Manager</title>
-    <filename>FluidManagerPage</filename>
-  </compound>
-  <compound kind="page">
-    <name>LithologyManagerPage</name>
-    <title>Lithology Manager</title>
-    <filename>LithologyManagerPage</filename>
-    <docanchor file="LithologyManagerPage" title="Porosity models">PorosityModelsSec</docanchor>
-    <docanchor file="LithologyManagerPage" title="Exponential porosity model">ExpPorosityModelSubSec</docanchor>
-    <docanchor file="LithologyManagerPage" title="Soil mechanics porosity model">SoilMechPorosityModelSubSec</docanchor>
-    <docanchor file="LithologyManagerPage" title="Double-Exponential porosity model">DoubleExpPorosityModelSubSec</docanchor>
-    <docanchor file="LithologyManagerPage" title="Permeability models">PermModelsSpec</docanchor>
-    <docanchor file="LithologyManagerPage" title="None model means tiny constant permeability">NonePermModelSubSec</docanchor>
-    <docanchor file="LithologyManagerPage" title="Permeability for sandstone">SandPermModelSubSec</docanchor>
-    <docanchor file="LithologyManagerPage" title="Permeability for mudstone">MudPermModelSubSec</docanchor>
   </compound>
   <compound kind="page">
     <name>MapsManagerPage</name>
