#include "PropertyOutputConstraints.h"

#include <iomanip>

const std::string& PropertyOutputOptionImage ( const Interface::PropertyOutputOption option ) {

   static std::string outputOptionImages [ 5 ] = { "NO_OUTPUT",
                                                   "SOURCE_ROCK_ONLY_OUTPUT",
                                                   "SEDIMENTS_ONLY_OUTPUT",
                                                   "SEDIMENTS_AND_BASEMENT_OUTPUT",
                                                   "UNKNOWN_OPTION"};


   if ( option >= Interface::NO_OUTPUT and option <= Interface::SEDIMENTS_AND_BASEMENT_OUTPUT ) {
      return outputOptionImages [ option ];
   } else {
      return outputOptionImages [ 4 ];
   } 

}


<<<<<<< HEAD
const ApplicableOutputRegion::ApplicableRegion PropertyOutputConstraints::s_propertyOutputRegion [ PropertyListSize ] =  {

     //Vector Properties
     ApplicableOutputRegion::SEDIMENTS_AND_BASEMENT,      /* BulkDensityVec         */
     ApplicableOutputRegion::SEDIMENTS_AND_BASEMENT,      /* DiffusivityVec         */
     ApplicableOutputRegion::SEDIMENTS_ONLY,              /* PermeabilityHVec       */
     ApplicableOutputRegion::SEDIMENTS_ONLY,              /* PermeabilityVec        */
     ApplicableOutputRegion::SEDIMENTS_ONLY,              /* PorosityVec            */
     ApplicableOutputRegion::SEDIMENTS_AND_BASEMENT,      /* ReflectivityVec        */
     ApplicableOutputRegion::SEDIMENTS_AND_BASEMENT,      /* SonicVec               */
     ApplicableOutputRegion::SEDIMENTS_AND_BASEMENT,      /* ThCondVec              */
     ApplicableOutputRegion::SEDIMENTS_AND_BASEMENT,      /* VelocityVec            */
     ApplicableOutputRegion::SEDIMENTS_ONLY,              /* Vr                     */

     //Scalar Properties
     ApplicableOutputRegion::SEDIMENTS_AND_BASEMENT,      /* Depth                  */
     ApplicableOutputRegion::SEDIMENTS_AND_BASEMENT,      /* HeatFlow               */
     ApplicableOutputRegion::SEDIMENTS_AND_BASEMENT,      /* HeatFlowY              */
     ApplicableOutputRegion::SEDIMENTS_AND_BASEMENT,      /* HeatFlowZ              */
     ApplicableOutputRegion::SEDIMENTS_AND_BASEMENT,      /* HeatFlow_              */
     ApplicableOutputRegion::SEDIMENTS_ONLY,              /* FluidVelocity          */
     ApplicableOutputRegion::SEDIMENTS_ONLY,              /* FluidVelocityY         */
     ApplicableOutputRegion::SEDIMENTS_ONLY,              /* FluidVelocityZ         */
     ApplicableOutputRegion::SEDIMENTS_ONLY,              /* IsoStaticMass          */
     ApplicableOutputRegion::SEDIMENTS_ONLY,              /* IsoStaticDeflection    */
     ApplicableOutputRegion::SEDIMENTS_ONLY,              /* IsoStaticWaterBottom   */
     ApplicableOutputRegion::SEDIMENTS_ONLY,              /* Massflux               */
     ApplicableOutputRegion::SEDIMENTS_ONLY,              /* Massflux_              */
     ApplicableOutputRegion::SEDIMENTS_ONLY,              /* MaxVes                 */
     ApplicableOutputRegion::SEDIMENTS_AND_BASEMENT,      /* Temperature            */
     ApplicableOutputRegion::SEDIMENTS_ONLY,              /* Pressure               */
     ApplicableOutputRegion::SEDIMENTS_ONLY,              /* HydroStaticPressure    */
     ApplicableOutputRegion::SEDIMENTS_AND_BASEMENT,      /* LithoStaticPressure    */
     ApplicableOutputRegion::SEDIMENTS_ONLY,              /* OverPressure           */
     ApplicableOutputRegion::SEDIMENTS_ONLY,              /* FracturePressure       */
     ApplicableOutputRegion::SEDIMENTS_ONLY,              /* Ves                    */
     ApplicableOutputRegion::SEDIMENTS_ONLY,              /* Biomarkers             */
     ApplicableOutputRegion::SEDIMENTS_ONLY,              /* SteraneAromatisation   */
     ApplicableOutputRegion::SEDIMENTS_ONLY,              /* SteraneIsomerisation   */
     ApplicableOutputRegion::SEDIMENTS_ONLY,              /* HopaneIsomerisation    */
     ApplicableOutputRegion::SEDIMENTS_ONLY,              /* IlliteFraction         */
     ApplicableOutputRegion::SEDIMENTS_ONLY,              /* AllochthonousLithology */
     ApplicableOutputRegion::SEDIMENTS_ONLY,              /* ErosionFactor          */
     ApplicableOutputRegion::SEDIMENTS_ONLY,              /* FaultElements          */
     ApplicableOutputRegion::SEDIMENTS_ONLY,              /* FCTCorrection          */
     ApplicableOutputRegion::SEDIMENTS_AND_BASEMENT,      /* Thickness              */
     ApplicableOutputRegion::SEDIMENTS_ONLY,              /* ThicknessError         */
     ApplicableOutputRegion::SEDIMENTS_ONLY,              /* ChemicalCompaction     */
     ApplicableOutputRegion::SEDIMENTS_AND_BASEMENT,      /* Lithology              */
     ApplicableOutputRegion::SEDIMENTS_ONLY,              /* TwoWayTime             */
     ApplicableOutputRegion::SEDIMENTS_ONLY,              /* TwoWayTimeResidual     */


     ApplicableOutputRegion::SEDIMENTS_ONLY,              /* CapillaryPressureGas100 */
     ApplicableOutputRegion::SEDIMENTS_ONLY,              /* CapillaryPressureGas0   */
     ApplicableOutputRegion::SEDIMENTS_ONLY,              /* CapillaryPressureOil100 */
     ApplicableOutputRegion::SEDIMENTS_ONLY,              /* CapillaryPressureOil0   */
     ApplicableOutputRegion::SOURCE_ROCK_ONLY,            /* genex-properties  */  /* not an output property */
     ApplicableOutputRegion::SOURCE_ROCK_ONLY,            /* asphaltenes     */
     ApplicableOutputRegion::SOURCE_ROCK_ONLY,            /* resins          */
     ApplicableOutputRegion::SOURCE_ROCK_ONLY,            /* C15+Aro         */
     ApplicableOutputRegion::SOURCE_ROCK_ONLY,            /* C15+Sat         */
     ApplicableOutputRegion::SOURCE_ROCK_ONLY,            /* C6-14Aro        */
     ApplicableOutputRegion::SOURCE_ROCK_ONLY,            /* C6-14Sat        */
     ApplicableOutputRegion::SOURCE_ROCK_ONLY,            /* C5              */
     ApplicableOutputRegion::SOURCE_ROCK_ONLY,            /* C4              */
     ApplicableOutputRegion::SOURCE_ROCK_ONLY,            /* C3              */
     ApplicableOutputRegion::SOURCE_ROCK_ONLY,            /* C2              */
     ApplicableOutputRegion::SOURCE_ROCK_ONLY,            /* C1              */
     ApplicableOutputRegion::SOURCE_ROCK_ONLY,            /* COx             */
     ApplicableOutputRegion::SOURCE_ROCK_ONLY,            /* N2              */
     ApplicableOutputRegion::SOURCE_ROCK_ONLY,            /* H2S             */
     ApplicableOutputRegion::SOURCE_ROCK_ONLY,            /* LSC             */
     ApplicableOutputRegion::SOURCE_ROCK_ONLY,            /* C15+AT          */
     ApplicableOutputRegion::SOURCE_ROCK_ONLY,            /* C6-14 BT        */
     ApplicableOutputRegion::SOURCE_ROCK_ONLY,            /* C6-14 DBT       */
     ApplicableOutputRegion::SOURCE_ROCK_ONLY,            /* C6-14 BP        */
     ApplicableOutputRegion::SOURCE_ROCK_ONLY,            /* C15+AroS        */
     ApplicableOutputRegion::SOURCE_ROCK_ONLY,            /* C15+SatS        */
     ApplicableOutputRegion::SOURCE_ROCK_ONLY,            /* C6-14 SatS      */
     ApplicableOutputRegion::SOURCE_ROCK_ONLY,            /* C6-14 AroS      */
     ApplicableOutputRegion::SOURCE_ROCK_ONLY,            /* InstantaneousExpulsionApi                 */
     ApplicableOutputRegion::SOURCE_ROCK_ONLY,            /* CumulativeExpulsionApi                    */
     ApplicableOutputRegion::SOURCE_ROCK_ONLY,            /* InstantaneousExpulsionCondensateGasRatio  */
     ApplicableOutputRegion::SOURCE_ROCK_ONLY,            /* CumulativeExpulsionCondensateGasRatio     */
     ApplicableOutputRegion::SOURCE_ROCK_ONLY,            /* InstantaneousExpulsionGasOilRatio         */
     ApplicableOutputRegion::SOURCE_ROCK_ONLY,            /* CumulativeExpulsionGasOilRatio            */
     ApplicableOutputRegion::SOURCE_ROCK_ONLY,            /* InstantaneousExpulsionGasWetness          */
     ApplicableOutputRegion::SOURCE_ROCK_ONLY,            /* CumulativeExpulsionGasWetness             */
     ApplicableOutputRegion::SOURCE_ROCK_ONLY,            /* InstantaneousExpulsionAromaticity         */
     ApplicableOutputRegion::SOURCE_ROCK_ONLY,            /* CumulativeExpulsionAromaticity            */
     ApplicableOutputRegion::SOURCE_ROCK_ONLY,            /* KerogenConversionRatio                    */
     ApplicableOutputRegion::SOURCE_ROCK_ONLY,            /* OilGeneratedCumulative                    */
     ApplicableOutputRegion::SOURCE_ROCK_ONLY,            /* OilGeneratedRate                          */
     ApplicableOutputRegion::SOURCE_ROCK_ONLY,            /* OilExpelledCumulative                     */
     ApplicableOutputRegion::SOURCE_ROCK_ONLY,            /* OilExpelledRate                           */
     ApplicableOutputRegion::SOURCE_ROCK_ONLY,            /* HcGasGeneratedCumulative                  */
     ApplicableOutputRegion::SOURCE_ROCK_ONLY,            /* HcGasGeneratedRate                        */
     ApplicableOutputRegion::SOURCE_ROCK_ONLY,            /* HcGasExpelledCumulative                   */
     ApplicableOutputRegion::SOURCE_ROCK_ONLY,            /* HcGasExpelledRate                         */
     ApplicableOutputRegion::SOURCE_ROCK_ONLY,            /* DryGasGeneratedCumulative                 */
     ApplicableOutputRegion::SOURCE_ROCK_ONLY,            /* DryGasGeneratedRate                       */
     ApplicableOutputRegion::SOURCE_ROCK_ONLY,            /* DryGasExpelledCumulative                  */
     ApplicableOutputRegion::SOURCE_ROCK_ONLY,            /* DryGasExpelledRate                        */
     ApplicableOutputRegion::SOURCE_ROCK_ONLY,            /* WetGasGeneratedCumulative                 */
     ApplicableOutputRegion::SOURCE_ROCK_ONLY,            /* WetGasGeneratedRate                       */
     ApplicableOutputRegion::SOURCE_ROCK_ONLY,            /* WetGasExpelledCumulative                  */
     ApplicableOutputRegion::SOURCE_ROCK_ONLY,            /* WetGasExpelledRate                        */
     ApplicableOutputRegion::SEDIMENTS_ONLY,              /* Concentrations                            */
     ApplicableOutputRegion::SEDIMENTS_ONLY,              /* PVT Properties: hc-density and -viscocity */
     ApplicableOutputRegion::SEDIMENTS_ONLY,              /* Rel perm calculations                     */
     ApplicableOutputRegion::SEDIMENTS_ONLY,              /* Volume calculations                       */
     ApplicableOutputRegion::SEDIMENTS_ONLY,              /* Transported volume calculations           */
     ApplicableOutputRegion::SEDIMENTS_ONLY,              /* Saturations                               */
     ApplicableOutputRegion::SEDIMENTS_ONLY,              /* AverageSaturations                        */
     ApplicableOutputRegion::SEDIMENTS_ONLY,              /* HC fluid velocity                         */
     ApplicableOutputRegion::SEDIMENTS_ONLY,              /* CapillaryPressure                         */
     ApplicableOutputRegion::SEDIMENTS_ONLY,              /* Fluid Properties such as GOR, COR, OilAPI */
     ApplicableOutputRegion::SEDIMENTS_ONLY,              /* Brine properties viscosity density        */
     ApplicableOutputRegion::SEDIMENTS_ONLY,              /* Time of invasion                          */				
     ApplicableOutputRegion::SEDIMENTS_AND_BASEMENT,      /* ALCSmBasaltThickness     */
     ApplicableOutputRegion::SEDIMENTS_AND_BASEMENT,      /* ALCMaxAsthenoMantleDepth */
     ApplicableOutputRegion::SEDIMENTS_AND_BASEMENT,      /* ALCStepTopBasaltDepth    */
     ApplicableOutputRegion::SEDIMENTS_AND_BASEMENT,      /* ALCStepMohoDepth         */
     ApplicableOutputRegion::SEDIMENTS_AND_BASEMENT,      /* ALCStepContCrustThickness*/
     ApplicableOutputRegion::SEDIMENTS_AND_BASEMENT,      /* ALCStepBasaltThickness   */
     ApplicableOutputRegion::SEDIMENTS_AND_BASEMENT,      /* ALCSmContCrustThickness  */
     ApplicableOutputRegion::SEDIMENTS_AND_BASEMENT,      /* ALCSmTopBasaltDepth      */
     ApplicableOutputRegion::SEDIMENTS_AND_BASEMENT,      /* ALCSmMohoDepth           */
     ApplicableOutputRegion::SEDIMENTS_AND_BASEMENT       /* ALCOrigMantle            */
=======
const ApplicableOutputRegion::ApplicableRegion PropertyOutputConstraints::s_propertyOutputRegion [ PropertyListSize ] =  { ApplicableOutputRegion::SEDIMENTS_AND_BASEMENT,      /* DiffusivityVec         */
                                                                                                                           ApplicableOutputRegion::SEDIMENTS_ONLY,              /* PorosityVec            */
                                                                                                                           ApplicableOutputRegion::SEDIMENTS_AND_BASEMENT,      /* VelocityVec            */
                                                                                                                           ApplicableOutputRegion::SEDIMENTS_AND_BASEMENT,      /* ReflectivityVec        */
                                                                                                                           ApplicableOutputRegion::SEDIMENTS_AND_BASEMENT,      /* SonicVec               */
                                                                                                                           ApplicableOutputRegion::SEDIMENTS_AND_BASEMENT,      /* BulkDensityVec         */
                                                                                                                           ApplicableOutputRegion::SEDIMENTS_AND_BASEMENT,      /* ThCondVec              */
                                                                                                                           ApplicableOutputRegion::SEDIMENTS_ONLY,              /* PermeabilityVec        */
                                                                                                                           ApplicableOutputRegion::SEDIMENTS_ONLY,              /* PermeabilityHVec       */
                                                                                                                           ApplicableOutputRegion::SEDIMENTS_ONLY,              /* Vr                     */
                                                                                                                           ApplicableOutputRegion::SEDIMENTS_ONLY,              /* MaxVes                 */
                                                                                                                           ApplicableOutputRegion::SEDIMENTS_AND_BASEMENT,      /* Depth                  */
                                                                                                                           ApplicableOutputRegion::SEDIMENTS_AND_BASEMENT,      /* HeatFlow               */
                                                                                                                           ApplicableOutputRegion::SEDIMENTS_AND_BASEMENT,      /* HeatFlowY              */
                                                                                                                           ApplicableOutputRegion::SEDIMENTS_AND_BASEMENT,      /* HeatFlowZ              */
                                                                                                                           ApplicableOutputRegion::SEDIMENTS_AND_BASEMENT,      /* HeatFlow_              */
                                                                                                                           ApplicableOutputRegion::SEDIMENTS_ONLY,              /* FluidVelocity          */
                                                                                                                           ApplicableOutputRegion::SEDIMENTS_ONLY,              /* FluidVelocityY         */
                                                                                                                           ApplicableOutputRegion::SEDIMENTS_ONLY,              /* FluidVelocityZ         */
                                                                                                                           ApplicableOutputRegion::SEDIMENTS_ONLY,              /* IsoStaticMass          */
                                                                                                                           ApplicableOutputRegion::SEDIMENTS_ONLY,              /* IsoStaticDeflection    */
                                                                                                                           ApplicableOutputRegion::SEDIMENTS_ONLY,              /* IsoStaticWaterBottom   */
                                                                                                                           ApplicableOutputRegion::SEDIMENTS_ONLY,              /* Massflux               */
                                                                                                                           ApplicableOutputRegion::SEDIMENTS_ONLY,              /* Massflux_              */
                                                                                                                           ApplicableOutputRegion::SEDIMENTS_AND_BASEMENT,      /* Temperature            */
                                                                                                                           ApplicableOutputRegion::SEDIMENTS_ONLY,              /* Pressure               */
                                                                                                                           ApplicableOutputRegion::SEDIMENTS_ONLY,              /* HydroStaticPressure    */
                                                                                                                           ApplicableOutputRegion::SEDIMENTS_AND_BASEMENT,      /* LithoStaticPressure    */
                                                                                                                           ApplicableOutputRegion::SEDIMENTS_ONLY,              /* OverPressure           */
                                                                                                                           ApplicableOutputRegion::SEDIMENTS_ONLY,              /* FracturePressure       */
                                                                                                                           ApplicableOutputRegion::SEDIMENTS_ONLY,              /* Ves                    */
                                                                                                                           ApplicableOutputRegion::SEDIMENTS_ONLY,              /* Biomarkers             */
                                                                                                                           ApplicableOutputRegion::SEDIMENTS_ONLY,              /* SteraneAromatisation   */
                                                                                                                           ApplicableOutputRegion::SEDIMENTS_ONLY,              /* SteraneIsomerisation   */
                                                                                                                           ApplicableOutputRegion::SEDIMENTS_ONLY,              /* HopaneIsomerisation    */
                                                                                                                           ApplicableOutputRegion::SEDIMENTS_ONLY,              /* IlliteFraction         */
                                                                                                                           ApplicableOutputRegion::SEDIMENTS_ONLY,              /* AllochthonousLithology */
                                                                                                                           ApplicableOutputRegion::SEDIMENTS_ONLY,              /* ErosionFactor          */
                                                                                                                           ApplicableOutputRegion::SEDIMENTS_ONLY,              /* FaultElements          */
                                                                                                                           ApplicableOutputRegion::SEDIMENTS_ONLY,              /* FCTCorrection          */
                                                                                                                           ApplicableOutputRegion::SEDIMENTS_AND_BASEMENT,      /* Thickness              */
                                                                                                                           ApplicableOutputRegion::SEDIMENTS_ONLY,              /* ThicknessError         */
                                                                                                                           ApplicableOutputRegion::SEDIMENTS_ONLY,              /* ChemicalCompaction     */
                                                                                                                           ApplicableOutputRegion::SEDIMENTS_AND_BASEMENT,      /* Lithology              */
                                                                                                                           ApplicableOutputRegion::SEDIMENTS_ONLY,              /* CapillaryPressureGas100 */
                                                                                                                           ApplicableOutputRegion::SEDIMENTS_ONLY,              /* CapillaryPressureGas0   */
                                                                                                                           ApplicableOutputRegion::SEDIMENTS_ONLY,              /* CapillaryPressureOil100 */
                                                                                                                           ApplicableOutputRegion::SEDIMENTS_ONLY,              /* CapillaryPressureOil0   */
                                                                                                                           ApplicableOutputRegion::SOURCE_ROCK_ONLY,            /* genex-properties  */  /* not an output property */
                                                                                                                           ApplicableOutputRegion::SOURCE_ROCK_ONLY,            /* asphaltenes     */
                                                                                                                           ApplicableOutputRegion::SOURCE_ROCK_ONLY,            /* resins          */
                                                                                                                           ApplicableOutputRegion::SOURCE_ROCK_ONLY,            /* C15+Aro         */
                                                                                                                           ApplicableOutputRegion::SOURCE_ROCK_ONLY,            /* C15+Sat         */
                                                                                                                           ApplicableOutputRegion::SOURCE_ROCK_ONLY,            /* C6-14Aro        */
                                                                                                                           ApplicableOutputRegion::SOURCE_ROCK_ONLY,            /* C6-14Sat        */
                                                                                                                           ApplicableOutputRegion::SOURCE_ROCK_ONLY,            /* C5              */
                                                                                                                           ApplicableOutputRegion::SOURCE_ROCK_ONLY,            /* C4              */
                                                                                                                           ApplicableOutputRegion::SOURCE_ROCK_ONLY,            /* C3              */
                                                                                                                           ApplicableOutputRegion::SOURCE_ROCK_ONLY,            /* C2              */
                                                                                                                           ApplicableOutputRegion::SOURCE_ROCK_ONLY,            /* C1              */
                                                                                                                           ApplicableOutputRegion::SOURCE_ROCK_ONLY,            /* COx             */
                                                                                                                           ApplicableOutputRegion::SOURCE_ROCK_ONLY,            /* N2              */
                                                                                                                           ApplicableOutputRegion::SOURCE_ROCK_ONLY,            /* H2S             */
                                                                                                                           ApplicableOutputRegion::SOURCE_ROCK_ONLY,            /* LSC             */
                                                                                                                           ApplicableOutputRegion::SOURCE_ROCK_ONLY,            /* C15+AT          */
                                                                                                                           ApplicableOutputRegion::SOURCE_ROCK_ONLY,            /* C6-14 BT        */
                                                                                                                           ApplicableOutputRegion::SOURCE_ROCK_ONLY,            /* C6-14 DBT       */
                                                                                                                           ApplicableOutputRegion::SOURCE_ROCK_ONLY,            /* C6-14 BP        */
                                                                                                                           ApplicableOutputRegion::SOURCE_ROCK_ONLY,            /* C15+AroS        */
                                                                                                                           ApplicableOutputRegion::SOURCE_ROCK_ONLY,            /* C15+SatS        */
                                                                                                                           ApplicableOutputRegion::SOURCE_ROCK_ONLY,            /* C6-14 SatS      */
                                                                                                                           ApplicableOutputRegion::SOURCE_ROCK_ONLY,            /* C6-14 AroS      */
                                                                                                                           ApplicableOutputRegion::SOURCE_ROCK_ONLY,            /* InstantaneousExpulsionApi                 */
                                                                                                                           ApplicableOutputRegion::SOURCE_ROCK_ONLY,            /* CumulativeExpulsionApi                    */
                                                                                                                           ApplicableOutputRegion::SOURCE_ROCK_ONLY,            /* InstantaneousExpulsionCondensateGasRatio  */
                                                                                                                           ApplicableOutputRegion::SOURCE_ROCK_ONLY,            /* CumulativeExpulsionCondensateGasRatio     */
                                                                                                                           ApplicableOutputRegion::SOURCE_ROCK_ONLY,            /* InstantaneousExpulsionGasOilRatio         */
                                                                                                                           ApplicableOutputRegion::SOURCE_ROCK_ONLY,            /* CumulativeExpulsionGasOilRatio            */
                                                                                                                           ApplicableOutputRegion::SOURCE_ROCK_ONLY,            /* InstantaneousExpulsionGasWetness          */
                                                                                                                           ApplicableOutputRegion::SOURCE_ROCK_ONLY,            /* CumulativeExpulsionGasWetness             */
                                                                                                                           ApplicableOutputRegion::SOURCE_ROCK_ONLY,            /* InstantaneousExpulsionAromaticity         */
                                                                                                                           ApplicableOutputRegion::SOURCE_ROCK_ONLY,            /* CumulativeExpulsionAromaticity            */
                                                                                                                           ApplicableOutputRegion::SOURCE_ROCK_ONLY,            /* KerogenConversionRatio                    */
                                                                                                                           ApplicableOutputRegion::SOURCE_ROCK_ONLY,            /* OilGeneratedCumulative                    */
                                                                                                                           ApplicableOutputRegion::SOURCE_ROCK_ONLY,            /* OilGeneratedRate                          */
                                                                                                                           ApplicableOutputRegion::SOURCE_ROCK_ONLY,            /* OilExpelledCumulative                     */
                                                                                                                           ApplicableOutputRegion::SOURCE_ROCK_ONLY,            /* OilExpelledRate                           */
                                                                                                                           ApplicableOutputRegion::SOURCE_ROCK_ONLY,            /* HcGasGeneratedCumulative                  */
                                                                                                                           ApplicableOutputRegion::SOURCE_ROCK_ONLY,            /* HcGasGeneratedRate                        */
                                                                                                                           ApplicableOutputRegion::SOURCE_ROCK_ONLY,            /* HcGasExpelledCumulative                   */
                                                                                                                           ApplicableOutputRegion::SOURCE_ROCK_ONLY,            /* HcGasExpelledRate                         */
                                                                                                                           ApplicableOutputRegion::SOURCE_ROCK_ONLY,            /* DryGasGeneratedCumulative                 */
                                                                                                                           ApplicableOutputRegion::SOURCE_ROCK_ONLY,            /* DryGasGeneratedRate                       */
                                                                                                                           ApplicableOutputRegion::SOURCE_ROCK_ONLY,            /* DryGasExpelledCumulative                  */
                                                                                                                           ApplicableOutputRegion::SOURCE_ROCK_ONLY,            /* DryGasExpelledRate                        */
                                                                                                                           ApplicableOutputRegion::SOURCE_ROCK_ONLY,            /* WetGasGeneratedCumulative                 */
                                                                                                                           ApplicableOutputRegion::SOURCE_ROCK_ONLY,            /* WetGasGeneratedRate                       */
                                                                                                                           ApplicableOutputRegion::SOURCE_ROCK_ONLY,            /* WetGasExpelledCumulative                  */
                                                                                                                           ApplicableOutputRegion::SOURCE_ROCK_ONLY,            /* WetGasExpelledRate                        */
                                                                                                                           ApplicableOutputRegion::SEDIMENTS_ONLY,              /* Concentrations                            */
                                                                                                                           ApplicableOutputRegion::SEDIMENTS_ONLY,              /* PVT Properties: hc-density and -viscocity */
                                                                                                                           ApplicableOutputRegion::SEDIMENTS_ONLY,              /* Rel perm calculations                     */
                                                                                                                           ApplicableOutputRegion::SEDIMENTS_ONLY,              /* Volume calculations                       */
                                                                                                                           ApplicableOutputRegion::SEDIMENTS_ONLY,              /* Transported volume calculations           */
                                                                                                                           ApplicableOutputRegion::SEDIMENTS_ONLY,              /* Saturations                               */
															   ApplicableOutputRegion::SEDIMENTS_ONLY,              /* AverageSaturations                        */
                                                                                                                           ApplicableOutputRegion::SEDIMENTS_ONLY,              /* HC fluid velocity                         */
															   ApplicableOutputRegion::SEDIMENTS_ONLY,              /* CapillaryPressure                         */
                                                                                                                           ApplicableOutputRegion::SEDIMENTS_ONLY,              /* Fluid Properties such as GOR, COR, OilAPI */
                                                                                                                           ApplicableOutputRegion::SEDIMENTS_ONLY,              /* Brine properties viscosity density        */
															   ApplicableOutputRegion::SEDIMENTS_ONLY,               /* Time of invasion                          */				
                                                                                                                           ApplicableOutputRegion::SEDIMENTS_AND_BASEMENT,      /* ALCSmBasaltThickness   */
                                                                                                                           ApplicableOutputRegion::SEDIMENTS_AND_BASEMENT,      /* ALCMaxAsthenoMantleDepth */
                                                                                                                           ApplicableOutputRegion::SEDIMENTS_AND_BASEMENT,      /* ALCStepTopBasaltDepth    */
                                                                                                                           ApplicableOutputRegion::SEDIMENTS_AND_BASEMENT,      /* ALCStepMohoDepth         */
                                                                                                                           ApplicableOutputRegion::SEDIMENTS_AND_BASEMENT,      /* ALCStepContCrustThickness*/
                                                                                                                           ApplicableOutputRegion::SEDIMENTS_AND_BASEMENT,      /* ALCStepBasaltThickness   */
                                                                                                                           ApplicableOutputRegion::SEDIMENTS_AND_BASEMENT,      /* ALCSmContCrustThickness  */
                                                                                                                           ApplicableOutputRegion::SEDIMENTS_AND_BASEMENT,      /* ALCSmTopBasaltDepth */
                                                                                                                           ApplicableOutputRegion::SEDIMENTS_AND_BASEMENT,      /* ALCSmMohoDepth      */
                                                                                                                           ApplicableOutputRegion::SEDIMENTS_AND_BASEMENT       /* ALCOrigMantle       */
											  



>>>>>>> 702afe68
};

const Interface::PropertyOutputOption PropertyOutputConstraints::s_calculationModeMaxima[NumberOfCalculationModes] = {
   Interface::SEDIMENTS_AND_BASEMENT_OUTPUT, // HYDROSTATIC_DECOMPACTION_MODE
   Interface::SEDIMENTS_AND_BASEMENT_OUTPUT, // HYDROSTATIC_HIGH_RES_DECOMPACTION_MODE
   Interface::SEDIMENTS_AND_BASEMENT_OUTPUT, // HYDROSTATIC_TEMPERATURE_MODE
   Interface::SEDIMENTS_ONLY_OUTPUT,         // OVERPRESSURE_MODE
   Interface::SEDIMENTS_AND_BASEMENT_OUTPUT, // OVERPRESSURED_TEMPERATURE_MODE
   Interface::SEDIMENTS_AND_BASEMENT_OUTPUT, // COUPLED_HIGH_RES_DECOMPACTION_MODE
   Interface::SEDIMENTS_AND_BASEMENT_OUTPUT, // PRESSURE_AND_TEMPERATURE_MODE
   Interface::SEDIMENTS_AND_BASEMENT_OUTPUT, // HYDROSTATIC_DARCY_MODE
   Interface::SEDIMENTS_AND_BASEMENT_OUTPUT, // COUPLED_DARCY_MODE
   Interface::NO_OUTPUT                      // NO_CALCULATION_MODE
};


/* 
    s_outputPermitted: indicated whether, or not, a property can be output for a given calculation mode.

    HD   : Hydrostatic decompaction;
    HRD  : High-res decompaction (hydrostatic);
    T    : Temperature (hydrostatic);
    O    : Overpressure;
    LCT  : Loosely-coupled temperature;
    CHRD : High-res decompaction (coupled);
    FC   : Iteratively-coupled;
    HD   : Hydrostatic Darcy;
    HD   : Coupled Darcy;
    NC   : No calculation.
<<<<<<< HEAD
*/
const bool PropertyOutputConstraints::s_outputPermitted [ PropertyListSize ][ NumberOfCalculationModes ] = {

//    HD      HRD     T     O     LCT   CHRD    FC      HD     CD     NC
   //Vector Properties
   {  true, false,  true,  true, false, false,  true,  true,  true, false },  /* BulkDensityVec         */
   { false, false,  true, false,  true, false,  true,  true,  true, false },  /* DiffusivityVec         */
   { false, false,  true,  true, false, false,  true,  true,  true, false },  /* PermeabilityHVec       */
   { false, false,  true,  true, false, false,  true,  true,  true, false },  /* PermeabilityVec        */
   {  true,  true,  true,  true, false,  true,  true,  true,  true, false },  /* PorosityVec            */
   { false, false,  true, false,  true, false,  true,  true,  true, false },  /* ReflectivityVec        */
   { false, false,  true,  true,  true, false,  true,  true,  true, false },  /* SonicVec               */
   { false, false,  true, false,  true, false,  true,  true,  true, false },  /* ThCondVec              */
   { false, false,  true, false,  true, false,  true,  true,  true, false },  /* VelocityVec            */
   { false, false,  true, false,  true, false,  true,  true,  true, false },  /* Vr                     */

   //Scalar Properties
   {  true,  true,  true,  true, false,  true,  true,  true,  true, false },  /* Depth                  */
   { false, false,  true, false,  true, false,  true,  true,  true, false },  /* HeatFlow               */
   { false, false,  true, false,  true, false,  true,  true,  true, false },  /* HeatFlowY              */
   { false, false,  true, false,  true, false,  true,  true,  true, false },  /* HeatFlowZ              */
   { false, false,  true, false,  true, false,  true,  true,  true, false },  /* HeatFlow_              */
   { false, false, false,  true,  true, false,  true, false,  true, false },  /* FluidVelocity          */
   { false, false, false,  true,  true, false,  true, false,  true, false },  /* FluidVelocityY         */
   { false, false, false,  true,  true, false,  true, false,  true, false },  /* FluidVelocityZ         */
   { false, false,  true,  true,  true, false,  true,  true,  true, false },  /* IsoStaticMass          */
   { false, false,  true,  true,  true, false,  true,  true,  true, false },  /* IsoStaticDeflection    */
   { false, false,  true,  true,  true, false,  true,  true,  true, false },  /* IsoStaticWaterBottom   */
   { false, false,  true,  true,  true, false,  true,  true,  true, false },  /* Massflux               */
   { false, false,  true,  true,  true, false,  true,  true,  true, false },  /* Massflux_              */
   {  true,  true,  true,  true, false,  true,  true,  true,  true, false },  /* MaxVes                 */
   { false, false,  true, false,  true, false,  true,  true,  true, false },  /* Temperature            */
   { false, false,  true,  true, false, false,  true,  true,  true, false },  /* Pressure               */
   { false, false,  true,  true, false, false,  true,  true,  true, false },  /* HydroStaticPressure    */
   {  true, true,   true,  true, false,  true,  true,  true,  true, false },  /* LithoStaticPressure    */
   { false, false,  true,  true, false, false,  true,  true,  true, false },  /* OverPressure           */
   { false, false, false,  true, false, false,  true, false,  true, false },  /* FracturePressure       */
   {  true,  true,  true,  true, false,  true,  true,  true,  true, false },  /* Ves                    */
   { false, false,  true,  true,  true, false,  true,  true,  true, false },  /* Biomarkers             */
   { false, false,  true,  true,  true, false,  true,  true,  true, false },  /* SteraneAromatisation   */
   { false, false,  true,  true,  true, false,  true,  true,  true, false },  /* SteraneIsomerisation   */
   { false, false,  true,  true,  true, false,  true,  true,  true, false },  /* HopaneIsomerisation    */
   { false, false,  true,  true,  true, false,  true,  true,  true, false },  /* IlliteFraction         */
   { false, false, false,  true, false, false,  true, false,  true, false },  /* AllochthonousLithology */
   { false, false,  true,  true,  true, false,  true,  true,  true, false },  /* ErosionFactor          */
   { false, false, false,  true, false, false,  true, false,  true, false },  /* FaultElements          */
   { false, false, false,  true,  true, false,  true, false,  true, false },  /* FCTCorrection          */
   {  true,  true,  true,  true,  true, false,  true,  true,  true, false },  /* Thickness              */
   { false, false, false,  true, false, false,  true, false,  true, false },  /* ThicknessError         */
   { false, false, false, false, false, false, false, false, false, false },  /* ChemicalCompaction     */
   {  true,  true,  true,  true,  true,  true,  true,  true,  true, false },  /* Lithology              */
   { false, false,  true, false,  true, false,  true,  true,  true, false },  /* TwoWayTime             */
   { false, false,  true, false,  true, false,  true,  true,  true, false },  /* TwoWayTimeResidual     */


   { false, false,  true,  true, false, false,  true,  true,  true, false },  /* CapillaryPressureGas100 */
   { false, false,  true,  true, false, false,  true,  true,  true, false },  /* CapillaryPressureGas0   */
   { false, false,  true,  true, false, false,  true,  true,  true, false },  /* CapillaryPressureOil100 */
   { false, false,  true,  true, false, false,  true,  true,  true, false },  /* CapillaryPressureOil0   */
   { false, false,  true, false,  true, false,  true,  true,  true, false },  /* genex-properties       */  /* not an output property */
   { false, false,  true, false,  true, false,  true,  true,  true, false },  /* asphaltines            */
   { false, false,  true, false,  true, false,  true,  true,  true, false },  /* resins                 */
   { false, false,  true, false,  true, false,  true,  true,  true, false },  /* c15+aro                */
   { false, false,  true, false,  true, false,  true,  true,  true, false },  /* c15+sat                */
   { false, false,  true, false,  true, false,  true,  true,  true, false },  /* c6-14Aro               */
   { false, false,  true, false,  true, false,  true,  true,  true, false },  /* c6-14Sat               */
   { false, false,  true, false,  true, false,  true,  true,  true, false },  /* C5                     */
   { false, false,  true, false,  true, false,  true,  true,  true, false },  /* C4                     */
   { false, false,  true, false,  true, false,  true,  true,  true, false },  /* C3                     */
   { false, false,  true, false,  true, false,  true,  true,  true, false },  /* C2                     */
   { false, false,  true, false,  true, false,  true,  true,  true, false },  /* C1                     */
   { false, false,  true, false,  true, false,  true,  true,  true, false },  /* COx                    */
   { false, false,  true, false,  true, false,  true,  true,  true, false },  /* N2                     */
   { false, false,  true, false,  true, false,  true,  true,  true, false },  /* H2S                    */
   { false, false,  true, false,  true, false,  true,  true,  true, false },  /* LSC                    */
   { false, false,  true, false,  true, false,  true,  true,  true, false },  /* C15+AT                 */
   { false, false,  true, false,  true, false,  true,  true,  true, false },  /* C6-14 BT               */
   { false, false,  true, false,  true, false,  true,  true,  true, false },  /* C6-14 DBT              */
   { false, false,  true, false,  true, false,  true,  true,  true, false },  /* C6-14 BP               */
   { false, false,  true, false,  true, false,  true,  true,  true, false },  /* C15+AroS               */
   { false, false,  true, false,  true, false,  true,  true,  true, false },  /* C15+SatS               */
   { false, false,  true, false,  true, false,  true,  true,  true, false },  /* C6-14 SatS             */
   { false, false,  true, false,  true, false,  true,  true,  true, false },  /* C6-14 AroS             */
   { false, false,  true, false,  true, false,  true,  true,  true, false },  /* InstantaneousExpulsionApi                 */ 
   { false, false,  true, false,  true, false,  true,  true,  true, false },  /* CumulativeExpulsionApi                    */ 
   { false, false,  true, false,  true, false,  true,  true,  true, false },  /* InstantaneousExpulsionCondensateGasRatio  */ 
   { false, false,  true, false,  true, false,  true,  true,  true, false },  /* CumulativeExpulsionCondensateGasRatio     */ 
   { false, false,  true, false,  true, false,  true,  true,  true, false },  /* InstantaneousExpulsionGasOilRatio         */ 
   { false, false,  true, false,  true, false,  true,  true,  true, false },  /* CumulativeExpulsionGasOilRatio            */ 
   { false, false,  true, false,  true, false,  true,  true,  true, false },  /* InstantaneousExpulsionGasWetness          */ 
   { false, false,  true, false,  true, false,  true,  true,  true, false },  /* CumulativeExpulsionGasWetness             */ 
   { false, false,  true, false,  true, false,  true,  true,  true, false },  /* InstantaneousExpulsionAromaticity         */ 
   { false, false,  true, false,  true, false,  true,  true,  true, false },  /* CumulativeExpulsionAromaticity            */ 
   { false, false,  true, false,  true, false,  true,  true,  true, false },  /* KerogenConversionRatio                    */ 
   { false, false,  true, false,  true, false,  true,  true,  true, false },  /* OilGeneratedCumulative                    */ 
   { false, false,  true, false,  true, false,  true,  true,  true, false },  /* OilGeneratedRate                          */ 
   { false, false,  true, false,  true, false,  true,  true,  true, false },  /* OilExpelledCumulative                     */ 
   { false, false,  true, false,  true, false,  true,  true,  true, false },  /* OilExpelledRate                           */ 
   { false, false,  true, false,  true, false,  true,  true,  true, false },  /* HcGasGeneratedCumulative                  */ 
   { false, false,  true, false,  true, false,  true,  true,  true, false },  /* HcGasGeneratedRate                        */ 
   { false, false,  true, false,  true, false,  true,  true,  true, false },  /* HcGasExpelledCumulative                   */ 
   { false, false,  true, false,  true, false,  true,  true,  true, false },  /* HcGasExpelledRate                         */ 
   { false, false,  true, false,  true, false,  true,  true,  true, false },  /* DryGasGeneratedCumulative                 */ 
   { false, false,  true, false,  true, false,  true,  true,  true, false },  /* DryGasGeneratedRate                       */ 
   { false, false,  true, false,  true, false,  true,  true,  true, false },  /* DryGasExpelledCumulative                  */ 
   { false, false,  true, false,  true, false,  true,  true,  true, false },  /* DryGasExpelledRate                        */ 
   { false, false,  true, false,  true, false,  true,  true,  true, false },  /* WetGasGeneratedCumulative                 */ 
   { false, false,  true, false,  true, false,  true,  true,  true, false },  /* WetGasGeneratedRate                       */ 
   { false, false,  true, false,  true, false,  true,  true,  true, false },  /* WetGasExpelledCumulative                  */ 
   { false, false,  true, false,  true, false,  true,  true,  true, false },  /* WetGasExpelledRate                        */ 
   { false, false,  true,  true,  true, false,  true,  true,  true, false },  /* Concentrations                            */ 
   { false, false,  true,  true,  true, false,  true,  true,  true, false },  /* PVT Properties: hc-density and -viscocity */ 
   { false, false,  true,  true,  true, false,  true,  true,  true, false },  /* Rel Perm calculations                     */ 
   { false, false,  true,  true,  true, false,  true,  true,  true, false },  /* Volume calculations                       */ 
   { false, false,  true,  true,  true, false,  true,  true,  true, false },  /* Transported volume calculations           */ 
   { false, false,  true,  true,  true, false,  true,  true,  true, false },  /* Saturations                               */
   { false, false,  true,  true,  true, false,  true,  true,  true, false },  /* AverageSaturations                        */
   { false, false,  true, false,  true, false,  true,  true,  true, false },  /* HC fliud velocity                         */
   { false, false,  true,  true,  true, false,  true,  true,  true, false },  /* CapillaryPressure                         */
   { false, false,  true,  true,  true, false,  true,  true,  true, false },  /* Fluid Properties such as GOR, COR, OilAPI */
   { false, false,  true,  true,  true, false,  true,  true,  true, false },  /* Brine Properties density and viscosity    */
   { false, false,  true,  true,  true, false,  true,  true,  true, false },  /* Time of invasion                          */                                                                                                      
   {  true,  true,  true,  true, false,  true,  true, false },  /* ALCSmBasaltThickness     */
   {  true,  true,  true,  true, false,  true,  true, false },  /* ALCMaxAsthenoMantleDepth */
   {  true,  true,  true,  true, false,  true,  true, false },  /* ALCStepTopBasaltDepth    */
   {  true,  true,  true,  true, false,  true,  true, false },  /* ALCStepMohoDepth         */
   {  true,  true,  true,  true, false,  true,  true, false },  /* ALCStepContCrustThickness*/
   {  true,  true,  true,  true, false,  true,  true, false },  /* ALCStepBasaltThickness   */
   {  true,  true,  true,  true, false,  true,  true, false },  /* ALCSmContCrustThickness  */
   {  true,  true,  true,  true, false,  true,  true, false },  /* ALCSmTopBasaltDepth      */
   {  true,  true,  true,  true, false,  true,  true, false },  /* ALCSmMohoDepth           */
   {  true,  true,  true,  true, false,  true,  true, false }   /* ALCOrigMantle            */																								
};

/*
s_outputRequired: indicated whether, or not, a property should be output for a given calculation mode.

   HD   : Hydrostatic decompaction;
   HRD  : High-res decompaction (hydrostatic);
   T    : Temperature (hydrostatic);
   O    : Overpressure;
   LCT  : Loosely-coupled temperature;
   CHRD : High-res decompaction (coupled);
   FC   : Iteratively-coupled;
   HD   : Hydrostatic Darcy;
   HD   : Coupled Darcy;
   NC   : No calculation.
*/
const bool PropertyOutputConstraints::s_outputRequired [ PropertyListSize ][ NumberOfCalculationModes ] = {
//    HD      HRD     T     O     LCT   CHRD    FC      HD     CD     NC
   //Vector Properties
   { false, false, false, false, false, false, false, false, false, false },  /* BulkDensityVec                            */
   { false, false, false, false, false, false, false, false, false, false },  /* DiffusivityVec                            */
   { false, false,  true,  true, false, false,  true,  true,  true, false },  /* PermeabilityHVec                          */
   { false, false,  true,  true, false, false,  true,  true,  true, false },  /* PermeabilityVec                           */
   {  true, false,  true,  true, false, false,  true,  true,  true, false },  /* PorosityVec                               */
   { false, false, false, false, false, false, false, false, false, false },  /* ReflectivityVec                           */
   { false, false, false, false, false, false, false, false, false, false },  /* SonicVec                                  */
   { false, false, false, false, false, false, false, false, false, false },  /* ThCondVec                                 */
   { false, false, false, false, false, false, false, false, false, false },  /* VelocityVec                               */
   { false, false,  true, false,  true, false,  true,  true,  true, false },  /* Vr                                        */

   //Scalar Properties
   {  true,  true,  true,  true, false,  true,  true,  true,  true, false },  /* Depth                                     */
   { false, false, false, false, false, false, false, false, false, false },  /* HeatFlow                                  */
   { false, false, false, false, false, false, false, false, false, false },  /* HeatFlowY                                 */
   { false, false, false, false, false, false, false, false, false, false },  /* HeatFlowZ                                 */
   { false, false, false, false, false, false, false, false, false, false },  /* HeatFlow_                                 */
   { false, false, false, false, false, false, false, false, false, false },  /* FluidVelocity                             */
   { false, false, false, false, false, false, false, false, false, false },  /* FluidVelocityY                            */
   { false, false, false, false, false, false, false, false, false, false },  /* FluidVelocityZ                            */
   { false, false, false, false, false, false, false, false, false, false },  /* IsoStaticMass                             */
   { false, false, false, false, false, false, false, false, false, false },  /* IsoStaticDeflection                       */
   { false, false, false, false, false, false, false, false, false, false },  /* IsoStaticWaterBottom                      */
   { false, false, false, false, false, false, false, false, false, false },  /* Massflux                                  */
   { false, false, false, false, false, false, false, false, false, false },  /* Massflux_                                 */
   {  true,  true,  true,  true, false,  true,  true,  true,  true, false },  /* MaxVes                                    */
   { false, false,  true, false,  true, false,  true,  true,  true, false },  /* Temperature                               */
   { false, false,  true,  true, false, false,  true,  true,  true, false },  /* Pressure                                  */
   { false, false,  true,  true, false, false,  true,  true,  true, false },  /* HydroStaticPressure                       */
   { true,   true,  true,  true, false,  true,  true,  true,  true, false },  /* LithoStaticPressure                       */
   { false, false,  true,  true, false, false,  true,  true,  true, false },  /* OverPressure                              */
   { false, false, false, false, false, false, false, false, false, false },  /* FracturePressure                          */
   {  true,  true,  true,  true, false,  true,  true,  true,  true, false },  /* Ves                                       */
   { false, false, false, false, false, false, false, false, false, false },  /* Biomarkers                                */
   { false, false, false, false, false, false, false, false, false, false },  /* SteraneAromatisation                      */
   { false, false, false, false, false, false, false, false, false, false },  /* SteraneIsomerisation                      */
   { false, false, false, false, false, false, false, false, false, false },  /* HopaneIsomerisation                       */
   { false, false, false, false, false, false, false, false, false, false },  /* IlliteFraction                            */
   { false, false, false,  true, false, false,  true, false,  true, false },  /* AllochthonousLithology                    */
   { false, false,  true,  true, false, false,  true,  true,  true, false },  /* ErosionFactor                             */
   { false, false, false,  true, false, false,  true, false,  true, false },  /* FaultElements                             */
   { false, false, false,  true, false, false,  true, false,  true, false },  /* FCTCorrection                             */
   { false, false, false, false, false, false, false, false, false, false },  /* Thickness                                 */
   { false, false, false,  true, false, false,  true, false,  true, false },  /* ThicknessError                            */
   { false, false, false, false, false, false, false, false, false, false },  /* ChemicalCompaction                        */
   {  true,  true,  true,  true,  true,  true,  true,  true,  true, false },  /* Lithology                                 */
   { false, false, false, false, false, false, false, false, false, false },  /* TwoWayTime                                */
   { false, false, false, false, false, false, false, false, false, false },  /* TwoWayTimeResidual                        */


   { false, false,  true,  true, false, false,  true,  true,  true, false },  /* CapillaryPressureGas100                   */
   { false, false,  true,  true, false, false,  true,  true,  true, false },  /* CapillaryPressureGas0                     */
   { false, false,  true,  true, false, false,  true,  true,  true, false },  /* CapillaryPressureOil100                   */
   { false, false,  true,  true, false, false,  true,  true,  true, false },  /* CapillaryPressureOil0                     */
   { false, false, false, false, false, false, false, false, false, false },  /* genex-properties   NOT AN OUTPUT PROPERTY */
   { false, false, false, false, false, false, false, false, false, false },  /* asphaltines                               */
   { false, false, false, false, false, false, false, false, false, false },  /* resins                                    */
   { false, false, false, false, false, false, false, false, false, false },  /* c15+aro                                   */
   { false, false, false, false, false, false, false, false, false, false },  /* c15+sat                                   */
   { false, false, false, false, false, false, false, false, false, false },  /* c6-14Aro                                  */
   { false, false, false, false, false, false, false, false, false, false },  /* c6-14Sat                                  */
   { false, false, false, false, false, false, false, false, false, false },  /* C5                                        */
   { false, false, false, false, false, false, false, false, false, false },  /* C4                                        */
   { false, false, false, false, false, false, false, false, false, false },  /* C3                                        */
   { false, false, false, false, false, false, false, false, false, false },  /* C2                                        */
   { false, false,  true, false, false, false, false,  true, false, false },  /* C1                                        */
   { false, false, false, false, false, false, false, false, false, false },  /* COx                                       */
   { false, false, false, false, false, false, false, false, false, false },  /* N2                                        */
   { false, false, false, false, false, false, false, false, false, false },  /* H2S                    */
   { false, false, false, false, false, false, false, false, false, false },  /* LSC                    */
   { false, false, false, false, false, false, false, false, false, false },  /* C15+AT                 */
   { false, false, false, false, false, false, false, false, false, false },  /* C6-14 BT               */
   { false, false, false, false, false, false, false, false, false, false },  /* C6-14 DBT              */
   { false, false, false, false, false, false, false, false, false, false },  /* C6-14 BP               */
   { false, false, false, false, false, false, false, false, false, false },  /* C15+AroS               */
   { false, false, false, false, false, false, false, false, false, false },  /* C15+SatS               */
   { false, false, false, false, false, false, false, false, false, false },  /* C6-14 SatS             */
   { false, false, false, false, false, false, false, false, false, false },  /* C6-14 AroS             */
   { false, false, false, false, false, false, false, false, false, false },  /* InstantaneousExpulsionApi                 */ 
   { false, false, false, false, false, false, false, false, false, false },  /* CumulativeExpulsionApi                    */ 
   { false, false, false, false, false, false, false, false, false, false },  /* InstantaneousExpulsionCondensateGasRatio  */ 
   { false, false, false, false, false, false, false, false, false, false },  /* CumulativeExpulsionCondensateGasRatio     */ 
   { false, false, false, false, false, false, false, false, false, false },  /* InstantaneousExpulsionGasOilRatio         */ 
   { false, false, false, false, false, false, false, false, false, false },  /* CumulativeExpulsionGasOilRatio            */ 
   { false, false, false, false, false, false, false, false, false, false },  /* InstantaneousExpulsionGasWetness          */ 
   { false, false, false, false, false, false, false, false, false, false },  /* CumulativeExpulsionGasWetness             */ 
   { false, false, false, false, false, false, false, false, false, false },  /* InstantaneousExpulsionAromaticity         */ 
   { false, false, false, false, false, false, false, false, false, false },  /* CumulativeExpulsionAromaticity            */ 
   { false, false, false, false, false, false, false, false, false, false },  /* KerogenConversionRatio                    */ 
   { false, false, false, false, false, false, false, false, false, false },  /* OilGeneratedCumulative                    */ 
   { false, false, false, false, false, false, false, false, false, false },  /* OilGeneratedRate                          */ 
   { false, false, false, false, false, false, false, false, false, false },  /* OilExpelledCumulative                     */ 
   { false, false, false, false, false, false, false, false, false, false },  /* OilExpelledRate                           */ 
   { false, false, false, false, false, false, false, false, false, false },  /* HcGasGeneratedCumulative                  */ 
   { false, false, false, false, false, false, false, false, false, false },  /* HcGasGeneratedRate                        */ 
   { false, false, false, false, false, false, false, false, false, false },  /* HcGasExpelledCumulative                   */ 
   { false, false, false, false, false, false, false, false, false, false },  /* HcGasExpelledRate                         */ 
   { false, false, false, false, false, false, false, false, false, false },  /* DryGasGeneratedCumulative                 */ 
   { false, false, false, false, false, false, false, false, false, false },  /* DryGasGeneratedRate                       */ 
   { false, false, false, false, false, false, false, false, false, false },  /* DryGasExpelledCumulative                  */ 
   { false, false, false, false, false, false, false, false, false, false },  /* DryGasExpelledRate                        */ 
   { false, false, false, false, false, false, false, false, false, false },  /* WetGasGeneratedCumulative                 */ 
   { false, false, false, false, false, false, false, false, false, false },  /* WetGasGeneratedRate                       */ 
   { false, false, false, false, false, false, false, false, false, false },  /* WetGasExpelledCumulative                  */ 
   { false, false, false, false, false, false, false, false, false, false },  /* WetGasExpelledRate                        */ 
   { false, false, false, false, false, false, false, false, false, false },  /* Concentrations                            */ 
   { false, false, false, false, false, false, false, false, false, false },  /* PVT Properties: hc-density and -viscocity */ 
   { false, false, false, false, false, false, false, false, false, false },  /* Rel Perm calculations                     */ 
   { false, false, false, false, false, false, false, false, false, false },  /* Volume calculations                       */ 
   { false, false, false, false, false, false, false, false, false, false },  /* Transported volume calculations           */ 
   { false, false, false, false, false, false, false, false, false, false },  /* Saturations                               */
   { false, false, false, false, false, false, false, false, false, false },  /* AverageSaturations                        */
   { false, false, false, false, false, false, false, false, false, false },  /* HC fluid velocity                         */
   { false, false, false, false, false, false, false, false, false, false },  /* CapillaryPressure                         */
   { false, false, false, false, false, false, false, false, false, false },  /* Fluid Properties such as GOR, COR, OilAPI */
   { false, false, false, false, false, false, false, false, false, false },  /* Brine properties density viscosity        */
   { false, false, false, false, false, false, false, false, false, false },  /* Time of Invasion                          */
   {  true,  true,  true,  true, false,  true,  true, false },  /* ALCSmBasaltThickness     */
   {  true,  true,  true,  true, false,  true,  true, false },  /* ALCMaxAsthenoMantleDepth */
   {  true,  true,  true,  true, false,  true,  true, false },  /* ALCStepTopBasaltDepth    */
   {  true,  true,  true,  true, false,  true,  true, false },  /* ALCStepMohoDepth         */
   {  true,  true,  true,  true, false,  true,  true, false },  /* ALCStepContCrustThickness*/
   {  true,  true,  true,  true, false,  true,  true, false },  /* ALCStepBasaltThickness   */
   {  true,  true,  true,  true, false,  true,  true, false },  /* ALCSmContCrustThickness  */
   {  true,  true,  true,  true, false,  true,  true, false },  /* ALCSmTopBasaltDepth      */
   {  true,  true,  true,  true, false,  true,  true, false },  /* ALCSmMohoDepth           */
   {  true,  true,  true,  true, false,  true,  true, false }   /* ALCOrigMantle            */
=======



                                                                                                                HD      HRD     T     O     LCT   CHRD    FC      HD     CD     NC                               */
const bool PropertyOutputConstraints::s_outputPermitted [ PropertyListSize ][ NumberOfCalculationModes ] = {{ false, false,  true, false,  true, false,  true,  true,  true, false },  /* DiffusivityVec         */
                                                                                                            {  true,  true,  true,  true, false,  true,  true,  true,  true, false },  /* PorosityVec            */
                                                                                                            { false, false,  true, false,  true, false,  true,  true,  true, false },  /* VelocityVec            */
                                                                                                            { false, false,  true, false,  true, false,  true,  true,  true, false },  /* ReflectivityVec        */
                                                                                                            { false, false,  true,  true,  true, false,  true,  true,  true, false },  /* SonicVec               */
                                                                                                            {  true, false,  true,  true, false, false,  true,  true,  true, false },  /* BulkDensityVec         */
                                                                                                            { false, false,  true, false,  true, false,  true,  true,  true, false },  /* ThCondVec              */
                                                                                                            { false, false,  true,  true, false, false,  true,  true,  true, false },  /* PermeabilityVec        */
                                                                                                            { false, false,  true,  true, false, false,  true,  true,  true, false },  /* PermeabilityHVec       */
                                                                                                            { false, false,  true, false,  true, false,  true,  true,  true, false },  /* Vr                     */
                                                                                                            {  true,  true,  true,  true, false,  true,  true,  true,  true, false },  /* MaxVes                 */
                                                                                                            {  true,  true,  true,  true, false,  true,  true,  true,  true, false },  /* Depth                  */
                                                                                                            { false, false,  true, false,  true, false,  true,  true,  true, false },  /* HeatFlow               */
                                                                                                            { false, false,  true, false,  true, false,  true,  true,  true, false },  /* HeatFlowY              */
                                                                                                            { false, false,  true, false,  true, false,  true,  true,  true, false },  /* HeatFlowZ              */
                                                                                                            { false, false,  true, false,  true, false,  true,  true,  true, false },  /* HeatFlow_              */
                                                                                                            { false, false, false,  true,  true, false,  true, false,  true, false },  /* FluidVelocity          */
                                                                                                            { false, false, false,  true,  true, false,  true, false,  true, false },  /* FluidVelocityY         */
                                                                                                            { false, false, false,  true,  true, false,  true, false,  true, false },  /* FluidVelocityZ         */
                                                                                                            { false, false,  true,  true,  true, false,  true,  true,  true, false },  /* IsoStaticMass          */
                                                                                                            { false, false,  true,  true,  true, false,  true,  true,  true, false },  /* IsoStaticDeflection    */
                                                                                                            { false, false,  true,  true,  true, false,  true,  true,  true, false },  /* IsoStaticWaterBottom   */
                                                                                                            { false, false,  true,  true,  true, false,  true,  true,  true, false },  /* Massflux               */
                                                                                                            { false, false,  true,  true,  true, false,  true,  true,  true, false },  /* Massflux_              */
                                                                                                            { false, false,  true, false,  true, false,  true,  true,  true, false },  /* Temperature            */
                                                                                                            { false, false,  true,  true, false, false,  true,  true,  true, false },  /* Pressure               */
                                                                                                            { false, false,  true,  true, false, false,  true,  true,  true, false },  /* HydroStaticPressure    */
                                                                                                            {  true, true,   true,  true, false,  true,  true,  true,  true, false },  /* LithoStaticPressure    */
                                                                                                            { false, false,  true,  true, false, false,  true,  true,  true, false },  /* OverPressure           */
                                                                                                            { false, false, false,  true, false, false,  true, false,  true, false },  /* FracturePressure       */
                                                                                                            {  true,  true,  true,  true, false,  true,  true,  true,  true, false },  /* Ves                    */
                                                                                                            { false, false,  true,  true,  true, false,  true,  true,  true, false },  /* Biomarkers             */
                                                                                                            { false, false,  true,  true,  true, false,  true,  true,  true, false },  /* SteraneAromatisation   */
                                                                                                            { false, false,  true,  true,  true, false,  true,  true,  true, false },  /* SteraneIsomerisation   */
                                                                                                            { false, false,  true,  true,  true, false,  true,  true,  true, false },  /* HopaneIsomerisation    */
                                                                                                            { false, false,  true,  true,  true, false,  true,  true,  true, false },  /* IlliteFraction         */
                                                                                                            { false, false, false,  true, false, false,  true, false,  true, false },  /* AllochthonousLithology */
                                                                                                            { false, false,  true,  true,  true, false,  true,  true,  true, false },  /* ErosionFactor          */
                                                                                                            { false, false, false,  true, false, false,  true, false,  true, false },  /* FaultElements          */
                                                                                                            { false, false, false,  true,  true, false,  true, false,  true, false },  /* FCTCorrection          */
                                                                                                            {  true,  true,  true,  true,  true, false,  true,  true,  true, false },  /* Thickness              */
                                                                                                            { false, false, false,  true, false, false,  true, false,  true, false },  /* ThicknessError         */
                                                                                                            { false, false, false, false, false, false, false, false, false, false },  /* ChemicalCompaction     */
                                                                                                            {  true,  true,  true,  true,  true,  true,  true,  true,  true, false },  /* Lithology              */
                                                                                                            { false, false,  true,  true, false, false,  true,  true,  true, false },  /* CapillaryPressureGas100 */
                                                                                                            { false, false,  true,  true, false, false,  true,  true,  true, false },  /* CapillaryPressureGas0   */
                                                                                                            { false, false,  true,  true, false, false,  true,  true,  true, false },  /* CapillaryPressureOil100 */
                                                                                                            { false, false,  true,  true, false, false,  true,  true,  true, false },  /* CapillaryPressureOil0   */
                                                                                                            { false, false,  true, false,  true, false,  true,  true,  true, false },  /* genex-properties       */  /* not an output property */
                                                                                                            { false, false,  true, false,  true, false,  true,  true,  true, false },  /* asphaltines            */
                                                                                                            { false, false,  true, false,  true, false,  true,  true,  true, false },  /* resins                 */
                                                                                                            { false, false,  true, false,  true, false,  true,  true,  true, false },  /* c15+aro                */
                                                                                                            { false, false,  true, false,  true, false,  true,  true,  true, false },  /* c15+sat                */
                                                                                                            { false, false,  true, false,  true, false,  true,  true,  true, false },  /* c6-14Aro               */
                                                                                                            { false, false,  true, false,  true, false,  true,  true,  true, false },  /* c6-14Sat               */
                                                                                                            { false, false,  true, false,  true, false,  true,  true,  true, false },  /* C5                     */
                                                                                                            { false, false,  true, false,  true, false,  true,  true,  true, false },  /* C4                     */
                                                                                                            { false, false,  true, false,  true, false,  true,  true,  true, false },  /* C3                     */
                                                                                                            { false, false,  true, false,  true, false,  true,  true,  true, false },  /* C2                     */
                                                                                                            { false, false,  true, false,  true, false,  true,  true,  true, false },  /* C1                     */
                                                                                                            { false, false,  true, false,  true, false,  true,  true,  true, false },  /* COx                    */
                                                                                                            { false, false,  true, false,  true, false,  true,  true,  true, false },  /* N2                     */
                                                                                                            { false, false,  true, false,  true, false,  true,  true,  true, false },  /* H2S                    */
                                                                                                            { false, false,  true, false,  true, false,  true,  true,  true, false },  /* LSC                    */
                                                                                                            { false, false,  true, false,  true, false,  true,  true,  true, false },  /* C15+AT                 */
                                                                                                            { false, false,  true, false,  true, false,  true,  true,  true, false },  /* C6-14 BT               */
                                                                                                            { false, false,  true, false,  true, false,  true,  true,  true, false },  /* C6-14 DBT              */
                                                                                                            { false, false,  true, false,  true, false,  true,  true,  true, false },  /* C6-14 BP               */
                                                                                                            { false, false,  true, false,  true, false,  true,  true,  true, false },  /* C15+AroS               */
                                                                                                            { false, false,  true, false,  true, false,  true,  true,  true, false },  /* C15+SatS               */
                                                                                                            { false, false,  true, false,  true, false,  true,  true,  true, false },  /* C6-14 SatS             */
                                                                                                            { false, false,  true, false,  true, false,  true,  true,  true, false },  /* C6-14 AroS             */
                                                                                                            { false, false,  true, false,  true, false,  true,  true,  true, false },  /* InstantaneousExpulsionApi                 */ 
                                                                                                            { false, false,  true, false,  true, false,  true,  true,  true, false },  /* CumulativeExpulsionApi                    */ 
                                                                                                            { false, false,  true, false,  true, false,  true,  true,  true, false },  /* InstantaneousExpulsionCondensateGasRatio  */ 
                                                                                                            { false, false,  true, false,  true, false,  true,  true,  true, false },  /* CumulativeExpulsionCondensateGasRatio     */ 
                                                                                                            { false, false,  true, false,  true, false,  true,  true,  true, false },  /* InstantaneousExpulsionGasOilRatio         */ 
                                                                                                            { false, false,  true, false,  true, false,  true,  true,  true, false },  /* CumulativeExpulsionGasOilRatio            */ 
                                                                                                            { false, false,  true, false,  true, false,  true,  true,  true, false },  /* InstantaneousExpulsionGasWetness          */ 
                                                                                                            { false, false,  true, false,  true, false,  true,  true,  true, false },  /* CumulativeExpulsionGasWetness             */ 
                                                                                                            { false, false,  true, false,  true, false,  true,  true,  true, false },  /* InstantaneousExpulsionAromaticity         */ 
                                                                                                            { false, false,  true, false,  true, false,  true,  true,  true, false },  /* CumulativeExpulsionAromaticity            */ 
                                                                                                            { false, false,  true, false,  true, false,  true,  true,  true, false },  /* KerogenConversionRatio                    */ 
                                                                                                            { false, false,  true, false,  true, false,  true,  true,  true, false },  /* OilGeneratedCumulative                    */ 
                                                                                                            { false, false,  true, false,  true, false,  true,  true,  true, false },  /* OilGeneratedRate                          */ 
                                                                                                            { false, false,  true, false,  true, false,  true,  true,  true, false },  /* OilExpelledCumulative                     */ 
                                                                                                            { false, false,  true, false,  true, false,  true,  true,  true, false },  /* OilExpelledRate                           */ 
                                                                                                            { false, false,  true, false,  true, false,  true,  true,  true, false },  /* HcGasGeneratedCumulative                  */ 
                                                                                                            { false, false,  true, false,  true, false,  true,  true,  true, false },  /* HcGasGeneratedRate                        */ 
                                                                                                            { false, false,  true, false,  true, false,  true,  true,  true, false },  /* HcGasExpelledCumulative                   */ 
                                                                                                            { false, false,  true, false,  true, false,  true,  true,  true, false },  /* HcGasExpelledRate                         */ 
                                                                                                            { false, false,  true, false,  true, false,  true,  true,  true, false },  /* DryGasGeneratedCumulative                 */ 
                                                                                                            { false, false,  true, false,  true, false,  true,  true,  true, false },  /* DryGasGeneratedRate                       */ 
                                                                                                            { false, false,  true, false,  true, false,  true,  true,  true, false },  /* DryGasExpelledCumulative                  */ 
                                                                                                            { false, false,  true, false,  true, false,  true,  true,  true, false },  /* DryGasExpelledRate                        */ 
                                                                                                            { false, false,  true, false,  true, false,  true,  true,  true, false },  /* WetGasGeneratedCumulative                 */ 
                                                                                                            { false, false,  true, false,  true, false,  true,  true,  true, false },  /* WetGasGeneratedRate                       */ 
                                                                                                            { false, false,  true, false,  true, false,  true,  true,  true, false },  /* WetGasExpelledCumulative                  */ 
                                                                                                            { false, false,  true, false,  true, false,  true,  true,  true, false },  /* WetGasExpelledRate                        */ 
                                                                                                            { false, false,  true,  true,  true, false,  true,  true,  true, false },  /* Concentrations                            */ 
                                                                                                            { false, false,  true,  true,  true, false,  true,  true,  true, false },  /* PVT Properties: hc-density and -viscocity */ 
                                                                                                            { false, false,  true,  true,  true, false,  true,  true,  true, false },  /* Rel Perm calculations                     */ 
                                                                                                            { false, false,  true,  true,  true, false,  true,  true,  true, false },  /* Volume calculations                       */ 
                                                                                                            { false, false,  true,  true,  true, false,  true,  true,  true, false },  /* Transported volume calculations           */ 
                                                                                                            { false, false,  true,  true,  true, false,  true,  true,  true, false },  /* Saturations                               */
													    { false, false,  true,  true,  true, false,  true,  true,  true, false },  /* AverageSaturations                        */
                                                                                                            { false, false,  true, false,  true, false,  true,  true,  true, false },  /* HC fliud velocity                         */
													    { false, false,  true,  true,  true, false,  true,  true,  true, false },  /* CapillaryPressure                         */
													    { false, false,  true,  true,  true, false,  true,  true,  true, false },  /* Fluid Properties such as GOR, COR, OilAPI */
                                                                                                            { false, false,  true,  true,  true, false,  true,  true,  true, false },  /* Brine Properties density and viscosity    */
                                                                                                            { false, false,  true,  true,  true, false,  true,  true,  true, false },   /* Time of invasion                          */                                                                                                      
                                                                                                            {  true,  true,  true,  true, false,  true,  true, false },  /* ALCSmBasaltThickness   */
                                                                                                            {  true,  true,  true,  true, false,  true,  true, false },  /* ALCMaxAsthenoMantleDepth*/
                                                                                                            {  true,  true,  true,  true, false,  true,  true, false },  /* ALCStepTopBasaltDepth   */
                                                                                                            {  true,  true,  true,  true, false,  true,  true, false },  /* ALCStepMohoDepth        */
                                                                                                            {  true,  true,  true,  true, false,  true,  true, false },  /* ALCStepContCrustThickness*/
                                                                                                            {  true,  true,  true,  true, false,  true,  true, false },  /* ALCStepBasaltThickness   */
                                                                                                            {  true,  true,  true,  true, false,  true,  true, false },  /* ALCSmContCrustThickness  */
                                                                                                            {  true,  true,  true,  true, false,  true,  true, false },  /* ALCSmTopBasaltDepth      */
                                                                                                            {  true,  true,  true,  true, false,  true,  true, false },  /* ALCSmMohoDepth           */
                                                                                                            {  true,  true,  true,  true, false,  true,  true, false }   /* ALCOrigMantle            */																								
};


//  s_outputRequired: indicated whether, or not, a property should be output for a given calculation mode.
const bool PropertyOutputConstraints::s_outputRequired [ PropertyListSize ][ NumberOfCalculationModes ] = {{ false, false, false, false, false, false, false, false, false, false },  /* DiffusivityVec                            */
                                                                                                           {  true, false,  true,  true, false, false,  true,  true,  true, false },  /* PorosityVec                               */
                                                                                                           { false, false, false, false, false, false, false, false, false, false },  /* VelocityVec                               */
                                                                                                           { false, false, false, false, false, false, false, false, false, false },  /* ReflectivityVec                           */
                                                                                                           { false, false, false, false, false, false, false, false, false, false },  /* SonicVec                                  */
                                                                                                           { false, false, false, false, false, false, false, false, false, false },  /* BulkDensityVec                            */
                                                                                                           { false, false, false, false, false, false, false, false, false, false },  /* ThCondVec                                 */
                                                                                                           { false, false,  true,  true, false, false,  true,  true,  true, false },  /* PermeabilityVec                           */
                                                                                                           { false, false,  true,  true, false, false,  true,  true,  true, false },  /* PermeabilityHVec                          */
                                                                                                           { false, false,  true, false,  true, false,  true,  true,  true, false },  /* Vr                                        */
                                                                                                           {  true,  true,  true,  true, false,  true,  true,  true,  true, false },  /* MaxVes                                    */
                                                                                                           {  true,  true,  true,  true, false,  true,  true,  true,  true, false },  /* Depth                                     */
                                                                                                           { false, false, false, false, false, false, false, false, false, false },  /* HeatFlow                                  */
                                                                                                           { false, false, false, false, false, false, false, false, false, false },  /* HeatFlowY                                 */
                                                                                                           { false, false, false, false, false, false, false, false, false, false },  /* HeatFlowZ                                 */
                                                                                                           { false, false, false, false, false, false, false, false, false, false },  /* HeatFlow_                                 */
                                                                                                           { false, false, false, false, false, false, false, false, false, false },  /* FluidVelocity                             */
                                                                                                           { false, false, false, false, false, false, false, false, false, false },  /* FluidVelocityY                            */
                                                                                                           { false, false, false, false, false, false, false, false, false, false },  /* FluidVelocityZ                            */
                                                                                                           { false, false, false, false, false, false, false, false, false, false },  /* IsoStaticMass                             */
                                                                                                           { false, false, false, false, false, false, false, false, false, false },  /* IsoStaticDeflection                       */
                                                                                                           { false, false, false, false, false, false, false, false, false, false },  /* IsoStaticWaterBottom                      */
                                                                                                           { false, false, false, false, false, false, false, false, false, false },  /* Massflux                                  */
                                                                                                           { false, false, false, false, false, false, false, false, false, false },  /* Massflux_                                 */
                                                                                                           { false, false,  true, false,  true, false,  true,  true,  true, false },  /* Temperature                               */
                                                                                                           { false, false,  true,  true, false, false,  true,  true,  true, false },  /* Pressure                                  */
                                                                                                           { false, false,  true,  true, false, false,  true,  true,  true, false },  /* HydroStaticPressure                       */
                                                                                                           { true,   true,  true,  true, false,  true,  true,  true,  true, false },  /* LithoStaticPressure                       */
                                                                                                           { false, false,  true,  true, false, false,  true,  true,  true, false },  /* OverPressure                              */
                                                                                                           { false, false, false, false, false, false, false, false, false, false },  /* FracturePressure                          */
                                                                                                           {  true,  true,  true,  true, false,  true,  true,  true,  true, false },  /* Ves                                       */
                                                                                                           { false, false, false, false, false, false, false, false, false, false },  /* Biomarkers                                */
                                                                                                           { false, false, false, false, false, false, false, false, false, false },  /* SteraneAromatisation                      */
                                                                                                           { false, false, false, false, false, false, false, false, false, false },  /* SteraneIsomerisation                      */
                                                                                                           { false, false, false, false, false, false, false, false, false, false },  /* HopaneIsomerisation                       */
                                                                                                           { false, false, false, false, false, false, false, false, false, false },  /* IlliteFraction                            */
                                                                                                           { false, false, false,  true, false, false,  true, false,  true, false },  /* AllochthonousLithology                    */
                                                                                                           { false, false,  true,  true, false, false,  true,  true,  true, false },  /* ErosionFactor                             */
                                                                                                           { false, false, false,  true, false, false,  true, false,  true, false },  /* FaultElements                             */
                                                                                                           { false, false, false,  true, false, false,  true, false,  true, false },  /* FCTCorrection                             */
                                                                                                           { false, false, false, false, false, false, false, false, false, false },  /* Thickness                                 */
                                                                                                           { false, false, false,  true, false, false,  true, false,  true, false },  /* ThicknessError                            */
                                                                                                           { false, false, false, false, false, false, false, false, false, false },  /* ChemicalCompaction                        */
                                                                                                           {  true,  true,  true,  true,  true,  true,  true,  true,  true, false },  /* Lithology                                 */
                                                                                                           { false, false,  true,  true, false, false,  true,  true,  true, false },  /* CapillaryPressureGas100                   */
                                                                                                           { false, false,  true,  true, false, false,  true,  true,  true, false },  /* CapillaryPressureGas0                     */
                                                                                                           { false, false,  true,  true, false, false,  true,  true,  true, false },  /* CapillaryPressureOil100                   */
                                                                                                           { false, false,  true,  true, false, false,  true,  true,  true, false },  /* CapillaryPressureOil0                     */
                                                                                                           { false, false, false, false, false, false, false, false, false, false },  /* genex-properties   NOT AN OUTPUT PROPERTY */
                                                                                                           { false, false, false, false, false, false, false, false, false, false },  /* asphaltines                               */
                                                                                                           { false, false, false, false, false, false, false, false, false, false },  /* resins                                    */
                                                                                                           { false, false, false, false, false, false, false, false, false, false },  /* c15+aro                                   */
                                                                                                           { false, false, false, false, false, false, false, false, false, false },  /* c15+sat                                   */
                                                                                                           { false, false, false, false, false, false, false, false, false, false },  /* c6-14Aro                                  */
                                                                                                           { false, false, false, false, false, false, false, false, false, false },  /* c6-14Sat                                  */
                                                                                                           { false, false, false, false, false, false, false, false, false, false },  /* C5                                        */
                                                                                                           { false, false, false, false, false, false, false, false, false, false },  /* C4                                        */
                                                                                                           { false, false, false, false, false, false, false, false, false, false },  /* C3                                        */
                                                                                                           { false, false, false, false, false, false, false, false, false, false },  /* C2                                        */
                                                                                                           { false, false,  true, false, false, false, false,  true, false, false },  /* C1                                        */
                                                                                                           { false, false, false, false, false, false, false, false, false, false },  /* COx                                       */
                                                                                                           { false, false, false, false, false, false, false, false, false, false },  /* N2                                        */
                                                                                                           { false, false, false, false, false, false, false, false, false, false },  /* H2S                    */
                                                                                                           { false, false, false, false, false, false, false, false, false, false },  /* LSC                    */
                                                                                                           { false, false, false, false, false, false, false, false, false, false },  /* C15+AT                 */
                                                                                                           { false, false, false, false, false, false, false, false, false, false },  /* C6-14 BT               */
                                                                                                           { false, false, false, false, false, false, false, false, false, false },  /* C6-14 DBT              */
                                                                                                           { false, false, false, false, false, false, false, false, false, false },  /* C6-14 BP               */
                                                                                                           { false, false, false, false, false, false, false, false, false, false },  /* C15+AroS               */
                                                                                                           { false, false, false, false, false, false, false, false, false, false },  /* C15+SatS               */
                                                                                                           { false, false, false, false, false, false, false, false, false, false },  /* C6-14 SatS             */
                                                                                                           { false, false, false, false, false, false, false, false, false, false },  /* C6-14 AroS             */
                                                                                                           { false, false, false, false, false, false, false, false, false, false },  /* InstantaneousExpulsionApi                 */ 
                                                                                                           { false, false, false, false, false, false, false, false, false, false },  /* CumulativeExpulsionApi                    */ 
                                                                                                           { false, false, false, false, false, false, false, false, false, false },  /* InstantaneousExpulsionCondensateGasRatio  */ 
                                                                                                           { false, false, false, false, false, false, false, false, false, false },  /* CumulativeExpulsionCondensateGasRatio     */ 
                                                                                                           { false, false, false, false, false, false, false, false, false, false },  /* InstantaneousExpulsionGasOilRatio         */ 
                                                                                                           { false, false, false, false, false, false, false, false, false, false },  /* CumulativeExpulsionGasOilRatio            */ 
                                                                                                           { false, false, false, false, false, false, false, false, false, false },  /* InstantaneousExpulsionGasWetness          */ 
                                                                                                           { false, false, false, false, false, false, false, false, false, false },  /* CumulativeExpulsionGasWetness             */ 
                                                                                                           { false, false, false, false, false, false, false, false, false, false },  /* InstantaneousExpulsionAromaticity         */ 
                                                                                                           { false, false, false, false, false, false, false, false, false, false },  /* CumulativeExpulsionAromaticity            */ 
                                                                                                           { false, false, false, false, false, false, false, false, false, false },  /* KerogenConversionRatio                    */ 
                                                                                                           { false, false, false, false, false, false, false, false, false, false },  /* OilGeneratedCumulative                    */ 
                                                                                                           { false, false, false, false, false, false, false, false, false, false },  /* OilGeneratedRate                          */ 
                                                                                                           { false, false, false, false, false, false, false, false, false, false },  /* OilExpelledCumulative                     */ 
                                                                                                           { false, false, false, false, false, false, false, false, false, false },  /* OilExpelledRate                           */ 
                                                                                                           { false, false, false, false, false, false, false, false, false, false },  /* HcGasGeneratedCumulative                  */ 
                                                                                                           { false, false, false, false, false, false, false, false, false, false },  /* HcGasGeneratedRate                        */ 
                                                                                                           { false, false, false, false, false, false, false, false, false, false },  /* HcGasExpelledCumulative                   */ 
                                                                                                           { false, false, false, false, false, false, false, false, false, false },  /* HcGasExpelledRate                         */ 
                                                                                                           { false, false, false, false, false, false, false, false, false, false },  /* DryGasGeneratedCumulative                 */ 
                                                                                                           { false, false, false, false, false, false, false, false, false, false },  /* DryGasGeneratedRate                       */ 
                                                                                                           { false, false, false, false, false, false, false, false, false, false },  /* DryGasExpelledCumulative                  */ 
                                                                                                           { false, false, false, false, false, false, false, false, false, false },  /* DryGasExpelledRate                        */ 
                                                                                                           { false, false, false, false, false, false, false, false, false, false },  /* WetGasGeneratedCumulative                 */ 
                                                                                                           { false, false, false, false, false, false, false, false, false, false },  /* WetGasGeneratedRate                       */ 
                                                                                                           { false, false, false, false, false, false, false, false, false, false },  /* WetGasExpelledCumulative                  */ 
                                                                                                           { false, false, false, false, false, false, false, false, false, false },  /* WetGasExpelledRate                        */ 
                                                                                                           { false, false, false, false, false, false, false, false, false, false },  /* Concentrations                            */ 
                                                                                                           { false, false, false, false, false, false, false, false, false, false },  /* PVT Properties: hc-density and -viscocity */ 
                                                                                                           { false, false, false, false, false, false, false, false, false, false },  /* Rel Perm calculations                     */ 
                                                                                                           { false, false, false, false, false, false, false, false, false, false },  /* Volume calculations                       */ 
                                                                                                           { false, false, false, false, false, false, false, false, false, false },  /* Transported volume calculations           */ 
                                                                                                           { false, false, false, false, false, false, false, false, false, false },  /* Saturations                               */
													   { false, false, false, false, false, false, false, false, false, false },  /* AverageSaturations                        */
                                                                                                           { false, false, false, false, false, false, false, false, false, false },  /* HC fluid velocity                         */
													   { false, false, false, false, false, false, false, false, false, false },  /* CapillaryPressure                         */
                                                                                                           { false, false, false, false, false, false, false, false, false, false },  /* Fluid Properties such as GOR, COR, OilAPI */
													   { false, false, false, false, false, false, false, false, false, false },  /* Brine properties density viscosity        */
													   { false, false, false, false, false, false, false, false, false, false },   /* Time of Invasion                          */
                                                                                                           {  true,  true,  true,  true, false,  true,  true, false },  /* ALCSmBasaltThickness   */
                                                                                                           {  true,  true,  true,  true, false,  true,  true, false },  /* ALCMaxAsthenoMantleDepth*/
                                                                                                           {  true,  true,  true,  true, false,  true,  true, false },  /* ALCStepTopBasaltDepth   */
                                                                                                           {  true,  true,  true,  true, false,  true,  true, false },  /* ALCStepMohoDepth        */
                                                                                                           {  true,  true,  true,  true, false,  true,  true, false },  /* ALCStepContCrustThickness*/
                                                                                                           {  true,  true,  true,  true, false,  true,  true, false },  /* ALCStepBasaltThickness   */
                                                                                                           {  true,  true,  true,  true, false,  true,  true, false },  /* ALCSmContCrustThickness  */
                                                                                                           {  true,  true,  true,  true, false,  true,  true, false },  /* ALCSmTopBasaltDepth      */
                                                                                                           {  true,  true,  true,  true, false,  true,  true, false },  /* ALCSmMohoDepth           */
                                                                                                           {  true,  true,  true,  true, false,  true,  true, false }   /* ALCOrigMantle            */
>>>>>>> 702afe68


};
                                                                                                     

PropertyOutputConstraints::PropertyOutputConstraints () {

#if 0
   int property;
   int calcMode;

   // Perform a consistency check 
   // 
   // output of property ( not permitted and required ) is inconsistent.
   for ( property = 0; property < PropertyListSize; ++property ) {

      for ( calcMode = 0; calcMode < NumberOfCalculationModes; ++calcMode ) {

         if ( not s_outputPermitted [ property ][ calcMode ] and s_outputRequired [ property ][ calcMode ]) {
            cout << setw ( 22 ) << propertyListName ( PropertyList ( property )) << "  " << CalculationModeImage [ calcMode ] << endl;
         }

      }

   }
#endif

}


void PropertyOutputConstraints::applyOutputRegionConstraints () {

   int property;

   for ( property = 0; property < PropertyListSize; ++property ) {

      if ( s_propertyOutputRegion [ property ] == ApplicableOutputRegion::SEDIMENTS_AND_BASEMENT ) {
         m_maximumOutputOption [ property ] = Interface::SEDIMENTS_AND_BASEMENT_OUTPUT;
      } else if ( s_propertyOutputRegion [ property ] == ApplicableOutputRegion::SEDIMENTS_ONLY ) {
         m_maximumOutputOption [ property ] = Interface::SEDIMENTS_ONLY_OUTPUT;
      } else {
         m_maximumOutputOption [ property ] = Interface::SOURCE_ROCK_ONLY_OUTPUT;
      }

      m_minimumOutputOption [ property ] = Interface::SEDIMENTS_ONLY_OUTPUT;
      m_minimumOutputOption [ property ] = Interface::NO_OUTPUT;
   }

}


void PropertyOutputConstraints::applyCalculationModeConstraints ( const CalculationMode calculationMode ) {

   int property;

   for ( property = 0; property < PropertyListSize; ++property ) {

      if ( m_maximumOutputOption [ property ] > s_calculationModeMaxima [ calculationMode ]) {
         m_maximumOutputOption [ property ] = s_calculationModeMaxima [ calculationMode ];
      }

      if ( m_minimumOutputOption [ property ] > s_calculationModeMaxima [ calculationMode ]) {
         m_minimumOutputOption [ property ] = s_calculationModeMaxima [ calculationMode ];
      }

   }


}


void PropertyOutputConstraints::applyOutputPermittedConstraints ( const CalculationMode calculationMode ) {

   int property;

   for ( property = 0; property < PropertyListSize; ++property ) {

      if ( not s_outputPermitted [ property ][ calculationMode ]) {
         m_maximumOutputOption [ property ] = Interface::NO_OUTPUT;
         m_minimumOutputOption [ property ] = Interface::NO_OUTPUT;
      }

      if ( s_outputRequired [ property ][ calculationMode ]) {

         if ( s_propertyOutputRegion [ property ] != ApplicableOutputRegion::SOURCE_ROCK_ONLY and m_maximumOutputOption [ property ] < Interface::SEDIMENTS_ONLY_OUTPUT ) {
            m_maximumOutputOption [ property ] = Interface::SEDIMENTS_ONLY_OUTPUT;
         }

         if ( s_propertyOutputRegion [ property ] != ApplicableOutputRegion::SOURCE_ROCK_ONLY and m_minimumOutputOption [ property ] < Interface::SEDIMENTS_ONLY_OUTPUT ) {
            m_minimumOutputOption [ property ] = Interface::SEDIMENTS_ONLY_OUTPUT;
         }

      }

   }

}

void PropertyOutputConstraints::ensureConsistency () {

   int property;

   for ( property = 0; property < PropertyListSize; ++property ) {

      if ( m_minimumOutputOption [ property ] > m_maximumOutputOption [ property ]) {
         m_minimumOutputOption [ property ] = m_maximumOutputOption [ property ];
      }

   }

}


void PropertyOutputConstraints::initialise ( const CalculationMode          calculationMode,
                                             const Interface::ModellingMode modellingMode ) {

   applyOutputRegionConstraints ();
   applyCalculationModeConstraints ( calculationMode );
   applyOutputPermittedConstraints ( calculationMode );
   ensureConsistency ();
}

void PropertyOutputConstraints::print ( std::ostream& o ) const {

   int property;

   o << " Maximum options: " << std::endl;

   for ( property = 0; property < PropertyListSize; ++property ) {
      o << "Property: " 
        << std::setw ( 30 ) << propertyListName ( PropertyList ( property )) << "  " 
        << std::setw ( 20 ) << PropertyOutputOptionImage ( m_maximumOutputOption [ property ]) 
        << std::endl;
   }

   o << std::endl << std::endl;
   o << " Minimum options: " << std::endl;

   for ( property = 0; property < PropertyListSize; ++property ) {
      o << "Property: " 
        << std::setw ( 30 ) << propertyListName ( PropertyList ( property )) << "  " 
        << std::setw ( 20 ) << PropertyOutputOptionImage ( m_minimumOutputOption [ property ]) 
        << std::endl;
   }


   o << std::endl << std::endl;
   o << " Min-Maximum options: " << std::endl;

   for ( property = 0; property < PropertyListSize; ++property ) {

      if ( m_maximumOutputOption [ property ] > Interface::NO_OUTPUT or m_minimumOutputOption [ property ] > Interface::NO_OUTPUT ) {
         o << "Property: " 
           << std::setw ( 30 ) << propertyListName ( PropertyList ( property )) << "  " 
           << std::setw ( 20 ) << PropertyOutputOptionImage ( m_minimumOutputOption [ property ]) << "  "
           << std::setw ( 20 ) << PropertyOutputOptionImage ( m_maximumOutputOption [ property ]) << std::endl;
      }

   }

   o << std::endl << std::endl;

   for ( property = 0; property < PropertyListSize; ++property ) {

      if ( m_maximumOutputOption [ property ] == Interface::NO_OUTPUT and m_minimumOutputOption [ property ] == Interface::NO_OUTPUT ) {
         o << "Property: "
           << std::setw ( 30 ) << propertyListName ( PropertyList ( property )) << "  " 
           << std::setw ( 20 ) << PropertyOutputOptionImage ( m_minimumOutputOption [ property ]) << "  "
           << std::setw ( 20 ) << PropertyOutputOptionImage ( m_maximumOutputOption [ property ]) << std::endl;
      }

   }

}

void PropertyOutputConstraints::constrain ( const PropertyList                     property,
                                                  Interface::PropertyOutputOption& option  ) const {

   // if ( property < DIFFUSIVITYVEC or property > LITHOLOGY ) {
   //    // cannot constrain a property that is not known to fastcauldron.
   //    return;
   // }

   if ( option > m_maximumOutputOption [ property ]) {
      option = m_maximumOutputOption [ property ];
   }

   if ( option < m_minimumOutputOption [ property ]) {
      option = m_minimumOutputOption [ property ];
   }

}<|MERGE_RESOLUTION|>--- conflicted
+++ resolved
@@ -20,7 +20,6 @@
 }
 
 
-<<<<<<< HEAD
 const ApplicableOutputRegion::ApplicableRegion PropertyOutputConstraints::s_propertyOutputRegion [ PropertyListSize ] =  {
 
      //Vector Properties
@@ -28,141 +27,13 @@
      ApplicableOutputRegion::SEDIMENTS_AND_BASEMENT,      /* DiffusivityVec         */
      ApplicableOutputRegion::SEDIMENTS_ONLY,              /* PermeabilityHVec       */
      ApplicableOutputRegion::SEDIMENTS_ONLY,              /* PermeabilityVec        */
-     ApplicableOutputRegion::SEDIMENTS_ONLY,              /* PorosityVec            */
-     ApplicableOutputRegion::SEDIMENTS_AND_BASEMENT,      /* ReflectivityVec        */
-     ApplicableOutputRegion::SEDIMENTS_AND_BASEMENT,      /* SonicVec               */
-     ApplicableOutputRegion::SEDIMENTS_AND_BASEMENT,      /* ThCondVec              */
-     ApplicableOutputRegion::SEDIMENTS_AND_BASEMENT,      /* VelocityVec            */
-     ApplicableOutputRegion::SEDIMENTS_ONLY,              /* Vr                     */
-
-     //Scalar Properties
-     ApplicableOutputRegion::SEDIMENTS_AND_BASEMENT,      /* Depth                  */
-     ApplicableOutputRegion::SEDIMENTS_AND_BASEMENT,      /* HeatFlow               */
-     ApplicableOutputRegion::SEDIMENTS_AND_BASEMENT,      /* HeatFlowY              */
-     ApplicableOutputRegion::SEDIMENTS_AND_BASEMENT,      /* HeatFlowZ              */
-     ApplicableOutputRegion::SEDIMENTS_AND_BASEMENT,      /* HeatFlow_              */
-     ApplicableOutputRegion::SEDIMENTS_ONLY,              /* FluidVelocity          */
-     ApplicableOutputRegion::SEDIMENTS_ONLY,              /* FluidVelocityY         */
-     ApplicableOutputRegion::SEDIMENTS_ONLY,              /* FluidVelocityZ         */
-     ApplicableOutputRegion::SEDIMENTS_ONLY,              /* IsoStaticMass          */
-     ApplicableOutputRegion::SEDIMENTS_ONLY,              /* IsoStaticDeflection    */
-     ApplicableOutputRegion::SEDIMENTS_ONLY,              /* IsoStaticWaterBottom   */
-     ApplicableOutputRegion::SEDIMENTS_ONLY,              /* Massflux               */
-     ApplicableOutputRegion::SEDIMENTS_ONLY,              /* Massflux_              */
-     ApplicableOutputRegion::SEDIMENTS_ONLY,              /* MaxVes                 */
-     ApplicableOutputRegion::SEDIMENTS_AND_BASEMENT,      /* Temperature            */
-     ApplicableOutputRegion::SEDIMENTS_ONLY,              /* Pressure               */
-     ApplicableOutputRegion::SEDIMENTS_ONLY,              /* HydroStaticPressure    */
-     ApplicableOutputRegion::SEDIMENTS_AND_BASEMENT,      /* LithoStaticPressure    */
-     ApplicableOutputRegion::SEDIMENTS_ONLY,              /* OverPressure           */
-     ApplicableOutputRegion::SEDIMENTS_ONLY,              /* FracturePressure       */
-     ApplicableOutputRegion::SEDIMENTS_ONLY,              /* Ves                    */
-     ApplicableOutputRegion::SEDIMENTS_ONLY,              /* Biomarkers             */
-     ApplicableOutputRegion::SEDIMENTS_ONLY,              /* SteraneAromatisation   */
-     ApplicableOutputRegion::SEDIMENTS_ONLY,              /* SteraneIsomerisation   */
-     ApplicableOutputRegion::SEDIMENTS_ONLY,              /* HopaneIsomerisation    */
-     ApplicableOutputRegion::SEDIMENTS_ONLY,              /* IlliteFraction         */
-     ApplicableOutputRegion::SEDIMENTS_ONLY,              /* AllochthonousLithology */
-     ApplicableOutputRegion::SEDIMENTS_ONLY,              /* ErosionFactor          */
-     ApplicableOutputRegion::SEDIMENTS_ONLY,              /* FaultElements          */
-     ApplicableOutputRegion::SEDIMENTS_ONLY,              /* FCTCorrection          */
-     ApplicableOutputRegion::SEDIMENTS_AND_BASEMENT,      /* Thickness              */
-     ApplicableOutputRegion::SEDIMENTS_ONLY,              /* ThicknessError         */
-     ApplicableOutputRegion::SEDIMENTS_ONLY,              /* ChemicalCompaction     */
-     ApplicableOutputRegion::SEDIMENTS_AND_BASEMENT,      /* Lithology              */
-     ApplicableOutputRegion::SEDIMENTS_ONLY,              /* TwoWayTime             */
-     ApplicableOutputRegion::SEDIMENTS_ONLY,              /* TwoWayTimeResidual     */
-
-
-     ApplicableOutputRegion::SEDIMENTS_ONLY,              /* CapillaryPressureGas100 */
-     ApplicableOutputRegion::SEDIMENTS_ONLY,              /* CapillaryPressureGas0   */
-     ApplicableOutputRegion::SEDIMENTS_ONLY,              /* CapillaryPressureOil100 */
-     ApplicableOutputRegion::SEDIMENTS_ONLY,              /* CapillaryPressureOil0   */
-     ApplicableOutputRegion::SOURCE_ROCK_ONLY,            /* genex-properties  */  /* not an output property */
-     ApplicableOutputRegion::SOURCE_ROCK_ONLY,            /* asphaltenes     */
-     ApplicableOutputRegion::SOURCE_ROCK_ONLY,            /* resins          */
-     ApplicableOutputRegion::SOURCE_ROCK_ONLY,            /* C15+Aro         */
-     ApplicableOutputRegion::SOURCE_ROCK_ONLY,            /* C15+Sat         */
-     ApplicableOutputRegion::SOURCE_ROCK_ONLY,            /* C6-14Aro        */
-     ApplicableOutputRegion::SOURCE_ROCK_ONLY,            /* C6-14Sat        */
-     ApplicableOutputRegion::SOURCE_ROCK_ONLY,            /* C5              */
-     ApplicableOutputRegion::SOURCE_ROCK_ONLY,            /* C4              */
-     ApplicableOutputRegion::SOURCE_ROCK_ONLY,            /* C3              */
-     ApplicableOutputRegion::SOURCE_ROCK_ONLY,            /* C2              */
-     ApplicableOutputRegion::SOURCE_ROCK_ONLY,            /* C1              */
-     ApplicableOutputRegion::SOURCE_ROCK_ONLY,            /* COx             */
-     ApplicableOutputRegion::SOURCE_ROCK_ONLY,            /* N2              */
-     ApplicableOutputRegion::SOURCE_ROCK_ONLY,            /* H2S             */
-     ApplicableOutputRegion::SOURCE_ROCK_ONLY,            /* LSC             */
-     ApplicableOutputRegion::SOURCE_ROCK_ONLY,            /* C15+AT          */
-     ApplicableOutputRegion::SOURCE_ROCK_ONLY,            /* C6-14 BT        */
-     ApplicableOutputRegion::SOURCE_ROCK_ONLY,            /* C6-14 DBT       */
-     ApplicableOutputRegion::SOURCE_ROCK_ONLY,            /* C6-14 BP        */
-     ApplicableOutputRegion::SOURCE_ROCK_ONLY,            /* C15+AroS        */
-     ApplicableOutputRegion::SOURCE_ROCK_ONLY,            /* C15+SatS        */
-     ApplicableOutputRegion::SOURCE_ROCK_ONLY,            /* C6-14 SatS      */
-     ApplicableOutputRegion::SOURCE_ROCK_ONLY,            /* C6-14 AroS      */
-     ApplicableOutputRegion::SOURCE_ROCK_ONLY,            /* InstantaneousExpulsionApi                 */
-     ApplicableOutputRegion::SOURCE_ROCK_ONLY,            /* CumulativeExpulsionApi                    */
-     ApplicableOutputRegion::SOURCE_ROCK_ONLY,            /* InstantaneousExpulsionCondensateGasRatio  */
-     ApplicableOutputRegion::SOURCE_ROCK_ONLY,            /* CumulativeExpulsionCondensateGasRatio     */
-     ApplicableOutputRegion::SOURCE_ROCK_ONLY,            /* InstantaneousExpulsionGasOilRatio         */
-     ApplicableOutputRegion::SOURCE_ROCK_ONLY,            /* CumulativeExpulsionGasOilRatio            */
-     ApplicableOutputRegion::SOURCE_ROCK_ONLY,            /* InstantaneousExpulsionGasWetness          */
-     ApplicableOutputRegion::SOURCE_ROCK_ONLY,            /* CumulativeExpulsionGasWetness             */
-     ApplicableOutputRegion::SOURCE_ROCK_ONLY,            /* InstantaneousExpulsionAromaticity         */
-     ApplicableOutputRegion::SOURCE_ROCK_ONLY,            /* CumulativeExpulsionAromaticity            */
-     ApplicableOutputRegion::SOURCE_ROCK_ONLY,            /* KerogenConversionRatio                    */
-     ApplicableOutputRegion::SOURCE_ROCK_ONLY,            /* OilGeneratedCumulative                    */
-     ApplicableOutputRegion::SOURCE_ROCK_ONLY,            /* OilGeneratedRate                          */
-     ApplicableOutputRegion::SOURCE_ROCK_ONLY,            /* OilExpelledCumulative                     */
-     ApplicableOutputRegion::SOURCE_ROCK_ONLY,            /* OilExpelledRate                           */
-     ApplicableOutputRegion::SOURCE_ROCK_ONLY,            /* HcGasGeneratedCumulative                  */
-     ApplicableOutputRegion::SOURCE_ROCK_ONLY,            /* HcGasGeneratedRate                        */
-     ApplicableOutputRegion::SOURCE_ROCK_ONLY,            /* HcGasExpelledCumulative                   */
-     ApplicableOutputRegion::SOURCE_ROCK_ONLY,            /* HcGasExpelledRate                         */
-     ApplicableOutputRegion::SOURCE_ROCK_ONLY,            /* DryGasGeneratedCumulative                 */
-     ApplicableOutputRegion::SOURCE_ROCK_ONLY,            /* DryGasGeneratedRate                       */
-     ApplicableOutputRegion::SOURCE_ROCK_ONLY,            /* DryGasExpelledCumulative                  */
-     ApplicableOutputRegion::SOURCE_ROCK_ONLY,            /* DryGasExpelledRate                        */
-     ApplicableOutputRegion::SOURCE_ROCK_ONLY,            /* WetGasGeneratedCumulative                 */
-     ApplicableOutputRegion::SOURCE_ROCK_ONLY,            /* WetGasGeneratedRate                       */
-     ApplicableOutputRegion::SOURCE_ROCK_ONLY,            /* WetGasExpelledCumulative                  */
-     ApplicableOutputRegion::SOURCE_ROCK_ONLY,            /* WetGasExpelledRate                        */
-     ApplicableOutputRegion::SEDIMENTS_ONLY,              /* Concentrations                            */
-     ApplicableOutputRegion::SEDIMENTS_ONLY,              /* PVT Properties: hc-density and -viscocity */
-     ApplicableOutputRegion::SEDIMENTS_ONLY,              /* Rel perm calculations                     */
-     ApplicableOutputRegion::SEDIMENTS_ONLY,              /* Volume calculations                       */
-     ApplicableOutputRegion::SEDIMENTS_ONLY,              /* Transported volume calculations           */
-     ApplicableOutputRegion::SEDIMENTS_ONLY,              /* Saturations                               */
-     ApplicableOutputRegion::SEDIMENTS_ONLY,              /* AverageSaturations                        */
-     ApplicableOutputRegion::SEDIMENTS_ONLY,              /* HC fluid velocity                         */
-     ApplicableOutputRegion::SEDIMENTS_ONLY,              /* CapillaryPressure                         */
-     ApplicableOutputRegion::SEDIMENTS_ONLY,              /* Fluid Properties such as GOR, COR, OilAPI */
-     ApplicableOutputRegion::SEDIMENTS_ONLY,              /* Brine properties viscosity density        */
-     ApplicableOutputRegion::SEDIMENTS_ONLY,              /* Time of invasion                          */				
-     ApplicableOutputRegion::SEDIMENTS_AND_BASEMENT,      /* ALCSmBasaltThickness     */
-     ApplicableOutputRegion::SEDIMENTS_AND_BASEMENT,      /* ALCMaxAsthenoMantleDepth */
-     ApplicableOutputRegion::SEDIMENTS_AND_BASEMENT,      /* ALCStepTopBasaltDepth    */
-     ApplicableOutputRegion::SEDIMENTS_AND_BASEMENT,      /* ALCStepMohoDepth         */
-     ApplicableOutputRegion::SEDIMENTS_AND_BASEMENT,      /* ALCStepContCrustThickness*/
-     ApplicableOutputRegion::SEDIMENTS_AND_BASEMENT,      /* ALCStepBasaltThickness   */
-     ApplicableOutputRegion::SEDIMENTS_AND_BASEMENT,      /* ALCSmContCrustThickness  */
-     ApplicableOutputRegion::SEDIMENTS_AND_BASEMENT,      /* ALCSmTopBasaltDepth      */
-     ApplicableOutputRegion::SEDIMENTS_AND_BASEMENT,      /* ALCSmMohoDepth           */
-     ApplicableOutputRegion::SEDIMENTS_AND_BASEMENT       /* ALCOrigMantle            */
-=======
-const ApplicableOutputRegion::ApplicableRegion PropertyOutputConstraints::s_propertyOutputRegion [ PropertyListSize ] =  { ApplicableOutputRegion::SEDIMENTS_AND_BASEMENT,      /* DiffusivityVec         */
                                                                                                                            ApplicableOutputRegion::SEDIMENTS_ONLY,              /* PorosityVec            */
-                                                                                                                           ApplicableOutputRegion::SEDIMENTS_AND_BASEMENT,      /* VelocityVec            */
                                                                                                                            ApplicableOutputRegion::SEDIMENTS_AND_BASEMENT,      /* ReflectivityVec        */
                                                                                                                            ApplicableOutputRegion::SEDIMENTS_AND_BASEMENT,      /* SonicVec               */
-                                                                                                                           ApplicableOutputRegion::SEDIMENTS_AND_BASEMENT,      /* BulkDensityVec         */
                                                                                                                            ApplicableOutputRegion::SEDIMENTS_AND_BASEMENT,      /* ThCondVec              */
-                                                                                                                           ApplicableOutputRegion::SEDIMENTS_ONLY,              /* PermeabilityVec        */
-                                                                                                                           ApplicableOutputRegion::SEDIMENTS_ONLY,              /* PermeabilityHVec       */
+                                                                                                                           ApplicableOutputRegion::SEDIMENTS_AND_BASEMENT,      /* VelocityVec            */
                                                                                                                            ApplicableOutputRegion::SEDIMENTS_ONLY,              /* Vr                     */
-                                                                                                                           ApplicableOutputRegion::SEDIMENTS_ONLY,              /* MaxVes                 */
+                                                                                                                           //Scalar Properties                                                                                                                           ApplicableOutputRegion::SEDIMENTS_ONLY,              /* MaxVes                 */
                                                                                                                            ApplicableOutputRegion::SEDIMENTS_AND_BASEMENT,      /* Depth                  */
                                                                                                                            ApplicableOutputRegion::SEDIMENTS_AND_BASEMENT,      /* HeatFlow               */
                                                                                                                            ApplicableOutputRegion::SEDIMENTS_AND_BASEMENT,      /* HeatFlowY              */
@@ -196,6 +67,10 @@
                                                                                                                            ApplicableOutputRegion::SEDIMENTS_ONLY,              /* ThicknessError         */
                                                                                                                            ApplicableOutputRegion::SEDIMENTS_ONLY,              /* ChemicalCompaction     */
                                                                                                                            ApplicableOutputRegion::SEDIMENTS_AND_BASEMENT,      /* Lithology              */
+     ApplicableOutputRegion::SEDIMENTS_ONLY,              /* TwoWayTime             */
+     ApplicableOutputRegion::SEDIMENTS_ONLY,              /* TwoWayTimeResidual     */
+
+
                                                                                                                            ApplicableOutputRegion::SEDIMENTS_ONLY,              /* CapillaryPressureGas100 */
                                                                                                                            ApplicableOutputRegion::SEDIMENTS_ONLY,              /* CapillaryPressureGas0   */
                                                                                                                            ApplicableOutputRegion::SEDIMENTS_ONLY,              /* CapillaryPressureOil100 */
@@ -262,34 +137,29 @@
 															   ApplicableOutputRegion::SEDIMENTS_ONLY,              /* CapillaryPressure                         */
                                                                                                                            ApplicableOutputRegion::SEDIMENTS_ONLY,              /* Fluid Properties such as GOR, COR, OilAPI */
                                                                                                                            ApplicableOutputRegion::SEDIMENTS_ONLY,              /* Brine properties viscosity density        */
-															   ApplicableOutputRegion::SEDIMENTS_ONLY,               /* Time of invasion                          */				
-                                                                                                                           ApplicableOutputRegion::SEDIMENTS_AND_BASEMENT,      /* ALCSmBasaltThickness   */
+     ApplicableOutputRegion::SEDIMENTS_ONLY,              /* Time of invasion                          */				
+     ApplicableOutputRegion::SEDIMENTS_AND_BASEMENT,      /* ALCSmBasaltThickness     */
                                                                                                                            ApplicableOutputRegion::SEDIMENTS_AND_BASEMENT,      /* ALCMaxAsthenoMantleDepth */
                                                                                                                            ApplicableOutputRegion::SEDIMENTS_AND_BASEMENT,      /* ALCStepTopBasaltDepth    */
                                                                                                                            ApplicableOutputRegion::SEDIMENTS_AND_BASEMENT,      /* ALCStepMohoDepth         */
                                                                                                                            ApplicableOutputRegion::SEDIMENTS_AND_BASEMENT,      /* ALCStepContCrustThickness*/
                                                                                                                            ApplicableOutputRegion::SEDIMENTS_AND_BASEMENT,      /* ALCStepBasaltThickness   */
                                                                                                                            ApplicableOutputRegion::SEDIMENTS_AND_BASEMENT,      /* ALCSmContCrustThickness  */
-                                                                                                                           ApplicableOutputRegion::SEDIMENTS_AND_BASEMENT,      /* ALCSmTopBasaltDepth */
-                                                                                                                           ApplicableOutputRegion::SEDIMENTS_AND_BASEMENT,      /* ALCSmMohoDepth      */
-                                                                                                                           ApplicableOutputRegion::SEDIMENTS_AND_BASEMENT       /* ALCOrigMantle       */
-											  
-
-
-
->>>>>>> 702afe68
+     ApplicableOutputRegion::SEDIMENTS_AND_BASEMENT,      /* ALCSmTopBasaltDepth      */
+     ApplicableOutputRegion::SEDIMENTS_AND_BASEMENT,      /* ALCSmMohoDepth           */
+     ApplicableOutputRegion::SEDIMENTS_AND_BASEMENT       /* ALCOrigMantle            */
 };
 
 const Interface::PropertyOutputOption PropertyOutputConstraints::s_calculationModeMaxima[NumberOfCalculationModes] = {
    Interface::SEDIMENTS_AND_BASEMENT_OUTPUT, // HYDROSTATIC_DECOMPACTION_MODE
-   Interface::SEDIMENTS_AND_BASEMENT_OUTPUT, // HYDROSTATIC_HIGH_RES_DECOMPACTION_MODE
-   Interface::SEDIMENTS_AND_BASEMENT_OUTPUT, // HYDROSTATIC_TEMPERATURE_MODE
-   Interface::SEDIMENTS_ONLY_OUTPUT,         // OVERPRESSURE_MODE
-   Interface::SEDIMENTS_AND_BASEMENT_OUTPUT, // OVERPRESSURED_TEMPERATURE_MODE
-   Interface::SEDIMENTS_AND_BASEMENT_OUTPUT, // COUPLED_HIGH_RES_DECOMPACTION_MODE
-   Interface::SEDIMENTS_AND_BASEMENT_OUTPUT, // PRESSURE_AND_TEMPERATURE_MODE
-   Interface::SEDIMENTS_AND_BASEMENT_OUTPUT, // HYDROSTATIC_DARCY_MODE
-   Interface::SEDIMENTS_AND_BASEMENT_OUTPUT, // COUPLED_DARCY_MODE
+                                                                                                                           Interface::SEDIMENTS_AND_BASEMENT_OUTPUT, // HYDROSTATIC_HIGH_RES_DECOMPACTION_MODE
+                                                                                                                           Interface::SEDIMENTS_AND_BASEMENT_OUTPUT, // HYDROSTATIC_TEMPERATURE_MODE
+                                                                                                                           Interface::SEDIMENTS_ONLY_OUTPUT,         // OVERPRESSURE_MODE
+                                                                                                                           Interface::SEDIMENTS_AND_BASEMENT_OUTPUT, // OVERPRESSURED_TEMPERATURE_MODE
+                                                                                                                           Interface::SEDIMENTS_AND_BASEMENT_OUTPUT, // COUPLED_HIGH_RES_DECOMPACTION_MODE
+                                                                                                                           Interface::SEDIMENTS_AND_BASEMENT_OUTPUT, // PRESSURE_AND_TEMPERATURE_MODE
+                                                                                                                           Interface::SEDIMENTS_AND_BASEMENT_OUTPUT, // HYDROSTATIC_DARCY_MODE
+                                                                                                                           Interface::SEDIMENTS_AND_BASEMENT_OUTPUT, // COUPLED_DARCY_MODE
    Interface::NO_OUTPUT                      // NO_CALCULATION_MODE
 };
 
@@ -307,7 +177,6 @@
     HD   : Hydrostatic Darcy;
     HD   : Coupled Darcy;
     NC   : No calculation.
-<<<<<<< HEAD
 */
 const bool PropertyOutputConstraints::s_outputPermitted [ PropertyListSize ][ NumberOfCalculationModes ] = {
 
@@ -317,291 +186,12 @@
    { false, false,  true, false,  true, false,  true,  true,  true, false },  /* DiffusivityVec         */
    { false, false,  true,  true, false, false,  true,  true,  true, false },  /* PermeabilityHVec       */
    { false, false,  true,  true, false, false,  true,  true,  true, false },  /* PermeabilityVec        */
-   {  true,  true,  true,  true, false,  true,  true,  true,  true, false },  /* PorosityVec            */
-   { false, false,  true, false,  true, false,  true,  true,  true, false },  /* ReflectivityVec        */
-   { false, false,  true,  true,  true, false,  true,  true,  true, false },  /* SonicVec               */
-   { false, false,  true, false,  true, false,  true,  true,  true, false },  /* ThCondVec              */
-   { false, false,  true, false,  true, false,  true,  true,  true, false },  /* VelocityVec            */
-   { false, false,  true, false,  true, false,  true,  true,  true, false },  /* Vr                     */
-
-   //Scalar Properties
-   {  true,  true,  true,  true, false,  true,  true,  true,  true, false },  /* Depth                  */
-   { false, false,  true, false,  true, false,  true,  true,  true, false },  /* HeatFlow               */
-   { false, false,  true, false,  true, false,  true,  true,  true, false },  /* HeatFlowY              */
-   { false, false,  true, false,  true, false,  true,  true,  true, false },  /* HeatFlowZ              */
-   { false, false,  true, false,  true, false,  true,  true,  true, false },  /* HeatFlow_              */
-   { false, false, false,  true,  true, false,  true, false,  true, false },  /* FluidVelocity          */
-   { false, false, false,  true,  true, false,  true, false,  true, false },  /* FluidVelocityY         */
-   { false, false, false,  true,  true, false,  true, false,  true, false },  /* FluidVelocityZ         */
-   { false, false,  true,  true,  true, false,  true,  true,  true, false },  /* IsoStaticMass          */
-   { false, false,  true,  true,  true, false,  true,  true,  true, false },  /* IsoStaticDeflection    */
-   { false, false,  true,  true,  true, false,  true,  true,  true, false },  /* IsoStaticWaterBottom   */
-   { false, false,  true,  true,  true, false,  true,  true,  true, false },  /* Massflux               */
-   { false, false,  true,  true,  true, false,  true,  true,  true, false },  /* Massflux_              */
-   {  true,  true,  true,  true, false,  true,  true,  true,  true, false },  /* MaxVes                 */
-   { false, false,  true, false,  true, false,  true,  true,  true, false },  /* Temperature            */
-   { false, false,  true,  true, false, false,  true,  true,  true, false },  /* Pressure               */
-   { false, false,  true,  true, false, false,  true,  true,  true, false },  /* HydroStaticPressure    */
-   {  true, true,   true,  true, false,  true,  true,  true,  true, false },  /* LithoStaticPressure    */
-   { false, false,  true,  true, false, false,  true,  true,  true, false },  /* OverPressure           */
-   { false, false, false,  true, false, false,  true, false,  true, false },  /* FracturePressure       */
-   {  true,  true,  true,  true, false,  true,  true,  true,  true, false },  /* Ves                    */
-   { false, false,  true,  true,  true, false,  true,  true,  true, false },  /* Biomarkers             */
-   { false, false,  true,  true,  true, false,  true,  true,  true, false },  /* SteraneAromatisation   */
-   { false, false,  true,  true,  true, false,  true,  true,  true, false },  /* SteraneIsomerisation   */
-   { false, false,  true,  true,  true, false,  true,  true,  true, false },  /* HopaneIsomerisation    */
-   { false, false,  true,  true,  true, false,  true,  true,  true, false },  /* IlliteFraction         */
-   { false, false, false,  true, false, false,  true, false,  true, false },  /* AllochthonousLithology */
-   { false, false,  true,  true,  true, false,  true,  true,  true, false },  /* ErosionFactor          */
-   { false, false, false,  true, false, false,  true, false,  true, false },  /* FaultElements          */
-   { false, false, false,  true,  true, false,  true, false,  true, false },  /* FCTCorrection          */
-   {  true,  true,  true,  true,  true, false,  true,  true,  true, false },  /* Thickness              */
-   { false, false, false,  true, false, false,  true, false,  true, false },  /* ThicknessError         */
-   { false, false, false, false, false, false, false, false, false, false },  /* ChemicalCompaction     */
-   {  true,  true,  true,  true,  true,  true,  true,  true,  true, false },  /* Lithology              */
-   { false, false,  true, false,  true, false,  true,  true,  true, false },  /* TwoWayTime             */
-   { false, false,  true, false,  true, false,  true,  true,  true, false },  /* TwoWayTimeResidual     */
-
-
-   { false, false,  true,  true, false, false,  true,  true,  true, false },  /* CapillaryPressureGas100 */
-   { false, false,  true,  true, false, false,  true,  true,  true, false },  /* CapillaryPressureGas0   */
-   { false, false,  true,  true, false, false,  true,  true,  true, false },  /* CapillaryPressureOil100 */
-   { false, false,  true,  true, false, false,  true,  true,  true, false },  /* CapillaryPressureOil0   */
-   { false, false,  true, false,  true, false,  true,  true,  true, false },  /* genex-properties       */  /* not an output property */
-   { false, false,  true, false,  true, false,  true,  true,  true, false },  /* asphaltines            */
-   { false, false,  true, false,  true, false,  true,  true,  true, false },  /* resins                 */
-   { false, false,  true, false,  true, false,  true,  true,  true, false },  /* c15+aro                */
-   { false, false,  true, false,  true, false,  true,  true,  true, false },  /* c15+sat                */
-   { false, false,  true, false,  true, false,  true,  true,  true, false },  /* c6-14Aro               */
-   { false, false,  true, false,  true, false,  true,  true,  true, false },  /* c6-14Sat               */
-   { false, false,  true, false,  true, false,  true,  true,  true, false },  /* C5                     */
-   { false, false,  true, false,  true, false,  true,  true,  true, false },  /* C4                     */
-   { false, false,  true, false,  true, false,  true,  true,  true, false },  /* C3                     */
-   { false, false,  true, false,  true, false,  true,  true,  true, false },  /* C2                     */
-   { false, false,  true, false,  true, false,  true,  true,  true, false },  /* C1                     */
-   { false, false,  true, false,  true, false,  true,  true,  true, false },  /* COx                    */
-   { false, false,  true, false,  true, false,  true,  true,  true, false },  /* N2                     */
-   { false, false,  true, false,  true, false,  true,  true,  true, false },  /* H2S                    */
-   { false, false,  true, false,  true, false,  true,  true,  true, false },  /* LSC                    */
-   { false, false,  true, false,  true, false,  true,  true,  true, false },  /* C15+AT                 */
-   { false, false,  true, false,  true, false,  true,  true,  true, false },  /* C6-14 BT               */
-   { false, false,  true, false,  true, false,  true,  true,  true, false },  /* C6-14 DBT              */
-   { false, false,  true, false,  true, false,  true,  true,  true, false },  /* C6-14 BP               */
-   { false, false,  true, false,  true, false,  true,  true,  true, false },  /* C15+AroS               */
-   { false, false,  true, false,  true, false,  true,  true,  true, false },  /* C15+SatS               */
-   { false, false,  true, false,  true, false,  true,  true,  true, false },  /* C6-14 SatS             */
-   { false, false,  true, false,  true, false,  true,  true,  true, false },  /* C6-14 AroS             */
-   { false, false,  true, false,  true, false,  true,  true,  true, false },  /* InstantaneousExpulsionApi                 */ 
-   { false, false,  true, false,  true, false,  true,  true,  true, false },  /* CumulativeExpulsionApi                    */ 
-   { false, false,  true, false,  true, false,  true,  true,  true, false },  /* InstantaneousExpulsionCondensateGasRatio  */ 
-   { false, false,  true, false,  true, false,  true,  true,  true, false },  /* CumulativeExpulsionCondensateGasRatio     */ 
-   { false, false,  true, false,  true, false,  true,  true,  true, false },  /* InstantaneousExpulsionGasOilRatio         */ 
-   { false, false,  true, false,  true, false,  true,  true,  true, false },  /* CumulativeExpulsionGasOilRatio            */ 
-   { false, false,  true, false,  true, false,  true,  true,  true, false },  /* InstantaneousExpulsionGasWetness          */ 
-   { false, false,  true, false,  true, false,  true,  true,  true, false },  /* CumulativeExpulsionGasWetness             */ 
-   { false, false,  true, false,  true, false,  true,  true,  true, false },  /* InstantaneousExpulsionAromaticity         */ 
-   { false, false,  true, false,  true, false,  true,  true,  true, false },  /* CumulativeExpulsionAromaticity            */ 
-   { false, false,  true, false,  true, false,  true,  true,  true, false },  /* KerogenConversionRatio                    */ 
-   { false, false,  true, false,  true, false,  true,  true,  true, false },  /* OilGeneratedCumulative                    */ 
-   { false, false,  true, false,  true, false,  true,  true,  true, false },  /* OilGeneratedRate                          */ 
-   { false, false,  true, false,  true, false,  true,  true,  true, false },  /* OilExpelledCumulative                     */ 
-   { false, false,  true, false,  true, false,  true,  true,  true, false },  /* OilExpelledRate                           */ 
-   { false, false,  true, false,  true, false,  true,  true,  true, false },  /* HcGasGeneratedCumulative                  */ 
-   { false, false,  true, false,  true, false,  true,  true,  true, false },  /* HcGasGeneratedRate                        */ 
-   { false, false,  true, false,  true, false,  true,  true,  true, false },  /* HcGasExpelledCumulative                   */ 
-   { false, false,  true, false,  true, false,  true,  true,  true, false },  /* HcGasExpelledRate                         */ 
-   { false, false,  true, false,  true, false,  true,  true,  true, false },  /* DryGasGeneratedCumulative                 */ 
-   { false, false,  true, false,  true, false,  true,  true,  true, false },  /* DryGasGeneratedRate                       */ 
-   { false, false,  true, false,  true, false,  true,  true,  true, false },  /* DryGasExpelledCumulative                  */ 
-   { false, false,  true, false,  true, false,  true,  true,  true, false },  /* DryGasExpelledRate                        */ 
-   { false, false,  true, false,  true, false,  true,  true,  true, false },  /* WetGasGeneratedCumulative                 */ 
-   { false, false,  true, false,  true, false,  true,  true,  true, false },  /* WetGasGeneratedRate                       */ 
-   { false, false,  true, false,  true, false,  true,  true,  true, false },  /* WetGasExpelledCumulative                  */ 
-   { false, false,  true, false,  true, false,  true,  true,  true, false },  /* WetGasExpelledRate                        */ 
-   { false, false,  true,  true,  true, false,  true,  true,  true, false },  /* Concentrations                            */ 
-   { false, false,  true,  true,  true, false,  true,  true,  true, false },  /* PVT Properties: hc-density and -viscocity */ 
-   { false, false,  true,  true,  true, false,  true,  true,  true, false },  /* Rel Perm calculations                     */ 
-   { false, false,  true,  true,  true, false,  true,  true,  true, false },  /* Volume calculations                       */ 
-   { false, false,  true,  true,  true, false,  true,  true,  true, false },  /* Transported volume calculations           */ 
-   { false, false,  true,  true,  true, false,  true,  true,  true, false },  /* Saturations                               */
-   { false, false,  true,  true,  true, false,  true,  true,  true, false },  /* AverageSaturations                        */
-   { false, false,  true, false,  true, false,  true,  true,  true, false },  /* HC fliud velocity                         */
-   { false, false,  true,  true,  true, false,  true,  true,  true, false },  /* CapillaryPressure                         */
-   { false, false,  true,  true,  true, false,  true,  true,  true, false },  /* Fluid Properties such as GOR, COR, OilAPI */
-   { false, false,  true,  true,  true, false,  true,  true,  true, false },  /* Brine Properties density and viscosity    */
-   { false, false,  true,  true,  true, false,  true,  true,  true, false },  /* Time of invasion                          */                                                                                                      
-   {  true,  true,  true,  true, false,  true,  true, false },  /* ALCSmBasaltThickness     */
-   {  true,  true,  true,  true, false,  true,  true, false },  /* ALCMaxAsthenoMantleDepth */
-   {  true,  true,  true,  true, false,  true,  true, false },  /* ALCStepTopBasaltDepth    */
-   {  true,  true,  true,  true, false,  true,  true, false },  /* ALCStepMohoDepth         */
-   {  true,  true,  true,  true, false,  true,  true, false },  /* ALCStepContCrustThickness*/
-   {  true,  true,  true,  true, false,  true,  true, false },  /* ALCStepBasaltThickness   */
-   {  true,  true,  true,  true, false,  true,  true, false },  /* ALCSmContCrustThickness  */
-   {  true,  true,  true,  true, false,  true,  true, false },  /* ALCSmTopBasaltDepth      */
-   {  true,  true,  true,  true, false,  true,  true, false },  /* ALCSmMohoDepth           */
-   {  true,  true,  true,  true, false,  true,  true, false }   /* ALCOrigMantle            */																								
-};
-
-/*
-s_outputRequired: indicated whether, or not, a property should be output for a given calculation mode.
-
-   HD   : Hydrostatic decompaction;
-   HRD  : High-res decompaction (hydrostatic);
-   T    : Temperature (hydrostatic);
-   O    : Overpressure;
-   LCT  : Loosely-coupled temperature;
-   CHRD : High-res decompaction (coupled);
-   FC   : Iteratively-coupled;
-   HD   : Hydrostatic Darcy;
-   HD   : Coupled Darcy;
-   NC   : No calculation.
-*/
-const bool PropertyOutputConstraints::s_outputRequired [ PropertyListSize ][ NumberOfCalculationModes ] = {
-//    HD      HRD     T     O     LCT   CHRD    FC      HD     CD     NC
-   //Vector Properties
-   { false, false, false, false, false, false, false, false, false, false },  /* BulkDensityVec                            */
-   { false, false, false, false, false, false, false, false, false, false },  /* DiffusivityVec                            */
-   { false, false,  true,  true, false, false,  true,  true,  true, false },  /* PermeabilityHVec                          */
-   { false, false,  true,  true, false, false,  true,  true,  true, false },  /* PermeabilityVec                           */
-   {  true, false,  true,  true, false, false,  true,  true,  true, false },  /* PorosityVec                               */
-   { false, false, false, false, false, false, false, false, false, false },  /* ReflectivityVec                           */
-   { false, false, false, false, false, false, false, false, false, false },  /* SonicVec                                  */
-   { false, false, false, false, false, false, false, false, false, false },  /* ThCondVec                                 */
-   { false, false, false, false, false, false, false, false, false, false },  /* VelocityVec                               */
-   { false, false,  true, false,  true, false,  true,  true,  true, false },  /* Vr                                        */
-
-   //Scalar Properties
-   {  true,  true,  true,  true, false,  true,  true,  true,  true, false },  /* Depth                                     */
-   { false, false, false, false, false, false, false, false, false, false },  /* HeatFlow                                  */
-   { false, false, false, false, false, false, false, false, false, false },  /* HeatFlowY                                 */
-   { false, false, false, false, false, false, false, false, false, false },  /* HeatFlowZ                                 */
-   { false, false, false, false, false, false, false, false, false, false },  /* HeatFlow_                                 */
-   { false, false, false, false, false, false, false, false, false, false },  /* FluidVelocity                             */
-   { false, false, false, false, false, false, false, false, false, false },  /* FluidVelocityY                            */
-   { false, false, false, false, false, false, false, false, false, false },  /* FluidVelocityZ                            */
-   { false, false, false, false, false, false, false, false, false, false },  /* IsoStaticMass                             */
-   { false, false, false, false, false, false, false, false, false, false },  /* IsoStaticDeflection                       */
-   { false, false, false, false, false, false, false, false, false, false },  /* IsoStaticWaterBottom                      */
-   { false, false, false, false, false, false, false, false, false, false },  /* Massflux                                  */
-   { false, false, false, false, false, false, false, false, false, false },  /* Massflux_                                 */
-   {  true,  true,  true,  true, false,  true,  true,  true,  true, false },  /* MaxVes                                    */
-   { false, false,  true, false,  true, false,  true,  true,  true, false },  /* Temperature                               */
-   { false, false,  true,  true, false, false,  true,  true,  true, false },  /* Pressure                                  */
-   { false, false,  true,  true, false, false,  true,  true,  true, false },  /* HydroStaticPressure                       */
-   { true,   true,  true,  true, false,  true,  true,  true,  true, false },  /* LithoStaticPressure                       */
-   { false, false,  true,  true, false, false,  true,  true,  true, false },  /* OverPressure                              */
-   { false, false, false, false, false, false, false, false, false, false },  /* FracturePressure                          */
-   {  true,  true,  true,  true, false,  true,  true,  true,  true, false },  /* Ves                                       */
-   { false, false, false, false, false, false, false, false, false, false },  /* Biomarkers                                */
-   { false, false, false, false, false, false, false, false, false, false },  /* SteraneAromatisation                      */
-   { false, false, false, false, false, false, false, false, false, false },  /* SteraneIsomerisation                      */
-   { false, false, false, false, false, false, false, false, false, false },  /* HopaneIsomerisation                       */
-   { false, false, false, false, false, false, false, false, false, false },  /* IlliteFraction                            */
-   { false, false, false,  true, false, false,  true, false,  true, false },  /* AllochthonousLithology                    */
-   { false, false,  true,  true, false, false,  true,  true,  true, false },  /* ErosionFactor                             */
-   { false, false, false,  true, false, false,  true, false,  true, false },  /* FaultElements                             */
-   { false, false, false,  true, false, false,  true, false,  true, false },  /* FCTCorrection                             */
-   { false, false, false, false, false, false, false, false, false, false },  /* Thickness                                 */
-   { false, false, false,  true, false, false,  true, false,  true, false },  /* ThicknessError                            */
-   { false, false, false, false, false, false, false, false, false, false },  /* ChemicalCompaction                        */
-   {  true,  true,  true,  true,  true,  true,  true,  true,  true, false },  /* Lithology                                 */
-   { false, false, false, false, false, false, false, false, false, false },  /* TwoWayTime                                */
-   { false, false, false, false, false, false, false, false, false, false },  /* TwoWayTimeResidual                        */
-
-
-   { false, false,  true,  true, false, false,  true,  true,  true, false },  /* CapillaryPressureGas100                   */
-   { false, false,  true,  true, false, false,  true,  true,  true, false },  /* CapillaryPressureGas0                     */
-   { false, false,  true,  true, false, false,  true,  true,  true, false },  /* CapillaryPressureOil100                   */
-   { false, false,  true,  true, false, false,  true,  true,  true, false },  /* CapillaryPressureOil0                     */
-   { false, false, false, false, false, false, false, false, false, false },  /* genex-properties   NOT AN OUTPUT PROPERTY */
-   { false, false, false, false, false, false, false, false, false, false },  /* asphaltines                               */
-   { false, false, false, false, false, false, false, false, false, false },  /* resins                                    */
-   { false, false, false, false, false, false, false, false, false, false },  /* c15+aro                                   */
-   { false, false, false, false, false, false, false, false, false, false },  /* c15+sat                                   */
-   { false, false, false, false, false, false, false, false, false, false },  /* c6-14Aro                                  */
-   { false, false, false, false, false, false, false, false, false, false },  /* c6-14Sat                                  */
-   { false, false, false, false, false, false, false, false, false, false },  /* C5                                        */
-   { false, false, false, false, false, false, false, false, false, false },  /* C4                                        */
-   { false, false, false, false, false, false, false, false, false, false },  /* C3                                        */
-   { false, false, false, false, false, false, false, false, false, false },  /* C2                                        */
-   { false, false,  true, false, false, false, false,  true, false, false },  /* C1                                        */
-   { false, false, false, false, false, false, false, false, false, false },  /* COx                                       */
-   { false, false, false, false, false, false, false, false, false, false },  /* N2                                        */
-   { false, false, false, false, false, false, false, false, false, false },  /* H2S                    */
-   { false, false, false, false, false, false, false, false, false, false },  /* LSC                    */
-   { false, false, false, false, false, false, false, false, false, false },  /* C15+AT                 */
-   { false, false, false, false, false, false, false, false, false, false },  /* C6-14 BT               */
-   { false, false, false, false, false, false, false, false, false, false },  /* C6-14 DBT              */
-   { false, false, false, false, false, false, false, false, false, false },  /* C6-14 BP               */
-   { false, false, false, false, false, false, false, false, false, false },  /* C15+AroS               */
-   { false, false, false, false, false, false, false, false, false, false },  /* C15+SatS               */
-   { false, false, false, false, false, false, false, false, false, false },  /* C6-14 SatS             */
-   { false, false, false, false, false, false, false, false, false, false },  /* C6-14 AroS             */
-   { false, false, false, false, false, false, false, false, false, false },  /* InstantaneousExpulsionApi                 */ 
-   { false, false, false, false, false, false, false, false, false, false },  /* CumulativeExpulsionApi                    */ 
-   { false, false, false, false, false, false, false, false, false, false },  /* InstantaneousExpulsionCondensateGasRatio  */ 
-   { false, false, false, false, false, false, false, false, false, false },  /* CumulativeExpulsionCondensateGasRatio     */ 
-   { false, false, false, false, false, false, false, false, false, false },  /* InstantaneousExpulsionGasOilRatio         */ 
-   { false, false, false, false, false, false, false, false, false, false },  /* CumulativeExpulsionGasOilRatio            */ 
-   { false, false, false, false, false, false, false, false, false, false },  /* InstantaneousExpulsionGasWetness          */ 
-   { false, false, false, false, false, false, false, false, false, false },  /* CumulativeExpulsionGasWetness             */ 
-   { false, false, false, false, false, false, false, false, false, false },  /* InstantaneousExpulsionAromaticity         */ 
-   { false, false, false, false, false, false, false, false, false, false },  /* CumulativeExpulsionAromaticity            */ 
-   { false, false, false, false, false, false, false, false, false, false },  /* KerogenConversionRatio                    */ 
-   { false, false, false, false, false, false, false, false, false, false },  /* OilGeneratedCumulative                    */ 
-   { false, false, false, false, false, false, false, false, false, false },  /* OilGeneratedRate                          */ 
-   { false, false, false, false, false, false, false, false, false, false },  /* OilExpelledCumulative                     */ 
-   { false, false, false, false, false, false, false, false, false, false },  /* OilExpelledRate                           */ 
-   { false, false, false, false, false, false, false, false, false, false },  /* HcGasGeneratedCumulative                  */ 
-   { false, false, false, false, false, false, false, false, false, false },  /* HcGasGeneratedRate                        */ 
-   { false, false, false, false, false, false, false, false, false, false },  /* HcGasExpelledCumulative                   */ 
-   { false, false, false, false, false, false, false, false, false, false },  /* HcGasExpelledRate                         */ 
-   { false, false, false, false, false, false, false, false, false, false },  /* DryGasGeneratedCumulative                 */ 
-   { false, false, false, false, false, false, false, false, false, false },  /* DryGasGeneratedRate                       */ 
-   { false, false, false, false, false, false, false, false, false, false },  /* DryGasExpelledCumulative                  */ 
-   { false, false, false, false, false, false, false, false, false, false },  /* DryGasExpelledRate                        */ 
-   { false, false, false, false, false, false, false, false, false, false },  /* WetGasGeneratedCumulative                 */ 
-   { false, false, false, false, false, false, false, false, false, false },  /* WetGasGeneratedRate                       */ 
-   { false, false, false, false, false, false, false, false, false, false },  /* WetGasExpelledCumulative                  */ 
-   { false, false, false, false, false, false, false, false, false, false },  /* WetGasExpelledRate                        */ 
-   { false, false, false, false, false, false, false, false, false, false },  /* Concentrations                            */ 
-   { false, false, false, false, false, false, false, false, false, false },  /* PVT Properties: hc-density and -viscocity */ 
-   { false, false, false, false, false, false, false, false, false, false },  /* Rel Perm calculations                     */ 
-   { false, false, false, false, false, false, false, false, false, false },  /* Volume calculations                       */ 
-   { false, false, false, false, false, false, false, false, false, false },  /* Transported volume calculations           */ 
-   { false, false, false, false, false, false, false, false, false, false },  /* Saturations                               */
-   { false, false, false, false, false, false, false, false, false, false },  /* AverageSaturations                        */
-   { false, false, false, false, false, false, false, false, false, false },  /* HC fluid velocity                         */
-   { false, false, false, false, false, false, false, false, false, false },  /* CapillaryPressure                         */
-   { false, false, false, false, false, false, false, false, false, false },  /* Fluid Properties such as GOR, COR, OilAPI */
-   { false, false, false, false, false, false, false, false, false, false },  /* Brine properties density viscosity        */
-   { false, false, false, false, false, false, false, false, false, false },  /* Time of Invasion                          */
-   {  true,  true,  true,  true, false,  true,  true, false },  /* ALCSmBasaltThickness     */
-   {  true,  true,  true,  true, false,  true,  true, false },  /* ALCMaxAsthenoMantleDepth */
-   {  true,  true,  true,  true, false,  true,  true, false },  /* ALCStepTopBasaltDepth    */
-   {  true,  true,  true,  true, false,  true,  true, false },  /* ALCStepMohoDepth         */
-   {  true,  true,  true,  true, false,  true,  true, false },  /* ALCStepContCrustThickness*/
-   {  true,  true,  true,  true, false,  true,  true, false },  /* ALCStepBasaltThickness   */
-   {  true,  true,  true,  true, false,  true,  true, false },  /* ALCSmContCrustThickness  */
-   {  true,  true,  true,  true, false,  true,  true, false },  /* ALCSmTopBasaltDepth      */
-   {  true,  true,  true,  true, false,  true,  true, false },  /* ALCSmMohoDepth           */
-   {  true,  true,  true,  true, false,  true,  true, false }   /* ALCOrigMantle            */
-=======
-
-
-
-                                                                                                                HD      HRD     T     O     LCT   CHRD    FC      HD     CD     NC                               */
-const bool PropertyOutputConstraints::s_outputPermitted [ PropertyListSize ][ NumberOfCalculationModes ] = {{ false, false,  true, false,  true, false,  true,  true,  true, false },  /* DiffusivityVec         */
                                                                                                             {  true,  true,  true,  true, false,  true,  true,  true,  true, false },  /* PorosityVec            */
-                                                                                                            { false, false,  true, false,  true, false,  true,  true,  true, false },  /* VelocityVec            */
                                                                                                             { false, false,  true, false,  true, false,  true,  true,  true, false },  /* ReflectivityVec        */
                                                                                                             { false, false,  true,  true,  true, false,  true,  true,  true, false },  /* SonicVec               */
-                                                                                                            {  true, false,  true,  true, false, false,  true,  true,  true, false },  /* BulkDensityVec         */
                                                                                                             { false, false,  true, false,  true, false,  true,  true,  true, false },  /* ThCondVec              */
-                                                                                                            { false, false,  true,  true, false, false,  true,  true,  true, false },  /* PermeabilityVec        */
-                                                                                                            { false, false,  true,  true, false, false,  true,  true,  true, false },  /* PermeabilityHVec       */
+   { false, false,  true, false,  true, false,  true,  true,  true, false },  /* VelocityVec            */
                                                                                                             { false, false,  true, false,  true, false,  true,  true,  true, false },  /* Vr                     */
-                                                                                                            {  true,  true,  true,  true, false,  true,  true,  true,  true, false },  /* MaxVes                 */
                                                                                                             {  true,  true,  true,  true, false,  true,  true,  true,  true, false },  /* Depth                  */
                                                                                                             { false, false,  true, false,  true, false,  true,  true,  true, false },  /* HeatFlow               */
                                                                                                             { false, false,  true, false,  true, false,  true,  true,  true, false },  /* HeatFlowY              */
@@ -635,6 +225,10 @@
                                                                                                             { false, false, false,  true, false, false,  true, false,  true, false },  /* ThicknessError         */
                                                                                                             { false, false, false, false, false, false, false, false, false, false },  /* ChemicalCompaction     */
                                                                                                             {  true,  true,  true,  true,  true,  true,  true,  true,  true, false },  /* Lithology              */
+   { false, false,  true, false,  true, false,  true,  true,  true, false },  /* TwoWayTime             */
+   { false, false,  true, false,  true, false,  true,  true,  true, false },  /* TwoWayTimeResidual     */
+
+
                                                                                                             { false, false,  true,  true, false, false,  true,  true,  true, false },  /* CapillaryPressureGas100 */
                                                                                                             { false, false,  true,  true, false, false,  true,  true,  true, false },  /* CapillaryPressureGas0   */
                                                                                                             { false, false,  true,  true, false, false,  true,  true,  true, false },  /* CapillaryPressureOil100 */
@@ -701,11 +295,11 @@
 													    { false, false,  true,  true,  true, false,  true,  true,  true, false },  /* CapillaryPressure                         */
 													    { false, false,  true,  true,  true, false,  true,  true,  true, false },  /* Fluid Properties such as GOR, COR, OilAPI */
                                                                                                             { false, false,  true,  true,  true, false,  true,  true,  true, false },  /* Brine Properties density and viscosity    */
-                                                                                                            { false, false,  true,  true,  true, false,  true,  true,  true, false },   /* Time of invasion                          */                                                                                                      
-                                                                                                            {  true,  true,  true,  true, false,  true,  true, false },  /* ALCSmBasaltThickness   */
-                                                                                                            {  true,  true,  true,  true, false,  true,  true, false },  /* ALCMaxAsthenoMantleDepth*/
-                                                                                                            {  true,  true,  true,  true, false,  true,  true, false },  /* ALCStepTopBasaltDepth   */
-                                                                                                            {  true,  true,  true,  true, false,  true,  true, false },  /* ALCStepMohoDepth        */
+   { false, false,  true,  true,  true, false,  true,  true,  true, false },  /* Time of invasion                          */                                                                                                      
+   {  true,  true,  true,  true, false,  true,  true, false },  /* ALCSmBasaltThickness     */
+   {  true,  true,  true,  true, false,  true,  true, false },  /* ALCMaxAsthenoMantleDepth */
+   {  true,  true,  true,  true, false,  true,  true, false },  /* ALCStepTopBasaltDepth    */
+   {  true,  true,  true,  true, false,  true,  true, false },  /* ALCStepMohoDepth         */
                                                                                                             {  true,  true,  true,  true, false,  true,  true, false },  /* ALCStepContCrustThickness*/
                                                                                                             {  true,  true,  true,  true, false,  true,  true, false },  /* ALCStepBasaltThickness   */
                                                                                                             {  true,  true,  true,  true, false,  true,  true, false },  /* ALCSmContCrustThickness  */
@@ -714,19 +308,33 @@
                                                                                                             {  true,  true,  true,  true, false,  true,  true, false }   /* ALCOrigMantle            */																								
 };
 
-
-//  s_outputRequired: indicated whether, or not, a property should be output for a given calculation mode.
-const bool PropertyOutputConstraints::s_outputRequired [ PropertyListSize ][ NumberOfCalculationModes ] = {{ false, false, false, false, false, false, false, false, false, false },  /* DiffusivityVec                            */
+/*
+s_outputRequired: indicated whether, or not, a property should be output for a given calculation mode.
+
+   HD   : Hydrostatic decompaction;
+   HRD  : High-res decompaction (hydrostatic);
+   T    : Temperature (hydrostatic);
+   O    : Overpressure;
+   LCT  : Loosely-coupled temperature;
+   CHRD : High-res decompaction (coupled);
+   FC   : Iteratively-coupled;
+   HD   : Hydrostatic Darcy;
+   HD   : Coupled Darcy;
+   NC   : No calculation.
+*/
+const bool PropertyOutputConstraints::s_outputRequired [ PropertyListSize ][ NumberOfCalculationModes ] = {
+//    HD      HRD     T     O     LCT   CHRD    FC      HD     CD     NC
+   //Vector Properties
+   { false, false, false, false, false, false, false, false, false, false },  /* BulkDensityVec                            */
+   { false, false, false, false, false, false, false, false, false, false },  /* DiffusivityVec                            */
+   { false, false,  true,  true, false, false,  true,  true,  true, false },  /* PermeabilityHVec                          */
+   { false, false,  true,  true, false, false,  true,  true,  true, false },  /* PermeabilityVec                           */
                                                                                                            {  true, false,  true,  true, false, false,  true,  true,  true, false },  /* PorosityVec                               */
-                                                                                                           { false, false, false, false, false, false, false, false, false, false },  /* VelocityVec                               */
                                                                                                            { false, false, false, false, false, false, false, false, false, false },  /* ReflectivityVec                           */
                                                                                                            { false, false, false, false, false, false, false, false, false, false },  /* SonicVec                                  */
-                                                                                                           { false, false, false, false, false, false, false, false, false, false },  /* BulkDensityVec                            */
                                                                                                            { false, false, false, false, false, false, false, false, false, false },  /* ThCondVec                                 */
-                                                                                                           { false, false,  true,  true, false, false,  true,  true,  true, false },  /* PermeabilityVec                           */
-                                                                                                           { false, false,  true,  true, false, false,  true,  true,  true, false },  /* PermeabilityHVec                          */
+   { false, false, false, false, false, false, false, false, false, false },  /* VelocityVec                               */
                                                                                                            { false, false,  true, false,  true, false,  true,  true,  true, false },  /* Vr                                        */
-                                                                                                           {  true,  true,  true,  true, false,  true,  true,  true,  true, false },  /* MaxVes                                    */
                                                                                                            {  true,  true,  true,  true, false,  true,  true,  true,  true, false },  /* Depth                                     */
                                                                                                            { false, false, false, false, false, false, false, false, false, false },  /* HeatFlow                                  */
                                                                                                            { false, false, false, false, false, false, false, false, false, false },  /* HeatFlowY                                 */
@@ -760,6 +368,10 @@
                                                                                                            { false, false, false,  true, false, false,  true, false,  true, false },  /* ThicknessError                            */
                                                                                                            { false, false, false, false, false, false, false, false, false, false },  /* ChemicalCompaction                        */
                                                                                                            {  true,  true,  true,  true,  true,  true,  true,  true,  true, false },  /* Lithology                                 */
+   { false, false, false, false, false, false, false, false, false, false },  /* TwoWayTime                                */
+   { false, false, false, false, false, false, false, false, false, false },  /* TwoWayTimeResidual                        */
+
+
                                                                                                            { false, false,  true,  true, false, false,  true,  true,  true, false },  /* CapillaryPressureGas100                   */
                                                                                                            { false, false,  true,  true, false, false,  true,  true,  true, false },  /* CapillaryPressureGas0                     */
                                                                                                            { false, false,  true,  true, false, false,  true,  true,  true, false },  /* CapillaryPressureOil100                   */
@@ -826,18 +438,17 @@
 													   { false, false, false, false, false, false, false, false, false, false },  /* CapillaryPressure                         */
                                                                                                            { false, false, false, false, false, false, false, false, false, false },  /* Fluid Properties such as GOR, COR, OilAPI */
 													   { false, false, false, false, false, false, false, false, false, false },  /* Brine properties density viscosity        */
-													   { false, false, false, false, false, false, false, false, false, false },   /* Time of Invasion                          */
-                                                                                                           {  true,  true,  true,  true, false,  true,  true, false },  /* ALCSmBasaltThickness   */
-                                                                                                           {  true,  true,  true,  true, false,  true,  true, false },  /* ALCMaxAsthenoMantleDepth*/
-                                                                                                           {  true,  true,  true,  true, false,  true,  true, false },  /* ALCStepTopBasaltDepth   */
-                                                                                                           {  true,  true,  true,  true, false,  true,  true, false },  /* ALCStepMohoDepth        */
+   { false, false, false, false, false, false, false, false, false, false },  /* Time of Invasion                          */
+   {  true,  true,  true,  true, false,  true,  true, false },  /* ALCSmBasaltThickness     */
+   {  true,  true,  true,  true, false,  true,  true, false },  /* ALCMaxAsthenoMantleDepth */
+   {  true,  true,  true,  true, false,  true,  true, false },  /* ALCStepTopBasaltDepth    */
+   {  true,  true,  true,  true, false,  true,  true, false },  /* ALCStepMohoDepth         */
                                                                                                            {  true,  true,  true,  true, false,  true,  true, false },  /* ALCStepContCrustThickness*/
                                                                                                            {  true,  true,  true,  true, false,  true,  true, false },  /* ALCStepBasaltThickness   */
                                                                                                            {  true,  true,  true,  true, false,  true,  true, false },  /* ALCSmContCrustThickness  */
                                                                                                            {  true,  true,  true,  true, false,  true,  true, false },  /* ALCSmTopBasaltDepth      */
                                                                                                            {  true,  true,  true,  true, false,  true,  true, false },  /* ALCSmMohoDepth           */
                                                                                                            {  true,  true,  true,  true, false,  true,  true, false }   /* ALCOrigMantle            */
->>>>>>> 702afe68
 
 
 };
